// https://protobuf.dev/programming-guides/style/

syntax = "proto3";

package wg.cosmo.platform.v1;

import "wg/cosmo/common/common.proto";
import "wg/cosmo/node/v1/node.proto";
import "wg/cosmo/notifications/events.proto";

message Label {
  string key = 1;
  string value = 2;
}

message Response {
  wg.cosmo.common.EnumStatusCode code = 1;
  // details is an optional field which can be used to provide more details about the error.
  optional string details = 2;
}

message ResponseStatus {
  int32 code = 1;
  string message = 2;
}

message PublishMonographRequest {
  string name = 1;
  string namespace = 2;
  string schema = 3;
}

message PublishMonographResponse {
  Response response = 1;
  repeated CompositionError compositionErrors = 2;
  repeated DeploymentError deploymentErrors = 3;
}

message PublishFederatedSubgraphRequest {
  // The FQDN of the subgraph to be published e.g. "wg.team1.orders"
  string name = 1;
  // The string representation of the schema, the content of the file
  string schema = 2;
  // The routing_url is the URL of the service which will be used to route the requests to the subgraph.
  optional string routing_url = 3;
  // The labels are the labels of the services which will form the federated graph. If the proposed is not valid, the service will be rejected.
  repeated Label labels = 4;
  // The subscription protocol to use when subscribing to this subgraph
  optional wg.cosmo.common.GraphQLSubscriptionProtocol subscription_protocol = 6;
  // The url used for subscriptions
  optional string subscription_url = 7;
  // The namespace of the subgraph
  string namespace = 8;
  // The subscription subprotocol to use when subscribing to this subgraph
  optional wg.cosmo.common.GraphQLWebsocketSubprotocol websocket_subprotocol = 9;
}

message PublishFederatedSubgraphResponse {
  Response response = 1;
  repeated CompositionError compositionErrors = 2;
  repeated DeploymentError deploymentErrors = 3;
  optional bool hasChanged = 4;
}

message GitInfo {
  string commit_sha = 1;
  string account_id = 2;
  string owner_slug = 3;
  string repository_slug = 4;
}

message CheckSubgraphSchemaRequest {
  // The FQDN of the subgraph to be checked e.g. "wg.team1.orders"
  string subgraph_name = 1;
  // The binary representation of the schema, the content of the file
  bytes schema = 2;
  GitInfo gitInfo = 3;
  // Check breaking changes and composition when this subgraph is deleted
  optional bool delete = 4;
  string namespace = 5;
}

message FixSubgraphSchemaRequest {
  // The FQDN of the subgraph to be checked e.g. "wg.team1.orders"
  string subgraph_name = 1;
  // The string representation of the schema, the content of the file
  string schema = 2;
  string namespace = 3;
}

message CreateMonographRequest {
  string name = 1;
  string namespace = 2;
  string routing_url = 3;
  string graph_url = 4;
  optional string subscription_url = 5;
  optional wg.cosmo.common.GraphQLSubscriptionProtocol subscription_protocol = 6;
  optional string readme = 7;
  string admissionWebhookURL = 8;
  // The subscription protocol to use when subscribing to this subgraph
  optional wg.cosmo.common.GraphQLWebsocketSubprotocol websocket_subprotocol = 9;
  optional string admissionWebhookSecret = 10;
}

message CreateMonographResponse {
  Response response = 1;
}

message CreateFederatedGraphRequest {
  // name is the FQDN of the federated graph e.g. "wg.main"
  string name = 1;
  // routing_url is the URL of the service which will be used to route the requests to the subgraph.
  string routing_url = 2;
  // label_matchers match the labels of the services which will form the federated graph. If the proposed schema composition is invalid, it will be rejected.
  repeated string label_matchers = 3;
  // readme of the fed graph
  optional string readme = 4;
  string namespace = 5;
  string admissionWebhookURL = 6;
  optional string admissionWebhookSecret = 7;
}

message CreateFederatedSubgraphRequest {
  // The FQDN of the subgraph to be published e.g. "wg.team1.orders"
  string name = 1;
  // routing_url is the URL of the service which will be used to route the requests to the subgraph.
  optional string routing_url = 2;
  // labels are the labels of the services which will form the federated graph. If the proposed is not valid, the service will be rejected.
  repeated Label labels = 3;
  // subscription protocol to use when subscribing to this subgraph
  optional wg.cosmo.common.GraphQLSubscriptionProtocol subscription_protocol = 5;
    // url used for subscriptions
  optional string subscription_url = 6;
  // readme of the subgraph
  optional string readme = 7;
  string namespace = 8;
  optional wg.cosmo.common.GraphQLWebsocketSubprotocol websocket_subprotocol = 9;
<<<<<<< HEAD
  optional bool isFeatureGraph = 10;
  optional string baseSubgraphName = 11;
=======
  optional bool is_event_driven_graph = 10;
>>>>>>> 11e39f2e
}

message DeleteFederatedGraphRequest {
  string name = 1;
  string namespace = 2;
}

message DeleteMonographRequest {
  string name = 1;
  string namespace = 2;
}

message DeleteMonographResponse {
  Response response = 1;
}

message DeleteFederatedSubgraphRequest {
  // The FQDN of the subgraph to be checked e.g. "wg.team1.orders"
  string subgraph_name = 1;
  string namespace = 2;
}

message SchemaChange{
  string message = 1;
  string changeType = 2;
  optional string path = 3;
  bool isBreaking = 4;
  optional bool hasOverride = 5;
}

message CompositionError {
  string message = 1;
  string federatedGraphName = 2;
  string namespace = 3;
  string featureFlag = 4;
}

message DeploymentError {
  string message = 1;
  string federatedGraphName = 2;
  string namespace = 3;
}

message CheckOperationUsageStats {
  uint32 totalOperations = 1;
  string firstSeenAt = 2;
  string lastSeenAt = 3;
  uint32 safeOperations = 4;
}

message CheckedFederatedGraphs {
  string id = 1;
  string name = 2;
  string namespace = 3;
  string organization_slug = 4;
}

enum LintSeverity {
  warn = 0;
  error = 1;
}

message LintLocation{
  uint32 line = 1;
  uint32 column = 2;
  optional uint32 endLine = 3;
  optional uint32 endColumn = 4;
}

message LintIssue{
  optional string lintRuleType = 1;
  LintSeverity severity = 2;
  string message = 3;
  LintLocation issueLocation = 4;
}

message CheckSubgraphSchemaResponse {
  Response response = 1;
  repeated SchemaChange breakingChanges = 2;
  repeated SchemaChange nonBreakingChanges = 3;
  repeated CompositionError compositionErrors = 4;
  // Contains the operation usage stats for the operations that are impacted by the schema changes.
  // Can be undefined when the schema changes are not inspectable by real traffic breaking change detection.
  CheckOperationUsageStats operationUsageStats = 5;
  string check_id = 6;
  repeated CheckedFederatedGraphs checked_federated_graphs = 7;
  repeated LintIssue lintWarnings = 8;
  repeated LintIssue lintErrors = 9;
}

message FixSubgraphSchemaResponse {
  Response response = 1;
  bool modified = 2;
  string schema = 3;
}

message CreateFederatedGraphResponse {
    Response response = 1;
    repeated CompositionError compositionErrors = 2;
    repeated DeploymentError deploymentErrors = 3;
}

message CreateFederatedSubgraphResponse {
  Response response = 1;
}

message DeleteFederatedSubgraphResponse {
  Response response = 1;
  repeated CompositionError compositionErrors = 2;
  repeated DeploymentError deploymentErrors = 3;
}

message DeleteFederatedGraphResponse {
  Response response = 1;
}

message GetFederatedGraphsRequest {
  int32 limit = 1;
  int32 offset = 2;
  bool includeMetrics = 3;
  string namespace = 4;
  optional bool supports_federation = 5;
}

message Contract {
  string id = 1;
  string source_federated_graph_id = 2;
  repeated string exclude_tags = 3;
}

message FederatedGraph {
  string id = 1;
  string name = 2;
  string routingURL = 3;
  repeated string label_matchers = 4;
  string lastUpdatedAt = 5;
  bool isComposable = 6;
  string compositionErrors = 7;
  int32 connectedSubgraphs = 8;
  repeated RequestSeriesItem requestSeries = 9;
  optional string readme = 10;
  string target_id = 11;
  string namespace = 12;
  optional string compositionId = 13;
  bool supports_federation = 14;
  optional Contract contract = 15;
  optional string admission_webhook_url = 16;
}

message GetFederatedGraphsResponse {
  Response response = 1;
  repeated FederatedGraph graphs = 2;
}

message GetFederatedGraphsBySubgraphLabelsRequest {
  string subgraphName = 1;
  string namespace = 2;
}

message GetFederatedGraphsBySubgraphLabelsResponse {
  Response response = 1;
  repeated FederatedGraph graphs = 2;
}

message GetSubgraphsRequest {
  int32 limit = 1;
  int32 offset = 2;
  string namespace = 3;
  optional string query = 4;
}

message Subgraph {
  string id = 1;
  string name = 2;
  string routingURL = 3;
  string lastUpdatedAt = 4;
  repeated Label labels = 5;
  optional string creatorUserId = 6;
  optional string readme = 7;
  string subscriptionUrl = 8;
  string target_id = 9;
  string namespace = 10;
  string subscriptionProtocol = 11;
  optional bool isV2Graph = 12;
  bool isEventDrivenGraph = 13;
}

message GetSubgraphsResponse {
  Response response = 1;
  repeated Subgraph graphs = 2;
  int32 count = 3;
}

message GetFederatedGraphByNameRequest {
  string name = 1;
  bool includeMetrics = 2;
  string namespace = 3;
}

message GetFederatedGraphByNameResponse {
  Response response = 1;
  FederatedGraph graph = 2;
  repeated Subgraph subgraphs = 3;
  string graphRequestToken = 4;
}

message GetFederatedGraphSDLByNameRequest {
  string name = 1;
  string namespace = 2;
}

message GetFederatedGraphSDLByNameResponse {
  Response response = 1;
  optional string sdl = 2;
  optional string version_id = 3;
  optional string client_schema = 4;
}

message GetSubgraphByNameRequest {
  string name = 1;
  string namespace = 2;
}

message GetSubgraphByNameResponse {
  Response response = 1;
  Subgraph graph = 2;
  repeated SubgraphMember members = 3;
}

message GetSubgraphSDLFromLatestCompositionRequest {
  string name = 1;
  string fedGraphName = 2;
  string namespace = 3;
}

message GetSubgraphSDLFromLatestCompositionResponse {
  Response response = 1;
  optional string sdl = 2;
  optional string version_id = 3;
}

message GetLatestSubgraphSDLRequest {
  string name = 1;
  string namespace = 2;
}

message GetLatestSubgraphSDLResponse {
  Response response = 1;
  optional string sdl = 2;
  optional string version_id = 3;
}

message GetChecksByFederatedGraphNameRequest {
  string name = 1;
  int32 limit = 2;
  int32 offset = 3;
  string startDate = 4;
  string endDate = 5;
  string namespace = 6;
}

message SchemaCheck {
  message GhDetails {
    string commitSha = 1;
    string ownerSlug = 2;
    string repositorySlug = 3;
  }

  string id = 1;
  string targetID = 2;
  string subgraphName = 3;
  string timestamp = 4;
  bool isComposable = 5;
  bool isBreaking = 6;
  bool hasClientTraffic = 7;
  bool isForcedSuccess = 8;
  bool isDeleted = 9;
  optional GhDetails ghDetails = 10;
  bool hasLintErrors = 11;
}

message GetChecksByFederatedGraphNameResponse {
  Response response = 1;
  repeated SchemaCheck checks = 2;
  int32 checksCountBasedOnDateRange = 3;
  int32 totalChecksCount = 4;
}

message GetCheckSummaryRequest {
  string check_id = 1;
  string graph_name = 2;
  string namespace = 3;
}

message ChangeCounts {
  int32 additions = 1;
  int32 deletions = 2;
}

message GetCheckSummaryResponse {
  message AffectedGraph {
    string id = 1;
    int32 traffic_check_days = 2;
  }

  Response response = 1;
  SchemaCheck check = 2;
  repeated AffectedGraph affected_graphs = 3;
  optional string proposedSubgraphSchemaSDL = 4;
  repeated SchemaChange changes = 6;
  repeated string compositionErrors = 7;
  int32 traffic_check_days = 8;
  repeated LintIssue lintIssues = 9;
}

message GetCheckOperationsRequest {
  string check_id = 1;
  string graph_name = 2;
  string namespace = 3;
}

message GetCheckOperationsResponse {
  message CheckOperation {
    string hash = 1;
    string name = 2;
    string type = 3;
    string first_seen_at = 4;
    string last_seen_at = 5;
    repeated SchemaChange impacting_changes = 6;
    bool is_safe = 7;
    bool hasIgnoreAllOverride = 8;
  }

  Response response = 1;
  repeated CheckOperation operations = 2;
  int32 traffic_check_days = 3;
  string created_at = 4;
}

message GetOperationContentRequest {
  string hash = 1;
}

message GetOperationContentResponse {
  Response response = 1;
  string operation_content = 2;
}

message GetFederatedGraphChangelogRequest {
  string name = 1;
  Pagination pagination = 2;
  DateRange dateRange = 3;
  string namespace = 4;
}

message FederatedGraphChangelog{
  string id = 1;
  string path = 2;
  string changeType = 3;
  string changeMessage = 4;
  string createdAt = 5;
}

message FederatedGraphChangelogOutput{
  string createdAt = 1;
  string schemaVersionId = 2;
  repeated FederatedGraphChangelog changelogs = 3;
}

message GetFederatedGraphChangelogResponse {
  Response response = 1;
  repeated FederatedGraphChangelogOutput federatedGraphChangelogOutput = 2;
  bool hasNextPage = 3;
}

message GetFederatedResponse {
  Response response = 1;
  string FederatedSchemaSDL = 2;
}

message UpdateSubgraphRequest {
  string name = 1;
  optional string routing_url = 2;
  repeated Label labels = 3;
  repeated string headers = 4;
  // subscription protocol to use when subscribing to this subgraph
  optional wg.cosmo.common.GraphQLSubscriptionProtocol subscription_protocol = 5;
  // url used for subscriptions
  optional string subscription_url = 6;
  optional string readme = 7;
  string namespace = 8;
  optional bool unset_labels = 9;
  optional wg.cosmo.common.GraphQLWebsocketSubprotocol websocket_subprotocol = 10;
}

message UpdateSubgraphResponse {
  Response response = 1;
  repeated CompositionError compositionErrors = 2;
  repeated DeploymentError deploymentErrors = 3;
}

message UpdateFederatedGraphRequest {
  string name = 1;
  string routing_url = 2;
  repeated string label_matchers = 3;
  optional string readme = 4;
  string namespace = 5;
  optional bool unset_label_matchers = 6;
  optional string admissionWebhookURL = 7;
  optional string admissionWebhookSecret = 8;
}

message UpdateFederatedGraphResponse {
  Response response = 1;
  repeated CompositionError compositionErrors = 2;
  repeated DeploymentError deploymentErrors = 3;
}

message UpdateMonographRequest {
  string name = 1;
  string namespace = 2;
  string routing_url = 3;
  string graph_url = 4;
  optional wg.cosmo.common.GraphQLSubscriptionProtocol subscription_protocol = 5;
  optional string subscription_url = 6;
  optional string readme = 7;
  optional wg.cosmo.common.GraphQLWebsocketSubprotocol websocket_subprotocol = 8;
  optional string admissionWebhookURL = 9;
  optional string admissionWebhookSecret = 10;
}

message UpdateMonographResponse {
  Response response = 1;
}

message CheckFederatedGraphRequest {
  string name = 1;
  repeated string label_matchers = 2;
  string namespace = 3;
}

message CheckFederatedGraphResponse {
  Response response = 1;
  repeated CompositionError compositionErrors = 2;
  repeated Subgraph subgraphs = 3;
}


message Pagination {
  int32 limit = 1;
  int32 offset = 2;
}

message Sort {
  string id = 1;
  bool desc = 2;
}

message AnalyticsConfig {
  DateRange dateRange = 1;
  optional int32 range = 2;
  repeated AnalyticsFilter filters = 3;
  Pagination pagination = 4;
  optional Sort sort = 5;
}

message AnalyticsFilter {
  // The name of the column / attribute to filter on.
  string field = 1;
  // The value to filter on.
  string value = 2;
  // The operator to use for the filter.
  AnalyticsViewFilterOperator operator = 3;
}

message DateRange {
  // The start date of the date range in ISO 8601 format.
  string start = 1;
  // The end date of the date range in ISO 8601 format.
  string end = 2;
}

enum AnalyticsViewGroupName {
  None = 0;
  OperationName = 1;
  Client = 2;
  HttpStatusCode = 3;
}

message GetAnalyticsViewRequest {
  string federatedGraphName  = 1;
  AnalyticsViewGroupName name = 2;
  AnalyticsConfig config = 3;
  string namespace = 4;
}

message AnalyticsViewResult {
  repeated AnalyticsViewColumn columns = 1;
  repeated AnalyticsViewRow rows = 2;
  repeated AnalyticsViewResultFilter filters = 3;
  int32 pages = 4;
}

message AnalyticsViewColumn {
  string name = 1;
  string title = 2;
  string type = 3;
  optional Unit unit = 4;
  optional bool is_hidden = 5;
  optional bool is_cta = 6;
}

enum CustomOptions {
  Text = 0;
  Range = 1;
}

message AnalyticsViewResultFilter {
  string columnName = 1;
  string title = 2;
  repeated AnalyticsViewResultFilterOption options = 3;
  optional CustomOptions custom_options = 4;
}

message AnalyticsViewResultFilterOption {
  string label = 1;
  optional string value = 2;
  AnalyticsViewFilterOperator operator = 3;
}

enum Unit {
  Unspecified = 0;
  Nanoseconds = 1;
  UnixTimestamp = 2;
  Bytes = 3;
  CodeBlock = 4;
  StatusCode = 5;
  TraceID = 6;
}

enum AnalyticsViewFilterOperator {
  EQUALS = 0;
  NOT_EQUALS = 1;
  GREATER_THAN = 2;
  LESS_THAN = 3;
  GREATER_THAN_OR_EQUAL = 4;
  LESS_THAN_OR_EQUAL = 5;
  CONTAINS = 6;
  NOT_CONTAINS = 7;
  IN = 8;
  NOT_IN = 9;
  BETWEEN = 10;
  NOT_BETWEEN = 11;
  IS_NULL = 12;
  IS_NOT_NULL = 13;
}

message AnalyticsViewRow {
  map<string, AnalyticsViewRowValue> value = 1;
}

message AnalyticsViewRowValue {
  // The kind of value.
  oneof kind {
    // Represents a double value.
    double number_value = 1;
    // Represents a string value.
    string string_value = 2;
    // Represents a boolean value.
    bool bool_value = 3;
  }
}

message GetAnalyticsViewResponse {
  Response response = 1;
  AnalyticsViewResult view = 2;
}

message GetDashboardAnalyticsViewRequest {
  string federatedGraphName  = 1;
  string startDate = 2;
  string endDate = 3;
  int32 range = 4;
  string namespace = 5;
}

message RequestSeriesItem {
  string timestamp = 1;
  int32 totalRequests = 2;
  int32 erroredRequests = 3;
}

message OperationRequestCount {
  string operationHash = 1;
  string operationName = 2;
  int32 totalRequests = 3;
}

message FederatedGraphMetrics {
  string federatedGraphID = 1;
  float requestRate = 2;
  float errorRate = 3;
  float latency = 4;
}

message SubgraphMetrics {
  string subgraphID = 1;
  float requestRate = 2;
  float errorRate = 3;
  float latency = 4;
}

message GetDashboardAnalyticsViewResponse {
  Response response = 1;
  repeated RequestSeriesItem requestSeries = 2;
  repeated OperationRequestCount mostRequestedOperations = 3;
  repeated SubgraphMetrics subgraphMetrics = 4;
  FederatedGraphMetrics federatedGraphMetrics = 5;
}

message CreateFederatedGraphTokenRequest {
  string graphName = 1;
  string tokenName = 2;
  string namespace = 3;
}

message CreateFederatedGraphTokenResponse {
  Response response = 1;
  string token = 2;
}

message OrgMember{
  string userID = 1;
  string email = 2;
  repeated string roles = 3;
  string orgMemberID = 4;
  bool active = 5;
}

message PendingOrgInvitation{
  string userID = 1;
  string email = 2;
}

message GetPendingOrganizationMembersRequest {
  Pagination pagination = 1;
  optional string search = 2;
}

message GetPendingOrganizationMembersResponse {
  Response response = 1;
  repeated PendingOrgInvitation pendingInvitations = 2;
  int32 total_count = 3;
}

message GetOrganizationMembersRequest {
  Pagination pagination = 1;
  optional string search = 2;
}

message GetOrganizationMembersResponse {
  Response response = 1;
  repeated OrgMember members = 2;
  int32 total_count = 3;
}

message InviteUserRequest {
  string email = 1;
}

message InviteUserResponse {
  Response response = 1;
}

message APIKey{
  string id = 1;
  string name = 2;
  string createdBy = 3;
  string createdAt = 4;
  string lastUsedAt = 5;
  string expiresAt = 6;
}

message GetAPIKeysRequest {}

message GetAPIKeysResponse {
  Response response = 1;
  repeated APIKey apiKeys = 2;
}

enum ExpiresAt {
  NEVER = 0;
  THIRTY_DAYS = 1;
  SIX_MONTHS = 2;
  ONE_YEAR = 3;
}

message CreateAPIKeyRequest {
  string name = 1;
  string userID = 2;
  ExpiresAt expires = 3;
  repeated string federatedGraphTargetIds = 4;
  repeated string subgraphTargetIds = 5;
  repeated string permissions = 6;
  bool allowAllResources = 7;
}

message CreateAPIKeyResponse {
  Response response = 1;
  string apiKey = 2;
}

message DeleteAPIKeyRequest {
  string name = 1;
}

message DeleteAPIKeyResponse {
  Response response = 1;
}

message RemoveOrganizationMemberRequest {
  string email = 1;
}

message RemoveOrganizationMemberResponse {
  Response response = 1;
}

message RemoveInvitationRequest {
  string email = 1;
}

message RemoveInvitationResponse {
  Response response = 1;
}

message MigrateFromApolloRequest {
  string apiKey = 1;
  string variantName = 2;
  string namespace = 3;
}

message MigrateFromApolloResponse {
  Response response = 1;
  string token = 2;
}

message Span {
  int64 timestamp = 1;
  string scopeName = 2;
  string traceID = 3;
  string spanID = 4;
  string parentSpanID = 5;
  string spanName = 6;
  string spanKind = 7;
  int64 duration = 8;
  string serviceName = 9;
  string statusCode = 10;
  string statusMessage = 11;
  map<string, string> attributes = 12;
}

message GetTraceRequest {
  string id = 1;
}

message GetTraceResponse {
  Response response = 1;
  repeated Span spans = 2;
}

message WhoAmIRequest {}

message WhoAmIResponse {
  Response response = 1;
  string organizationName = 2;
  optional string userEmail = 3;
}

message RouterToken {
  string id = 1;
  string name = 2;
  string createdAt = 3;
  string lastUsedAt = 4;
  string creatorEmail = 5;
}

message GenerateRouterTokenRequest {
  string fedGraphName = 1;
  string namespace = 2;
}

message GenerateRouterTokenResponse {
  Response response = 1;
  string token = 2;
}

message GetRouterTokensRequest {
  string fedGraphName = 1;
  string namespace = 2;
}

message GetRouterTokensResponse {
  Response response = 1;
  repeated RouterToken tokens = 2;
}

message DeleteRouterTokenRequest {
  string tokenName = 1;
  string fedGraphName = 2;
  string namespace = 3;
}

message DeleteRouterTokenResponse {
  Response response = 1;
}

message PersistedOperation {
  string id = 1;
  string contents = 2;
}

message PublishPersistedOperationsRequest {
  string fedGraphName = 1;
  string clientName = 2;
  repeated PersistedOperation operations = 3;
  string namespace = 4;
}

enum PublishedOperationStatus {
  UP_TO_DATE = 0;
  CREATED = 1;
  CONFLICT = 2;
}

message PublishedOperation {
  string id = 1;
  string hash = 2;
  PublishedOperationStatus status = 3;
  repeated string operationNames = 4;
}

message PublishPersistedOperationsResponse {
  Response response = 1;
  repeated PublishedOperation operations = 2;
}

message GetPersistedOperationsRequest {
  string federated_graph_name = 1;
  string client_id = 2;
  string namespace = 3;
}

message GetPersistedOperationsResponse {
  message Operation {
    string id = 1;
    string contents = 2;
    string created_at = 3;
    string last_updated_at = 4;
    repeated string operation_names = 5;
  }

  Response response = 1;
  repeated Operation operations = 2;
}

message Header{
  string key = 1;
  string value = 2;
}

message CreateOrganizationWebhookConfigRequest {
  string endpoint = 1;
  string key = 2;
  repeated string events = 3;
  repeated wg.cosmo.notifications.EventMeta events_meta = 4;
}

message CreateOrganizationWebhookConfigResponse {
  Response response = 1;
  string webhook_config_id = 2;
}

message GetOrganizationWebhookConfigsRequest {}

message GetOrganizationWebhookConfigsResponse {
  message Config {
    string id = 1;
    string endpoint = 2;
    repeated string events = 3;
  }
  Response response = 1;
  repeated Config configs = 2;
}

message GetOrganizationWebhookMetaRequest {
  string id = 1;
}

message GetOrganizationWebhookMetaResponse {
  Response response = 1;
  repeated wg.cosmo.notifications.EventMeta events_meta = 2;
}

message UpdateOrganizationWebhookConfigRequest {
  string id = 1;
  string endpoint = 2;
  string key = 3;
  repeated string events = 4;
  repeated wg.cosmo.notifications.EventMeta events_meta = 5;
  bool should_update_key = 6;
}

message UpdateOrganizationWebhookConfigResponse {
  Response response = 1;
}

message DeleteOrganizationWebhookConfigRequest {
  string id = 1;
}

message DeleteOrganizationWebhookConfigResponse {
  Response response = 1;
}

message CreateIntegrationRequest {
  string type = 1;
  string name = 2;
  string code = 3;
  repeated string events = 4;
  repeated wg.cosmo.notifications.EventMeta eventsMeta = 5;
}

message CreateIntegrationResponse {
  Response response = 1;
}

message GetOrganizationIntegrationsRequest {}

enum IntegrationType {
  SLACK = 0;
}

message SlackIntegrationConfig {
  string endpoint = 1;
}

message IntegrationConfig{
  IntegrationType type = 1;
  oneof config{
    SlackIntegrationConfig slackIntegrationConfig = 2;
  }
}

message Integration {
  string id = 1;
  string name = 2;
  string type = 3;
  repeated string events = 4;
  IntegrationConfig integrationConfig = 5;
  repeated wg.cosmo.notifications.EventMeta eventsMeta = 6;
}

message GetOrganizationIntegrationsResponse {
  Response response = 1;
  repeated Integration integrations = 2;
}

message UpdateIntegrationConfigRequest {
  string id = 1;
  string endpoint = 2;
  repeated string events = 3;
  repeated wg.cosmo.notifications.EventMeta events_meta = 4;
}

message UpdateIntegrationConfigResponse {
  Response response = 1;
}

message DeleteIntegrationRequest {
  string id = 1;
}

message DeleteIntegrationResponse {
  Response response = 1;
}

message DeleteOrganizationRequest {
  string userID = 1;
}

message DeleteOrganizationResponse {
  Response response = 1;
}

message LeaveOrganizationRequest {
  string userID = 1;
}

message LeaveOrganizationResponse {
  Response response = 1;
}

message UpdateOrganizationDetailsRequest {
  string userID = 1;
  string organizationName = 2;
  string organizationSlug = 3;
}

message UpdateOrganizationDetailsResponse {
  Response response = 1;
}

message UpdateOrgMemberRoleRequest {
  string userID = 1;
  string orgMemberUserID = 2;
  string role = 3;
}

message UpdateOrgMemberRoleResponse {
  Response response = 1;
}

message CreateOrganizationRequest {
  string name = 1;
  string slug = 2;
  string plan = 3;
}

message CreateOrganizationResponse {
  Response response = 1;
  optional Organization organization = 2;
  optional string stripeSessionId = 3;
}

message Organization {
  string id = 1;
  string name = 2;
  string slug = 3;
  string creatorUserId = 4;
  string createdAt = 5;
}

/**
 * Billing
 */
message GetBillingPlansRequest {
}

message GetBillingPlansResponse {
  message BillingPlanFeature {
    string id = 1;
    string description = 3;
    optional int32 limit = 4;
  }

  message BillingPlan {
    string id = 1;
    string name = 2;
    int32 price = 3;
    repeated BillingPlanFeature features = 4;
  }

  Response response = 1;
  repeated BillingPlan plans = 2;
}

message CreateCheckoutSessionRequest {
  string plan = 1;
}

message CreateCheckoutSessionResponse {
  Response response = 1;
  string sessionId = 2;
}

message CreateBillingPortalSessionRequest {

}

message CreateBillingPortalSessionResponse {
  Response response = 1;
  string sessionId = 2;
  string url = 3;
}

message UpgradePlanRequest {
  string plan = 1;
}

message UpgradePlanResponse {
  Response response = 1;
}

/**
 * MetricsDashboard
 */
 message GetGraphMetricsRequest {
  string federatedGraphName = 1;
  int32 range = 2;
  DateRange dateRange = 3;
  repeated AnalyticsFilter filters = 4;
  string namespace = 5;
}

message GetGraphMetricsResponse {
  Response response = 1;
  MetricsDashboardMetric requests = 2;
  MetricsDashboardMetric latency = 3;
  MetricsDashboardMetric errors = 4;
  repeated AnalyticsViewResultFilter filters = 5;
  optional string resolution = 6;
}

message MetricsDashboardMetric {
  string value = 1;
  optional string previousValue = 2;
  repeated MetricsTopItem top = 3;
  repeated MetricsSeriesItem series = 4;
}

message MetricsTopItem {
  string hash = 1;
  string name = 2;
  string value = 3;
  bool isPersisted = 4;
}

message MetricsSeriesItem {
  string timestamp = 1;
  string value = 2;
  optional string previousValue = 3;
}

message MetricsDashboard {
  string name = 1;
  string title = 2;
  string type = 3;
  optional Unit unit = 4;
  optional bool is_hidden = 5;
  optional bool is_cta = 6;
}

message GetMetricsErrorRateRequest {
  string federatedGraphName = 1;
  int32 range = 2;
  DateRange dateRange = 3;
  repeated AnalyticsFilter filters = 4;
  string namespace = 5;
}

message GetMetricsErrorRateResponse {
  Response response = 1;
  repeated MetricsErrorRateSeriesItem series = 2;
  optional string resolution = 3;
}

message MetricsErrorRateSeriesItem {
  string timestamp = 1;
  float requestRate = 2;
  float errorRate = 3;
}

 message GetSubgraphMetricsRequest {
  string subgraphName = 1;
  string namespace = 2;
  int32 range = 4;
  DateRange dateRange = 5;
  repeated AnalyticsFilter filters = 6;
}

message GetSubgraphMetricsResponse {
  Response response = 1;
  MetricsDashboardMetric requests = 2;
  MetricsDashboardMetric latency = 3;
  MetricsDashboardMetric errors = 4;
  repeated AnalyticsViewResultFilter filters = 5;
  optional string resolution = 6;
}

message GetSubgraphMetricsErrorRateRequest {
  string subgraphName = 1;
  string namespace = 2;
  int32 range = 4;
  DateRange dateRange = 5;
  repeated AnalyticsFilter filters = 6;
}

message GetSubgraphMetricsErrorRateResponse {
  Response response = 1;
  repeated MetricsErrorRateSeriesItem series = 2;
  optional string resolution = 3;
}

message ForceCheckSuccessRequest {
  string check_id = 1;
  string graph_name = 2;
  string namespace = 3;
}

message ForceCheckSuccessResponse {
  Response response = 1;
}

message OverrideChange {
  string changeType = 1;
  optional string path = 2;
}

message CreateOperationOverridesRequest {
  string graph_name = 1;
  string namespace = 2;
  string operation_hash = 3;
  string operation_name = 4;
  repeated OverrideChange changes = 5;
}

message CreateOperationOverridesResponse {
  Response response = 1;
}

message CreateOperationIgnoreAllOverrideRequest {
  string graph_name = 1;
  string namespace = 2;
  string operation_hash = 3;
  string operation_name = 4;
}

message CreateOperationIgnoreAllOverrideResponse {
  Response response = 1;
}

message RemoveOperationOverridesRequest {
  string graph_name = 1;
  string namespace = 2;
  string operation_hash = 3;
  repeated OverrideChange changes = 4;
}

message RemoveOperationOverridesResponse {
  Response response = 1;
}

message RemoveOperationIgnoreAllOverrideRequest {
  string graph_name = 1;
  string namespace = 2;
  string operation_hash = 3;
}

message RemoveOperationIgnoreAllOverrideResponse {
  Response response = 1;
}

message GetOperationOverridesRequest {
  string graph_name = 1;
  string namespace = 2;
  string operation_hash = 3;
}

message GetOperationOverridesResponse {
  Response response = 1;
  repeated OverrideChange changes = 2;
  bool ignore_all = 3;
}

message GetAllOverridesRequest {
  string graph_name = 1;
  string namespace = 2;
}

message GetAllOverridesResponse {
  message Override {
    string hash = 1;
    string name = 2;
    uint32 changesOverrideCount = 3;
    bool hasIgnoreAllOverride = 4;
    string updated_at = 5;
  }

  Response response = 1;
  repeated Override overrides = 2;
}

message IsGitHubAppInstalledRequest {
  GitInfo git_info = 1;
}

message IsGitHubAppInstalledResponse {
  Response response = 1;
  bool is_installed = 2;
}

message GroupMapper {
  string role = 1;
  string ssoGroup = 2;
}

message CreateOIDCProviderRequest {
  string name = 1;
  string discoveryEndpoint = 2;
  string clientID = 3;
  string clientSecrect = 4;
  repeated GroupMapper mappers = 5;
}

message CreateOIDCProviderResponse {
  Response response = 1;
  string signInURL = 2;
  string signOutURL = 3;
  string loginURL = 4;
}

message GetOIDCProviderRequest {}

message GetOIDCProviderResponse {
  Response response = 1;
  string name = 2;
  string endpoint = 3;
  string loginURL = 4;
  string signInRedirectURL = 5;
  string signOutRedirectURL = 6;
}

message DeleteOIDCProviderRequest {}

message DeleteOIDCProviderResponse {
  Response response = 1;
}

message GetOrganizationRequestsCountRequest {}

message GetOrganizationRequestsCountResponse {
  Response response = 1;
  int64 count = 2;
}

message OrganizationInvite{
  string id = 1;
  string name = 2;
  string slug = 3;
  string creatorUserId = 4;
  string createdAt = 5;
  optional string invitedBy = 6;
}

message GetAuditLogsRequest {
  int32 limit = 1;
  int32 offset = 2;
  string startDate = 3;
  string endDate = 4;
}

message AuditLog {
   string id = 1;
   string actorDisplayName = 2;
   string action = 3;
   string actorType = 4;
   string auditAction = 5;
   string auditableDisplayName = 6;
   string targetDisplayName = 7;
   string targetType = 8;
   string createdAt = 9;
   string targetNamespaceId = 10;
   string targetNamespaceDisplayName = 11;
}

message GetAuditLogsResponse {
  Response response = 1;
  repeated AuditLog logs = 2;
  int32 count = 3;
}

message GetInvitationsRequest {}

message GetInvitationsResponse {
  Response response = 1;
  repeated OrganizationInvite invitations = 2;
}

message AcceptOrDeclineInvitationRequest {
  string organizationId = 1;
  bool accept = 2;
}

message AcceptOrDeclineInvitationResponse {
  Response response = 1;
}

message GraphComposition {
  string id = 1;
  string schemaVersionId = 2;
  string createdAt = 3;
  bool isComposable = 4;
  optional string compositionErrors = 5;
  optional string createdBy = 6;
  bool isLatestValid = 7;
  optional string routerConfigSignature = 8;
  optional string admissionError = 9;
  optional string deploymentError = 10;
}

message GraphCompositionSubgraph {
  string id = 1;
  string schemaVersionId = 2;
  string name = 3;
  string target_id = 4;
}

message GetCompositionsRequest {
  string fedGraphName = 1;
  int32 limit = 2;
  int32 offset = 3;
  string startDate = 4;
  string endDate = 5;
  string namespace = 6;
}

message GetCompositionsResponse {
  Response response = 1;
  repeated GraphComposition compositions = 2;
  int32 count = 3;
}

message GetCompositionDetailsRequest {
  string compositionId = 1;
}

message GetCompositionDetailsResponse {
  Response response = 1;
  GraphComposition composition = 2;
  repeated GraphCompositionSubgraph compositionSubgraphs = 3;
  ChangeCounts changeCounts = 4;
}

message GetSdlBySchemaVersionRequest {
  string schemaVersionId = 1;
  string target_id = 2;
}

message GetSdlBySchemaVersionResponse {
  Response response = 1;
  string sdl = 2;
  string client_schema = 3;
}

message GetChangelogBySchemaVersionRequest {
  string schemaVersionId = 1;
}

message GetChangelogBySchemaVersionResponse {
  Response response = 1;
  FederatedGraphChangelogOutput changelog = 2;
}

message GetUserAccessibleResourcesRequest {}

message GetUserAccessibleResourcesResponse {
  message Graph {
    string targetId = 1;
    string name = 2;
    string namespace = 3;
  }
  Response response = 1;
  repeated Graph federatedGraphs = 2;
  repeated Graph subgraphs = 3;
}

enum Feature {
  rbac = 0;
  ai = 1;
  scim = 2;
}

message UpdateFeatureSettingsRequest {
  bool enable = 1;
  Feature featureId = 2;
}

message UpdateFeatureSettingsResponse {
  Response response = 1;
}

message AddSubgraphMemberRequest {
  string subgraphName = 1;
  string userEmail = 2;
  string namespace = 3;
}

message AddSubgraphMemberResponse {
  Response response = 1;
}

message RemoveSubgraphMemberRequest {
  string subgraphName = 1;
  string subgraphMemberId = 2;
  string namespace = 3;
}

message RemoveSubgraphMemberResponse {
  Response response = 1;
}

message GetSubgraphMembersRequest {
  string subgraphName = 1;
  string namespace = 2;
}

message SubgraphMember{
  string userId = 1;
  string email = 2;
  string subgraphMemberId = 4;
}

message GetSubgraphMembersResponse {
  Response response = 1;
  repeated SubgraphMember members = 2;
}

message AddReadmeRequest {
  string targetName = 1;
  string readme = 2;
  string namespace = 3;
}

message AddReadmeResponse {
  Response response = 1;
}

message Router {
  string hostname = 1;
  string clusterName = 2;
  string serviceName = 3;
  string serviceVersion = 4;
  string serviceInstanceId = 5;
  string uptimeSeconds = 6;
  string serverUptimeSeconds = 7;
  string compositionId = 8;
  bool onLatestComposition = 9;
  string processId = 10;

  float memoryUsageMb = 11;
  float memoryUsageChangePercent = 12;
  float cpuUsagePercent = 13;
  float cpuUsageChangePercent = 14;
}

message GetRoutersRequest {
  string fedGraphName = 1;
  string namespace = 2;
}

message GetRoutersResponse {
  Response response = 1;
  repeated Router routers = 2;
}

message ClientInfo{
  string name = 1;
  string id = 2;
  string createdAt = 3;
  string lastUpdatedAt = 4;
  string createdBy = 5;
  string lastUpdatedBy = 6;
}

message GetClientsRequest {
  string fedGraphName = 1;
  string namespace = 2;
}

message GetClientsResponse {
  Response response = 1;
  repeated ClientInfo clients = 2;
}

message GetFieldUsageRequest {
  string graph_name = 1;
  optional string namedType = 2;
  optional string typename = 3;
  optional string field = 4;
  optional int32 range = 5;
  DateRange dateRange = 6;
  string namespace = 7;
}

message ClientWithOperations {
  message Operation {
    string hash = 1;
    string name = 2;
    int32 count = 3;
  }

  string name = 1;
  string version = 2;
  repeated Operation operations = 3;
}

message FieldUsageMeta {
  repeated string subgraph_ids = 1;
  string firstSeenTimestamp = 2;
  string latestSeenTimestamp = 3;
}

message GetFieldUsageResponse {
  Response response = 1;
  repeated RequestSeriesItem request_series = 2;
  repeated ClientWithOperations clients = 3;
  FieldUsageMeta meta = 4;
}

message CreateDiscussionRequest {
  string target_id = 1;
  string content_markdown = 2;
  string content_json = 3;
  string schema_version_id = 4;
  int32 reference_line = 5;
}

message CreateDiscussionResponse {
  Response response = 1;
}

message UpdateDiscussionCommentRequest {
  string discussion_id = 1;
  string comment_id = 2;
  string content_markdown = 3;
  string content_json = 4;
}

message UpdateDiscussionCommentResponse {
  Response response = 1;
}

message DeleteDiscussionCommentRequest {
  string discussion_id = 1;
  string comment_id = 2;
}

message DeleteDiscussionCommentResponse {
  Response response = 1;
}

message ReplyToDiscussionRequest {
  string discussion_id = 2;
  string content_markdown = 3;
  string content_json = 4;
}

message ReplyToDiscussionResponse {
  Response response = 1;
}

message GetAllDiscussionsRequest {
  string target_id = 1;
  optional string schema_version_id = 2;
}

message Discussion {
  string id = 1;
  string schema_version_id = 2;
  string target_id = 3;
  int32 reference_line = 4;
  DiscussionComment openingComment = 5;
  bool is_resolved = 6;
}

message DiscussionComment {
  string id = 1;
  string content_json = 2;
  string created_by = 3;
  string created_at = 4;
  optional string updated_at = 5;
  bool is_deleted = 6;
}

message GetAllDiscussionsResponse {
  Response response = 1;
  repeated Discussion discussions = 2;
}

message GetDiscussionRequest {
  string discussion_id = 1;
}

message GetDiscussionResponse {
  Response response = 1;
  Discussion discussion  = 2;
  repeated DiscussionComment comments = 3;
}

message GetDiscussionSchemasRequest {
  string discussion_id = 1;
}

message GetDiscussionSchemasResponse {
  message Schemas {
    string reference = 1;
    string latest = 2;
  }

  Response response = 1;
  Schemas schemas = 4;
}

message SetDiscussionResolutionRequest {
  string discussion_id = 1;
  bool is_resolved = 2;
}

message SetDiscussionResolutionResponse {
  Response response = 1;
}

message GetConfigRequest {
  string graph_name = 1;
  string namespace = 2;
}

message CreateNamespaceRequest {
  string name = 1;
}

message CreateNamespaceResponse {
  Response response = 1;
}

message DeleteNamespaceRequest {
  string name = 1;
}

message DeleteNamespaceResponse {
  Response response = 1;
}

message RenameNamespaceRequest {
  string name = 1;
  string new_name = 2;
}

message RenameNamespaceResponse {
  Response response = 1;
}

message Namespace {
  string id = 1;
  string name = 2;
}

message GetNamespacesRequest {}

message GetNamespacesResponse {
  Response response = 1;
  repeated Namespace namespaces = 2;
}

message MoveGraphRequest {
  string name = 1;
  string namespace = 2;
  string new_namespace = 3;
}

message MoveGraphResponse {
  Response response = 1;
  repeated CompositionError compositionErrors = 2;
  repeated DeploymentError deploymentErrors = 3;
}

message GetNamespaceLintConfigRequest {
  string namespace = 1;
}

message GetNamespaceLintConfigResponse {
  Response response = 1;
  bool linterEnabled = 2;
  repeated LintConfig configs = 3;
}

message EnableLintingForTheNamespaceRequest {
  string namespace = 1;
  bool enableLinting = 2;
}

message EnableLintingForTheNamespaceResponse {
  Response response = 1;
}

message LintConfig {
  string ruleName = 1;
  LintSeverity severityLevel = 2;
}

message ConfigureNamespaceLintConfigRequest {
  string namespace = 1;
  repeated LintConfig configs = 2;
}

message ConfigureNamespaceLintConfigResponse {
  Response response = 1;
}

message MigrateMonographRequest {
  string name = 1;
  string namespace = 2;
}

message MigrateMonographResponse {
  Response response = 1;
}

message GetUserAccessiblePermissionsRequest {}

message Permission {
  string displayName = 1;
  string value = 2;
}

message GetUserAccessiblePermissionsResponse {
  Response response = 1;
  repeated Permission permissions = 2;
}

message CreateContractRequest {
  string name = 1;
  string namespace = 2;
  string source_graph_name = 3;
  string routing_url = 4;
  string admission_webhook_url = 5;
  repeated string exclude_tags = 6;
  optional string readme = 7;
  optional string admission_webhook_secret = 8;
}

message CreateContractResponse {
  Response response = 1;
  repeated CompositionError compositionErrors = 2;
  repeated DeploymentError deploymentErrors = 3;
}

message UpdateContractRequest {
  string name = 1;
  string namespace = 2;
  repeated string exclude_tags = 3;
}

message UpdateContractResponse {
  Response response = 1;
  repeated CompositionError compositionErrors = 2;
  repeated DeploymentError deploymentErrors = 3;
}

message IsMemberLimitReachedRequest {}

message IsMemberLimitReachedResponse {
  Response response = 1;
  bool limit_reached = 2;
  int32 member_count = 3;
}

message CreateFeatureFlagRequest {
  string featureFlagName = 1;
  string namespace = 2;
  repeated Label labels = 3;
  repeated string featureGraphNames = 4;
}

message CreateFeatureFlagResponse {
  Response response = 1;
  repeated CompositionError compositionErrors = 2;
  repeated DeploymentError deploymentErrors = 3;
}

message UpdateFeatureFlagRequest {
  string featureFlagName = 1;
  string namespace = 2;
  repeated Label labels = 3;
  repeated string featureGraphNames = 4;
}

message UpdateFeatureFlagResponse {
  Response response = 1;
  repeated CompositionError compositionErrors = 2;
  repeated DeploymentError deploymentErrors = 3;
}

message EnableFeatureFlagRequest {
  string featureFlagName = 1;
  string namespace = 2;
  bool enabled = 3;
}

message EnableFeatureFlagResponse {
  Response response = 1;
  repeated CompositionError compositionErrors = 2;
  repeated DeploymentError deploymentErrors = 3;
}

service PlatformService {
  // Namespaces
  rpc CreateNamespace(CreateNamespaceRequest) returns (CreateNamespaceResponse) {}
  rpc DeleteNamespace(DeleteNamespaceRequest) returns (DeleteNamespaceResponse) {}
  rpc RenameNamespace(RenameNamespaceRequest) returns (RenameNamespaceResponse) {}
  rpc GetNamespaces(GetNamespacesRequest) returns (GetNamespacesResponse) {}

  // Contracts
  rpc CreateContract(CreateContractRequest) returns (CreateContractResponse) {}
  rpc UpdateContract(UpdateContractRequest) returns (UpdateContractResponse) {}

  rpc MoveFederatedGraph(MoveGraphRequest) returns (MoveGraphResponse) {}
  rpc MoveSubgraph(MoveGraphRequest) returns (MoveGraphResponse) {}

  rpc MoveMonograph(MoveGraphRequest) returns (MoveGraphResponse) {}
  // CreateMonograph creates a monograph on the control plane.
  rpc CreateMonograph(CreateMonographRequest) returns (CreateMonographResponse) {}
  // PublishMonograph pushes the schema of the monograph to the control plane.
  rpc PublishMonograph(PublishMonographRequest) returns (PublishMonographResponse) {}
  // DeleteMonograph deletes a monograph from the control plane.
  rpc DeleteMonograph(DeleteMonographRequest) returns (DeleteMonographResponse) {}
  // UpdateMonograph updates a monograph with new urls, subscription config and readme
  rpc UpdateMonograph(UpdateMonographRequest) returns (UpdateMonographResponse) {}
  // MigrateMonograph converts a monograph into a federated graph.
  rpc MigrateMonograph(MigrateMonographRequest) returns (MigrateMonographResponse) {}

  // CreateFederatedSubgraph creates a federated subgraph on the control plane.
  rpc CreateFederatedSubgraph(CreateFederatedSubgraphRequest) returns (CreateFederatedSubgraphResponse) {}
  // PublishFederatedSubgraph pushes the schema of the subgraph to the control plane.
  rpc PublishFederatedSubgraph(PublishFederatedSubgraphRequest) returns (PublishFederatedSubgraphResponse) {}
  // CreateFederatedGraph creates a federated graph on the control plane.
  rpc CreateFederatedGraph(CreateFederatedGraphRequest) returns (CreateFederatedGraphResponse) {}
  // DeleteFederatedGraph deletes a federated graph from the control plane.
  rpc DeleteFederatedGraph(DeleteFederatedGraphRequest) returns (DeleteFederatedGraphResponse) {}
  // DeleteFederatedSubgraph deletes a federated subgraph from the control plane.
  rpc DeleteFederatedSubgraph(DeleteFederatedSubgraphRequest) returns (DeleteFederatedSubgraphResponse) {}
  // CheckSubgraphSchema checks if the schema is valid and if it can be composed without conflicts with the provided new subgraph schema.
  rpc CheckSubgraphSchema(CheckSubgraphSchemaRequest) returns (CheckSubgraphSchemaResponse) {}
  rpc FixSubgraphSchema(FixSubgraphSchemaRequest) returns (FixSubgraphSchemaResponse) {}
  // UpdateFederatedGraph updates a federated graph with new labels and routing url
  rpc UpdateFederatedGraph(UpdateFederatedGraphRequest) returns (UpdateFederatedGraphResponse) {}
  // UpdateSubgraph updates a subgraph with new labels and routing url
  rpc UpdateSubgraph(UpdateSubgraphRequest) returns (UpdateSubgraphResponse) {}
  // CheckFederatedGraph checks if the federated graph can be composed with the new labels provided.
  rpc CheckFederatedGraph(CheckFederatedGraphRequest) returns (CheckFederatedGraphResponse) {}
  // WhoAmI returns the identity of the user currently logged in.
  rpc WhoAmI(WhoAmIRequest) returns (WhoAmIResponse) {}
  // GenerateRouterToken generates a temporary router token to fetch the router config.
  rpc GenerateRouterToken(GenerateRouterTokenRequest) returns (GenerateRouterTokenResponse) {}
  // GetRouterTokens returns the router tokens of a federated graph.
  rpc GetRouterTokens(GetRouterTokensRequest) returns (GetRouterTokensResponse) {}
  // DeleteRouterToken deletes the router token of a federated graph.
  rpc DeleteRouterToken(DeleteRouterTokenRequest) returns (DeleteRouterTokenResponse) {}
  // Add persisted operations
  rpc PublishPersistedOperations(PublishPersistedOperationsRequest) returns (PublishPersistedOperationsResponse) {}
  // GetPersistedOperations returns operations for the registered client id
  rpc GetPersistedOperations(GetPersistedOperationsRequest) returns (GetPersistedOperationsResponse) {}
  // GetAuditLogs returns the audit logs of the organization
  rpc GetAuditLogs(GetAuditLogsRequest) returns (GetAuditLogsResponse) {}

  // For Studio and CLI

  // GetFederatedGraphs returns the list of federated graphs.
  rpc GetFederatedGraphs(GetFederatedGraphsRequest) returns (GetFederatedGraphsResponse) {}
  // GetFederatedGraphsBySubgraphLabels returns the list of federated graphs based on the subgraph labels
  rpc GetFederatedGraphsBySubgraphLabels(GetFederatedGraphsBySubgraphLabelsRequest) returns (GetFederatedGraphsBySubgraphLabelsResponse) {}
  // GetFederatedGraphByName returns the federated graph by name.
  rpc GetFederatedGraphByName(GetFederatedGraphByNameRequest) returns (GetFederatedGraphByNameResponse) {}
  // GetFederatedGraphSDLByName returns the latest valid SDL of the federated graph by name.
  rpc GetFederatedGraphSDLByName(GetFederatedGraphSDLByNameRequest) returns (GetFederatedGraphSDLByNameResponse) {}
  // GetSubgraphs returns the list of subgraphs.
  rpc GetSubgraphs(GetSubgraphsRequest) returns (GetSubgraphsResponse) {}
  // GetSubgraphByName returns the subgraph by name.
  rpc GetSubgraphByName(GetSubgraphByNameRequest) returns (GetSubgraphByNameResponse) {}
  // GetSubgraphSDLFromLatestComposition returns the latest valid SDL of the subgraph composed with the federated graph.
  rpc GetSubgraphSDLFromLatestComposition(GetSubgraphSDLFromLatestCompositionRequest) returns (GetSubgraphSDLFromLatestCompositionResponse) {}
  // GetLatestSubgraphSDL returns the latest SDL of the subgraph by name.
  rpc GetLatestSubgraphSDL(GetLatestSubgraphSDLRequest) returns (GetLatestSubgraphSDLResponse) {}

  // GetChecksByFederatedGraphName return schema and composition checks that concern a federated graph
  rpc GetChecksByFederatedGraphName(GetChecksByFederatedGraphNameRequest) returns (GetChecksByFederatedGraphNameResponse) {}
  // GetCheckSummary returns top level information about a schema check
  rpc GetCheckSummary(GetCheckSummaryRequest) returns (GetCheckSummaryResponse) {}
  // GetCheckOperations returns affected operations for a check
  rpc GetCheckOperations(GetCheckOperationsRequest) returns (GetCheckOperationsResponse) {}
  // ForceCheckSuccess forces a failed check to be marked as successful
  rpc ForceCheckSuccess(ForceCheckSuccessRequest) returns (ForceCheckSuccessResponse) {}
  // CreateOperationOverrides marks if the given set of changes as safe for an operation
  rpc CreateOperationOverrides(CreateOperationOverridesRequest) returns (CreateOperationOverridesResponse) {}
  // RemoveOperationOverride removes a change from the safe-list for an operation
  rpc RemoveOperationOverrides(RemoveOperationOverridesRequest) returns (RemoveOperationOverridesResponse) {}
  // CreateOperationIgnoreAllOverride adds an ignore all override for the operation
  rpc CreateOperationIgnoreAllOverride(CreateOperationIgnoreAllOverrideRequest) returns (CreateOperationIgnoreAllOverrideResponse) {}
  // RemoveOperationIgnoreAllOverride removes the ignore all override for the operation
  rpc RemoveOperationIgnoreAllOverride(RemoveOperationIgnoreAllOverrideRequest) returns (RemoveOperationIgnoreAllOverrideResponse) {}
  // GetOperationOverrides retrieves all overrides for an operation hash
  rpc GetOperationOverrides(GetOperationOverridesRequest) returns (GetOperationOverridesResponse) {}
  // GetAllOverrides returns all overrides for operations within a namespace
  rpc GetAllOverrides(GetAllOverridesRequest) returns (GetAllOverridesResponse) {}

  // GetOperationContent returns the operation body by searching using the hash
  rpc GetOperationContent(GetOperationContentRequest) returns (GetOperationContentResponse) {}

  // GetFederatedGraphChangelog returns the changelog of the federated graph.
  rpc GetFederatedGraphChangelog(GetFederatedGraphChangelogRequest) returns (GetFederatedGraphChangelogResponse) {}
  // CreateFederatedGraphToken creates a federated graph token that is consumed by the router to authenticate requests.
  rpc CreateFederatedGraphToken(CreateFederatedGraphTokenRequest) returns (CreateFederatedGraphTokenResponse) {}
  // GetOrganizationMembers returns the list of organization members
  rpc GetOrganizationMembers(GetOrganizationMembersRequest) returns (GetOrganizationMembersResponse){}
  // GetOrganizationMembers returns the list of pending organization invites
  rpc GetPendingOrganizationMembers(GetPendingOrganizationMembersRequest) returns (GetPendingOrganizationMembersResponse){}
  // IsMemberLimitReached returns whether the organization has reached the member limit
  rpc IsMemberLimitReached(IsMemberLimitReachedRequest) returns (IsMemberLimitReachedResponse){}
  // InviteUser invites an user to join the organization
  rpc InviteUser(InviteUserRequest) returns (InviteUserResponse){}
  // GetAPIKeys returns a list of API keys of the organization
  rpc GetAPIKeys(GetAPIKeysRequest) returns (GetAPIKeysResponse){}
  // CreateAPIKey creates an API key for the organization
  rpc CreateAPIKey(CreateAPIKeyRequest) returns (CreateAPIKeyResponse){}
  // DeleteAPIKey deletes an API key for the organization
  rpc DeleteAPIKey(DeleteAPIKeyRequest) returns (DeleteAPIKeyResponse){}
  // RemoveOrganizationMember removes the user from the organization
  rpc RemoveOrganizationMember(RemoveOrganizationMemberRequest) returns (RemoveOrganizationMemberResponse){}
  // RemoveInvitation removes the org invitation of the user
  rpc RemoveInvitation(RemoveInvitationRequest) returns (RemoveInvitationResponse){}
  // GetLatestValidRouterConfig returns the router config for the federated graph
  rpc GetLatestValidRouterConfig(GetConfigRequest) returns (wg.cosmo.node.v1.GetConfigResponse) {}
  // MigrateFromApollo migrates the graphs from apollo to cosmo
  rpc MigrateFromApollo(MigrateFromApolloRequest) returns (MigrateFromApolloResponse) {}

  // CreateOrganizationWebhookConfig create a new webhook config for the organization
  rpc CreateOrganizationWebhookConfig(CreateOrganizationWebhookConfigRequest) returns (CreateOrganizationWebhookConfigResponse) {}
  // GetOrganizationWebhookConfigs returns all webhooks for the organization
  rpc GetOrganizationWebhookConfigs(GetOrganizationWebhookConfigsRequest) returns (GetOrganizationWebhookConfigsResponse) {}
  // GetOrganizationWebhookMeta returns the meta data for a particular webhook
  rpc GetOrganizationWebhookMeta(GetOrganizationWebhookMetaRequest) returns (GetOrganizationWebhookMetaResponse) {}
  // UpdateOrganizationWebhookConfig updates an existing webhook for the organization
  rpc UpdateOrganizationWebhookConfig(UpdateOrganizationWebhookConfigRequest) returns (UpdateOrganizationWebhookConfigResponse) {}
  // DeleteOrganizationWebhookConfig deletes an organization webhook
  rpc DeleteOrganizationWebhookConfig(DeleteOrganizationWebhookConfigRequest) returns (DeleteOrganizationWebhookConfigResponse) {}

  // CreateIntegration create a new integration for the organization
  rpc CreateIntegration(CreateIntegrationRequest) returns (CreateIntegrationResponse) {}
  // GetOrganizationIntegrations returns all integrations of the organization
  rpc GetOrganizationIntegrations(GetOrganizationIntegrationsRequest) returns (GetOrganizationIntegrationsResponse) {}
  // UpdateIntegrationConfig updates an existing integration of the organization
  rpc UpdateIntegrationConfig(UpdateIntegrationConfigRequest) returns (UpdateIntegrationConfigResponse) {}
  // DeleteIntegration deletes an organization web integration hook
  rpc DeleteIntegration(DeleteIntegrationRequest) returns (DeleteIntegrationResponse) {}

  // DeleteOrganization deletes an organization
  rpc DeleteOrganization(DeleteOrganizationRequest) returns (DeleteOrganizationResponse) {}
  // LeaveOrganization removes a member from the organization
  rpc LeaveOrganization(LeaveOrganizationRequest) returns (LeaveOrganizationResponse) {}
  // UpdateOrganizationDetails updates the name and slug of the organization
  rpc UpdateOrganizationDetails(UpdateOrganizationDetailsRequest) returns (UpdateOrganizationDetailsResponse) {}
  // UpdateOrgMemberRole updates the role of an org member
  rpc UpdateOrgMemberRole(UpdateOrgMemberRoleRequest) returns (UpdateOrgMemberRoleResponse) {}

  // IsGitHubAppInstalled checks if the cosmo github app is installed to a repository
  rpc IsGitHubAppInstalled(IsGitHubAppInstalledRequest) returns (IsGitHubAppInstalledResponse) {}

  // CreateOIDCProvider adds an oidc provider to the organization
  rpc CreateOIDCProvider(CreateOIDCProviderRequest) returns (CreateOIDCProviderResponse) {}
  // GetOIDCProvider gets the oidc provider connected the organization
  rpc GetOIDCProvider(GetOIDCProviderRequest) returns (GetOIDCProviderResponse) {}
  // DeleteOIDCProvider deletes the oidc provider connected the organization
  rpc DeleteOIDCProvider(DeleteOIDCProviderRequest) returns (DeleteOIDCProviderResponse) {}
  // GetClients returns all the clients of the federated graph
  rpc GetClients(GetClientsRequest) returns (GetClientsResponse) {}
  // GetRouters returns all active routers of the federated graph
  rpc GetRouters(GetRoutersRequest) returns (GetRoutersResponse) {}
  // GetInvitations returns all the invitations a user has received
  rpc GetInvitations(GetInvitationsRequest) returns (GetInvitationsResponse) {}
  // AcceptOrDeclineInvitation accepts or declines the invitation
  rpc AcceptOrDeclineInvitation(AcceptOrDeclineInvitationRequest) returns (AcceptOrDeclineInvitationResponse) {}
  // GetCompositions returns all the compositions of the federated graph
  rpc GetCompositions(GetCompositionsRequest) returns (GetCompositionsResponse) {}
   // GetCompositionDetails returns the details of that composition
  rpc GetCompositionDetails(GetCompositionDetailsRequest) returns (GetCompositionDetailsResponse) {}
  // GetSdlBySchemaVersion returns the sdl based on the schema version
  rpc GetSdlBySchemaVersion(GetSdlBySchemaVersionRequest) returns (GetSdlBySchemaVersionResponse) {}
  // GetChangelogBySchemaVersion returns the changelog based on the schema version
  rpc GetChangelogBySchemaVersion(GetChangelogBySchemaVersionRequest) returns (GetChangelogBySchemaVersionResponse) {}
  // GetUserAccessibleResources returns all the federated and subgraphs where the user has write permissions
  rpc GetUserAccessibleResources(GetUserAccessibleResourcesRequest) returns (GetUserAccessibleResourcesResponse) {}
  // UpdateFeatureSettings updates the setinngs of features(ai, rbac, scim) of the organization
  rpc UpdateFeatureSettings(UpdateFeatureSettingsRequest) returns (UpdateFeatureSettingsResponse) {}
  // AddSubgraphMember adds a user to the subgraph
  rpc AddSubgraphMember(AddSubgraphMemberRequest) returns (AddSubgraphMemberResponse) {}
  // RemoveSubgraphMember removes a member from the subgraph
  rpc RemoveSubgraphMember(RemoveSubgraphMemberRequest) returns (RemoveSubgraphMemberResponse) {}
  // GetSubgraphMembers gets all the members of the subgraph
  rpc GetSubgraphMembers(GetSubgraphMembersRequest) returns (GetSubgraphMembersResponse) {}
  // CreateDiscussion creates a new discussion with an opening comment
  rpc CreateDiscussion(CreateDiscussionRequest) returns (CreateDiscussionResponse) {}
  // ReplyToDiscussion creates a new comment in the discussion
  rpc ReplyToDiscussion(ReplyToDiscussionRequest) returns (ReplyToDiscussionResponse) {}
  // GetAllDiscussions fetches all discussions which may be scoped to a schema version if passed
  rpc GetAllDiscussions(GetAllDiscussionsRequest) returns (GetAllDiscussionsResponse) {}
  // UpdateDiscussionComment edits the comment in the discussion
  rpc UpdateDiscussionComment(UpdateDiscussionCommentRequest) returns (UpdateDiscussionCommentResponse) {}
  // DeleteDiscussionComment deletes the comment or the discussion if it is an opening comment
  rpc DeleteDiscussionComment(DeleteDiscussionCommentRequest) returns (DeleteDiscussionCommentResponse) {}
  // GetDiscussion gets the entire discussion thread
  rpc GetDiscussion(GetDiscussionRequest) returns (GetDiscussionResponse) {}
  // GetDiscussionSchemas gets the reference and latest schema of the target graph in which the discussion was created
  rpc GetDiscussionSchemas(GetDiscussionSchemasRequest) returns (GetDiscussionSchemasResponse) {}
  // SetDiscussionResolutionRequest marks the discussion as resolved or not
  rpc SetDiscussionResolution(SetDiscussionResolutionRequest) returns (SetDiscussionResolutionResponse) {}
  // AddReadme adds a readme of a target, can be a subgraph or a federated graph
  rpc AddReadme(AddReadmeRequest) returns (AddReadmeResponse) {}
  // GetUserAccessiblePermissions returns all the federated and subgraphs where the user has write permissions
  rpc GetUserAccessiblePermissions(GetUserAccessiblePermissionsRequest) returns (GetUserAccessiblePermissionsResponse) {}

  // CreateFeatureFlag creates a new feature flag for the selected feature graphs
  rpc CreateFeatureFlag(CreateFeatureFlagRequest) returns (CreateFeatureFlagResponse) {}
  // UpdateFeatureFlag updates a new feature flag for the selected feature graphs
  rpc UpdateFeatureFlag(UpdateFeatureFlagRequest) returns (UpdateFeatureFlagResponse) {}
  // EnableFeatureFlag enables/disables a feature flag
  rpc EnableFeatureFlag(EnableFeatureFlagRequest) returns (EnableFeatureFlagResponse) {}

  // Analytics
  rpc GetAnalyticsView(GetAnalyticsViewRequest) returns (GetAnalyticsViewResponse) {
    option idempotency_level = NO_SIDE_EFFECTS;
  }

  rpc GetDashboardAnalyticsView(GetDashboardAnalyticsViewRequest) returns (GetDashboardAnalyticsViewResponse){
    option idempotency_level = NO_SIDE_EFFECTS;
  }

  rpc GetTrace(GetTraceRequest) returns (GetTraceResponse) {}

  rpc GetGraphMetrics(GetGraphMetricsRequest) returns (GetGraphMetricsResponse) {
    option idempotency_level = NO_SIDE_EFFECTS;
  }

  rpc GetMetricsErrorRate(GetMetricsErrorRateRequest) returns (GetMetricsErrorRateResponse) {
    option idempotency_level = NO_SIDE_EFFECTS;
  }

  rpc GetSubgraphMetrics(GetSubgraphMetricsRequest) returns (GetSubgraphMetricsResponse) {
    option idempotency_level = NO_SIDE_EFFECTS;
  }

  rpc GetSubgraphMetricsErrorRate(GetSubgraphMetricsErrorRateRequest) returns (GetSubgraphMetricsErrorRateResponse) {
    option idempotency_level = NO_SIDE_EFFECTS;
  }

  rpc GetFieldUsage(GetFieldUsageRequest) returns (GetFieldUsageResponse) {
    option idempotency_level = NO_SIDE_EFFECTS;
  }

  rpc GetOrganizationRequestsCount(GetOrganizationRequestsCountRequest) returns (GetOrganizationRequestsCountResponse) {}

  rpc CreateOrganization(CreateOrganizationRequest) returns (CreateOrganizationResponse) {}

  // EnableLintingForTheNamespace enables the lint check for the namespace passed.
  rpc EnableLintingForTheNamespace(EnableLintingForTheNamespaceRequest) returns (EnableLintingForTheNamespaceResponse) {}
  // ConfigureNamespaceLintConfig configures the lint config of the organization.
  rpc ConfigureNamespaceLintConfig(ConfigureNamespaceLintConfigRequest) returns (ConfigureNamespaceLintConfigResponse) {}
  // GetNamespaceLintConfig returns the lint config of the organization.
  rpc GetNamespaceLintConfig(GetNamespaceLintConfigRequest) returns (GetNamespaceLintConfigResponse) {}

  //
  // Billing
  //-----------------------------------------------------------------------------------------------------------------------------
  // Return the available billing plans
  rpc GetBillingPlans(GetBillingPlansRequest) returns (GetBillingPlansResponse) { }
  // Create a Stripe checkout session
  rpc CreateCheckoutSession(CreateCheckoutSessionRequest) returns (CreateCheckoutSessionResponse) { }
  // Create a Stripe billing portal session
  rpc CreateBillingPortalSession(CreateBillingPortalSessionRequest) returns (CreateBillingPortalSessionResponse) { }
  // Upgrade the current plan
  rpc UpgradePlan(UpgradePlanRequest) returns (UpgradePlanResponse) { }
}<|MERGE_RESOLUTION|>--- conflicted
+++ resolved
@@ -135,12 +135,9 @@
   optional string readme = 7;
   string namespace = 8;
   optional wg.cosmo.common.GraphQLWebsocketSubprotocol websocket_subprotocol = 9;
-<<<<<<< HEAD
-  optional bool isFeatureGraph = 10;
-  optional string baseSubgraphName = 11;
-=======
   optional bool is_event_driven_graph = 10;
->>>>>>> 11e39f2e
+  optional bool isFeatureGraph = 11;
+  optional string baseSubgraphName = 12;
 }
 
 message DeleteFederatedGraphRequest {
