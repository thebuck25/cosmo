--- conflicted
+++ resolved
@@ -3,20 +3,7 @@
 
 export function cn(...inputs: ClassValue[]) {
   return twMerge(clsx(inputs));
-<<<<<<< HEAD
 }
-
-let cal: Awaited<ReturnType<typeof getCalApi>>;
-export const showCal = async (e: any) => {
-  e.preventDefault();
-  if (!cal) {
-    cal = await getCalApi();
-  }
-  cal("modal", {
-    calLink: "stefan-avram-wundergraph/wundergraph-introduction",
-  });
-};
-
 export const checkUserAccess = ({
   rolesToBe,
   userRoles,
@@ -44,7 +31,4 @@
     return "member";
   }
   return "viewer";
-};
-=======
-}
->>>>>>> 7f9262ef
+};