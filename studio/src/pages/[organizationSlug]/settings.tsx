import { UserContext } from "@/components/app-provider";
import { getDashboardLayout } from "@/components/layout/dashboard-layout";
import {
  AlertDialog,
  AlertDialogAction,
  AlertDialogCancel,
  AlertDialogContent,
  AlertDialogDescription,
  AlertDialogFooter,
  AlertDialogHeader,
  AlertDialogTitle,
  AlertDialogTrigger,
} from "@/components/ui/alert-dialog";
import { Button, buttonVariants } from "@/components/ui/button";
import {
  Card,
  CardContent,
  CardDescription,
  CardFooter,
  CardHeader,
  CardTitle,
} from "@/components/ui/card";
import { CLI } from "@/components/ui/cli";
import {
  Dialog,
  DialogContent,
  DialogDescription,
  DialogHeader,
  DialogTitle,
  DialogTrigger,
} from "@/components/ui/dialog";
import {
  Form,
  FormControl,
  FormDescription,
  FormField,
  FormItem,
  FormLabel,
  FormMessage,
} from "@/components/ui/form";
import { Input } from "@/components/ui/input";
import { Loader } from "@/components/ui/loader";
<<<<<<< HEAD
import {
  Select,
  SelectContent,
  SelectItem,
  SelectTrigger,
  SelectValue,
} from "@/components/ui/select";
=======
>>>>>>> 09615194
import { Separator } from "@/components/ui/separator";
import { useToast } from "@/components/ui/use-toast";
import { SubmitHandler, useZodForm } from "@/hooks/use-form";
import { NextPageWithLayout } from "@/lib/page";
import { cn } from "@/lib/utils";
import { MinusCircledIcon, PlusIcon } from "@radix-ui/react-icons";
import { useMutation, useQuery } from "@tanstack/react-query";
import { EnumStatusCode } from "@wundergraph/cosmo-connect/dist/common/common_pb";
import {
  createOIDCProvider,
  deleteOIDCProvider,
  deleteOrganization,
  getOIDCProvider,
  leaveOrganization,
  updateOrganizationDetails,
} from "@wundergraph/cosmo-connect/dist/platform/v1/platform-PlatformService_connectquery";
import { useRouter } from "next/router";
<<<<<<< HEAD
import { Dispatch, SetStateAction, useContext, useState } from "react";
=======
import { useContext, useEffect, useState } from "react";
>>>>>>> 09615194
import { z } from "zod";

const OrganizationDetails = () => {
  const user = useContext(UserContext);
  const router = useRouter();

  const schema = z.object({
    organizationName: z
      .string()
      .min(3, {
        message: "Organization name must be a minimum of 3 characters",
      })
      .max(32, { message: "Organization name must be maximum 32 characters" }),
    organizationSlug: z
      .string()
      .min(3, {
        message: "Organization slug must be a minimum of 3 characters",
      })
      .max(24, { message: "Organization slug must be maximum 24 characters" }),
  });

  type OrganizationDetailsInput = z.infer<typeof schema>;

  const form = useZodForm<OrganizationDetailsInput>({
    schema,
    mode: "onChange",
  });

  useEffect(() => {
    if (!user?.currentOrganization) return;

    form.setValue("organizationName", user.currentOrganization.name);
    form.setValue("organizationSlug", user.currentOrganization.slug);
  }, [form, user?.currentOrganization]);

  const { mutate, isPending } = useMutation(
    updateOrganizationDetails.useMutation(),
  );

  const { toast } = useToast();

  const onSubmit: SubmitHandler<OrganizationDetailsInput> = (data) => {
    mutate(
      {
        userID: user?.id,
        organizationName: data.organizationName,
        organizationSlug: data.organizationSlug,
      },
      {
        onSuccess: (d) => {
          if (d.response?.code === EnumStatusCode.OK) {
            router.replace(`/${data.organizationSlug}/settings`);
            toast({
              description: "Organization details updated successfully.",
              duration: 3000,
            });
          } else if (d.response?.details) {
            toast({ description: d.response.details, duration: 3000 });
          }
        },
        onError: (error) => {
          toast({
            description:
              "Could not update the organization details. Please try again.",
            duration: 3000,
          });
        },
      },
    );
  };

  return (
    <Form {...form}>
      <form
        onSubmit={form.handleSubmit(onSubmit)}
        className="flex flex-col gap-y-4"
      >
        <FormField
          control={form.control}
          name="organizationName"
          defaultValue={user?.currentOrganization.name}
          render={({ field }) => (
            <FormItem>
              <FormLabel>Organization Name</FormLabel>
              <FormControl>
                <Input {...field} />
              </FormControl>
              <FormDescription>
                This is the visible name of your organization within WunderGraph
                Cosmo.
              </FormDescription>
              <FormMessage />
            </FormItem>
          )}
        />
        <FormField
          control={form.control}
          name="organizationSlug"
          defaultValue={user?.currentOrganization.slug}
          render={({ field }) => (
            <FormItem>
              <FormLabel>Organization Slug</FormLabel>
              <FormControl>
                <Input {...field} />
              </FormControl>
              <FormDescription>
                This is the URL namespace of the organization within WunderGraph
                Cosmo.
              </FormDescription>
              <FormMessage />
            </FormItem>
          )}
        />
        <Button
          className="ml-auto"
          isLoading={isPending}
          type="submit"
          disabled={
            !form.formState.isValid ||
            !user?.currentOrganization.roles.includes("admin")
          }
        >
          Save
        </Button>
      </form>
    </Form>
  );
};

interface Mapper {
  dbRole: string;
  ssoGroup: string;
}

type MapperInput = Mapper & {
  id: number;
};

const dbRoleOptions = ["Admin", "Developer", "Viewer"];
const createMapperSchema = z.object({
  dbRole: z.string().min(1).default(dbRoleOptions[0]),
  ssoGroup: z.string().min(1, { message: "Please enter a value" }),
});

const saveSchema = z.array(createMapperSchema).min(1);

const NewMapper = ({
  remove,
  onChange,
  mapper,
}: {
  remove: () => void;
  onChange: (secret: Mapper) => void;
  mapper: Mapper;
}) => {
  type CreateMapperFormInput = z.infer<typeof createMapperSchema>;
  const [dbRole, setDbRole] = useState(dbRoleOptions[0]);

  const {
    register,
    formState: { errors },
  } = useZodForm<CreateMapperFormInput>({
    mode: "onChange",
    schema: createMapperSchema,
  });

  return (
    <div className="flex items-center gap-x-3">
      <div className="grid flex-1 grid-cols-6 gap-x-2">
        <div className="col-span-3">
          <Select
            value={dbRole}
            onValueChange={(value) => {
              onChange({
                dbRole: value,
                ssoGroup: mapper.ssoGroup,
              });
              setDbRole(value);
            }}
            {...register("dbRole")}
          >
            <SelectTrigger value={dbRole} className="w-[200px] lg:w-full">
              <SelectValue aria-label={dbRole}>{dbRole}</SelectValue>
            </SelectTrigger>
            <SelectContent>
              {dbRoleOptions.map((option) => {
                return (
                  <SelectItem key={option} value={option}>
                    {option}
                  </SelectItem>
                );
              })}
            </SelectContent>
          </Select>
          {errors.dbRole && (
            <span className="px-2 text-xs text-destructive">
              {errors.dbRole.message}
            </span>
          )}
        </div>
        <div className="col-span-3">
          <Input
            className="w-full"
            type="text"
            placeholder="groupName or regex"
            {...register("ssoGroup")}
            onInput={(e) => {
              onChange({
                dbRole: mapper.dbRole,
                ssoGroup: e.currentTarget.value,
              });
            }}
          />
          {errors.ssoGroup && (
            <span className="px-2 text-xs text-destructive">
              {errors.ssoGroup.message}
            </span>
          )}
        </div>
      </div>
      <Button
        aria-label="remove"
        size="icon"
        variant="ghost"
        onClick={() => {
          remove();
        }}
      >
        <MinusCircledIcon />
      </Button>
    </div>
  );
};

const AddNewMappers = ({
  mappers,
  updateMappers,
}: {
  mappers: MapperInput[];
  updateMappers: Dispatch<SetStateAction<MapperInput[]>>;
}) => {
  return (
    <>
      {mappers.map((mapper, index) => (
        <NewMapper
          key={mapper.id}
          mapper={mapper}
          remove={() => {
            const newMappers = [...mappers];
            newMappers.splice(index, 1);
            updateMappers(newMappers);
          }}
          onChange={(newMapper) => {
            const newMappers = [...mappers];
            newMappers[index] = { ...newMappers[index], ...newMapper };
            updateMappers(newMappers);
          }}
        />
      ))}
      <Button
        className="flex w-max gap-x-2"
        variant="outline"
        onClick={() => {
          const newMappers = [
            ...mappers,
            {
              id: Date.now(),
              dbRole: dbRoleOptions[0],
              ssoGroup: "",
            },
          ];
          updateMappers(newMappers);
        }}
      >
        <PlusIcon />
        <p>{mappers.length === 0 ? "Add" : "Add another"}</p>
      </Button>
    </>
  );
};

const OpenIDConnectProvider = ({
  currentMode,
}: {
  currentMode: "create" | "map" | "result";
}) => {
  const router = useRouter();
  const user = useContext(UserContext);
  const organizationSlug = router.query.organizationSlug as string;
  const [open, setOpen] = useState(false);
  const [alertOpen, setAlertOpen] = useState(false);
  const [mode, setMode] = useState(currentMode);

  const { data: providerData, refetch } = useQuery(getOIDCProvider.useQuery());

  const { mutate, isLoading, data } = useMutation(
    createOIDCProvider.useMutation()
  );

  const { mutate: deleteOidcProvider } = useMutation(
    deleteOIDCProvider.useMutation()
  );

  const { toast } = useToast();

  const connectOIDCProviderInputSchema = z.object({
    name: z.string().min(1),
    discoveryEndpoint: z.string().startsWith("https://").min(1),
    clientID: z.string().min(1),
    clientSecret: z.string().min(1),
  });

  type ConnectOIDCProviderInput = z.infer<
    typeof connectOIDCProviderInputSchema
  >;

  const {
    register,
    formState: { isValid, errors },
    handleSubmit,
    reset,
  } = useZodForm<ConnectOIDCProviderInput>({
    mode: "onBlur",
    schema: connectOIDCProviderInputSchema,
  });

  const [mappers, updateMappers] = useState<MapperInput[]>([
    {
      id: Date.now(),
      dbRole: dbRoleOptions[0],
      ssoGroup: "",
    },
  ]);

  const onSubmit: SubmitHandler<ConnectOIDCProviderInput> = (data) => {
    const groupMappers = mappers.map((m) => {
      return { role: m.dbRole, ssoGroup: m.ssoGroup };
    });

    groupMappers.push({
      role: "Viewer",
      ssoGroup: ".*",
    });

    mutate(
      {
        clientID: data.clientID,
        clientSecrect: data.clientSecret,
        discoveryEndpoint: data.discoveryEndpoint,
        name: data.name,
        mappers: groupMappers,
      },
      {
        onSuccess: (d) => {
          if (d.response?.code === EnumStatusCode.OK) {
            toast({
              description: "OIDC provider connected successfully.",
              duration: 3000,
            });
            setMode("result");
          } else if (d.response?.details) {
            toast({ description: d.response.details, duration: 4000 });
            setMode("create");
            setOpen(false);
          }
        },
        onError: (error) => {
          toast({
            description:
              "Could not connect the oidc provider to the organization. Please try again.",
            duration: 3000,
          });
          setMode("create");
          setOpen(false);
        },
      }
    );
    reset();
    updateMappers([
      {
        id: Date.now(),
        dbRole: dbRoleOptions[0],
        ssoGroup: "",
      },
    ]);
  };

  return (
    <Card>
      <CardHeader className="gap-y-6 md:flex-row">
        <div className="space-y-1.5">
          <CardTitle>Connect OIDC provider</CardTitle>
          <CardDescription>
            Connecting an OIDC provider allows users to automatically log in and
            be a part of this organization.
          </CardDescription>
        </div>
        {providerData && providerData.name ? (
          <AlertDialog
            open={
              user?.currentOrganization.roles.includes("admin")
                ? alertOpen
                : false
            }
            onOpenChange={setAlertOpen}
          >
            <AlertDialogTrigger asChild>
              <Button
                className="md:ml-auto"
                type="submit"
                variant="destructive"
                disabled={!user?.currentOrganization.roles.includes("admin")}
              >
                Disconnect
              </Button>
            </AlertDialogTrigger>
            <AlertDialogContent>
              <AlertDialogHeader>
                <AlertDialogTitle>
                  Are you sure you want to disconnect the oidc provider?
                </AlertDialogTitle>
                <AlertDialogDescription>
                  This action cannot be undone.
                </AlertDialogDescription>
              </AlertDialogHeader>
              <AlertDialogFooter>
                <AlertDialogCancel>Cancel</AlertDialogCancel>
                <AlertDialogAction
                  className={buttonVariants({ variant: "destructive" })}
                  type="button"
                  onClick={() => {
                    deleteOidcProvider(
                      {},
                      {
                        onSuccess: (d) => {
                          if (d.response?.code === EnumStatusCode.OK) {
                            refetch();
                            toast({
                              description:
                                "OIDC provider disconnected successfully.",
                              duration: 3000,
                            });
                          } else if (d.response?.details) {
                            toast({
                              description: d.response.details,
                              duration: 4000,
                            });
                          }
                        },
                        onError: (error) => {
                          toast({
                            description:
                              "Could not disconnect the OIDC provider. Please try again.",
                            duration: 3000,
                          });
                        },
                      }
                    );
                  }}
                >
                  Disconnect
                </AlertDialogAction>
              </AlertDialogFooter>
            </AlertDialogContent>
          </AlertDialog>
        ) : (
          <Dialog
            open={open}
            onOpenChange={() => {
              setOpen(!open);
              if (open) {
                setMode("create");
                refetch();
              }
            }}
          >
            <DialogTrigger asChild>
              <Button className="md:ml-auto" type="submit" variant="default">
                Connect
              </Button>
            </DialogTrigger>
            <DialogContent
              onInteractOutside={(event) => {
                event.preventDefault();
              }}
            >
              {isLoading ? (
                <Loader />
              ) : (
                <>
                  <DialogHeader>
                    {mode === "create" && (
                      <>
                        <DialogTitle>
                          Connect OpenID Connect Provider
                        </DialogTitle>
                        <DialogDescription className="flex flex-col gap-y-2">
                          <p>
                            Connecting an OIDC provider to this organization
                            allows users to automatically log in and be part of
                            this organization.
                          </p>
                          <p>
                            Use Okta, Auth0 or any other OAuth2 Open ID Connect
                            compatible provider.
                          </p>
                        </DialogDescription>
                      </>
                    )}
                    {mode === "map" && (
                      <>
                        <DialogTitle>Configure group mappers</DialogTitle>
                        <DialogDescription>
                          Map your groups to cosmo roles.
                        </DialogDescription>
                      </>
                    )}
                    {mode === "result" && (
                      <>
                        <DialogTitle>
                          Steps to configure your OIDC provider
                        </DialogTitle>
                      </>
                    )}
                  </DialogHeader>
                  {mode !== "result" ? (
                    <form
                      className="mt-2 flex flex-col gap-y-3"
                      onSubmit={handleSubmit(onSubmit)}
                    >
                      {mode === "create" && (
                        <>
                          <div className="flex flex-col gap-y-2">
                            <span className="text-sm font-semibold">Name</span>
                            <Input
                              className="w-full"
                              type="text"
                              {...register("name")}
                            />
                            {errors.name && (
                              <span className="px-2 text-xs text-destructive">
                                {errors.name.message}
                              </span>
                            )}
                          </div>

                          <div className="flex flex-col gap-y-2">
                            <span className="text-sm font-semibold">
                              Discovery Endpoint
                            </span>
                            <Input
                              className="w-full"
                              type="text"
                              placeholder="https://hostname/auth/realms/master/.wellknown/openid-configuration"
                              {...register("discoveryEndpoint")}
                            />
                            {errors.discoveryEndpoint && (
                              <span className="px-2 text-xs text-destructive">
                                {errors.discoveryEndpoint.message}
                              </span>
                            )}
                          </div>

                          <div className="flex flex-col gap-y-2">
                            <span className="text-sm font-semibold">
                              Client ID
                            </span>
                            <Input
                              className="w-full"
                              type="text"
                              {...register("clientID")}
                            />
                            {errors.clientID && (
                              <span className="px-2 text-xs text-destructive">
                                {errors.clientID.message}
                              </span>
                            )}
                          </div>

                          <div className="flex flex-col gap-y-2">
                            <span className="text-sm font-semibold">
                              Client Secret
                            </span>
                            <Input
                              className="w-full"
                              type="password"
                              {...register("clientSecret")}
                            />
                            {errors.clientSecret && (
                              <span className="px-2 text-xs text-destructive">
                                {errors.clientSecret.message}
                              </span>
                            )}
                          </div>

                          <Button
                            className="mt-2"
                            onClick={() => {
                              setMode("map");
                            }}
                            disabled={!isValid}
                            variant="default"
                            isLoading={isLoading}
                          >
                            Connect
                          </Button>
                        </>
                      )}
                      {mode === "map" && (
                        <>
                          <div className="flex justify-between px-1 text-sm font-bold">
                            <span>Role in cosmo</span>
                            <span className="pr-12">Group in the provider</span>
                          </div>
                          <AddNewMappers
                            mappers={mappers}
                            updateMappers={updateMappers}
                          />
                          <Button
                            disabled={!saveSchema.safeParse(mappers).success}
                            variant="default"
                            size="lg"
                            type="submit"
                          >
                            Save
                          </Button>
                        </>
                      )}
                    </form>
                  ) : (
                    <div className="flex flex-col gap-y-2">
                      <div className="flex flex-col gap-y-1">
                        <span>
                          1. Set your OIDC provider sign-in redirect URI as
                        </span>
                        <CLI
                          command={data?.signInURL || ""}
                          spanClassName="w-96"
                        />
                      </div>
                      <div className="flex flex-col gap-y-1">
                        <span>
                          2. Set your OIDC provider sign-out redirect URI as
                        </span>
                        <CLI
                          command={data?.signOutURL || ""}
                          spanClassName="w-96"
                        />
                      </div>

                      <div className="flex flex-col gap-y-1 pt-3">
                        <span>
                          Your users can login to the organization using the
                          below url.
                        </span>
                        <CLI
                          command={`${process.env.NEXT_PUBLIC_COSMO_STUDIO_URL}/login?hint=${organizationSlug}`}
                          spanClassName="w-96"
                        />
                      </div>
                    </div>
                  )}
                </>
              )}
            </DialogContent>
          </Dialog>
        )}
      </CardHeader>
      {providerData && providerData.name && (
        <CardContent className="flex flex-col gap-y-3">
          <div className="flex flex-col gap-y-2">
            <span className="px-1">OIDC provider</span>
            <CLI command={`https://${providerData.endpoint}`} />
          </div>
          <div className="flex flex-col gap-y-2">
            <span className="px-1">Login URL</span>
            <CLI
              command={`${process.env.NEXT_PUBLIC_COSMO_STUDIO_URL}/login?hint=${organizationSlug}`}
            />
          </div>
        </CardContent>
      )}
    </Card>
  );
};

const LeaveOrganization = () => {
  const user = useContext(UserContext);
  const router = useRouter();
  const [open, setOpen] = useState(false);

  const { mutate } = useMutation(leaveOrganization.useMutation());

  const { toast } = useToast();

  const handleLeaveOrg = () => {
    mutate(
      {
        userID: user?.id,
      },
      {
        onSuccess: (d) => {
          if (d.response?.code === EnumStatusCode.OK) {
            router.reload();
            toast({
              description: "Left the organization successfully.",
              duration: 3000,
            });
          } else if (d.response?.details) {
            toast({ description: d.response.details, duration: 4000 });
          }
        },
        onError: (error) => {
          toast({
            description: "Could not leave the organization. Please try again.",
            duration: 3000,
          });
        },
      },
    );
    setOpen(false);
  };

  return (
    <Card>
      <CardHeader className="gap-y-6 md:flex-row">
        <div className="space-y-1.5">
          <CardTitle>Leave Organization</CardTitle>
          <CardDescription>
            Revokes your access to this organization.
          </CardDescription>
        </div>
        <AlertDialog open={open} onOpenChange={setOpen}>
          <AlertDialogTrigger asChild>
            <Button className="md:ml-auto" type="submit" variant="secondary">
              Leave organization
            </Button>
          </AlertDialogTrigger>
          <AlertDialogContent>
            <AlertDialogHeader>
              <AlertDialogTitle>
                Are you sure you want to leave this organization?
              </AlertDialogTitle>
              <AlertDialogDescription>
                This action cannot be undone.
              </AlertDialogDescription>
            </AlertDialogHeader>
            <AlertDialogFooter>
              <AlertDialogCancel>Cancel</AlertDialogCancel>
              <AlertDialogAction
                className={buttonVariants({ variant: "destructive" })}
                type="button"
                onClick={handleLeaveOrg}
              >
                Leave
              </AlertDialogAction>
            </AlertDialogFooter>
          </AlertDialogContent>
        </AlertDialog>
      </CardHeader>
    </Card>
  );
};

const DeleteOrganization = () => {
  const user = useContext(UserContext);
  const router = useRouter();
  const [open, setOpen] = useState(false);

  const regex = new RegExp(`^${user?.currentOrganization.name}$`);
  const schema = z.object({
    organizationName: z.string().regex(regex, {
      message: "Please enter the organization name as requested.",
    }),
  });

  type DeleteOrgInput = z.infer<typeof schema>;

  const {
    register,
    handleSubmit,
    formState: { errors, isValid },
  } = useZodForm<DeleteOrgInput>({
    schema,
    mode: "onChange",
  });

  const { mutate, isPending } = useMutation(deleteOrganization.useMutation());

  const { toast } = useToast();

  const handleDeleteOrg = () => {
    mutate(
      {
        userID: user?.id,
      },
      {
        onSuccess: (d) => {
          if (d.response?.code === EnumStatusCode.OK) {
            router.reload();
            toast({
              description: "Deleted the organization succesfully.",
              duration: 3000,
            });
          } else if (d.response?.details) {
            toast({ description: d.response.details, duration: 3000 });
          }
        },
        onError: (error) => {
          toast({
            description: "Could not delete the organization. Please try again.",
            duration: 3000,
          });
        },
      },
    );
    setOpen(false);
  };

  return (
    <Card className="border-destructive">
      <CardHeader>
        <CardTitle>Delete Organization</CardTitle>
        <CardDescription className="text-sm text-muted-foreground">
          The organization will be permanently deleted. This action is
          irreversible and can not be undone.
        </CardDescription>
      </CardHeader>
      <CardFooter>
        <Dialog
          open={
            user?.currentOrganization.roles.includes("admin") ? open : false
          }
          onOpenChange={setOpen}
        >
          <DialogTrigger
            className={cn({
              "cursor-not-allowed":
                !user?.currentOrganization.roles.includes("admin"),
            })}
            asChild
          >
            <Button
              type="submit"
              variant="destructive"
              className="w-full md:ml-auto md:w-max"
              disabled={!user?.currentOrganization.roles.includes("admin")}
            >
              Delete organization
            </Button>
          </DialogTrigger>
          <DialogContent>
            <DialogHeader>
              <DialogTitle>
                Are you sure you want to delete this organization?
              </DialogTitle>
              <span className="text-sm text-muted-foreground">
                This action cannot be undone.
              </span>
            </DialogHeader>
            <form onSubmit={handleSubmit(handleDeleteOrg)} className="mt-2">
              <div className="flex flex-col gap-y-3">
                <span className="text-sm">
                  Enter <strong>{user?.currentOrganization.name}</strong> to
                  confirm you want to delete this organization.
                </span>
                <Input
                  type="text"
                  {...register("organizationName")}
                  autoFocus={true}
                />
                {errors.organizationName && (
                  <span className="px-2 text-xs text-destructive">
                    {errors.organizationName.message}
                  </span>
                )}
                <div className="mt-2 flex justify-end gap-x-4">
                  <Button variant="outline" onClick={() => setOpen(false)}>
                    Cancel
                  </Button>
                  <Button
                    variant="destructive"
                    isLoading={isPending}
                    type="submit"
                    disabled={!isValid}
                  >
                    Delete
                  </Button>
                </div>
              </div>
            </form>
          </DialogContent>
        </Dialog>
      </CardFooter>
    </Card>
  );
};

const SettingsDashboardPage: NextPageWithLayout = () => {
  const user = useContext(UserContext);

  return (
    <div className="flex flex-col gap-y-4">
      <OrganizationDetails />
      {user && !user.currentOrganization.isPersonal && (
        <>
          <Separator className="my-2" />
          <OpenIDConnectProvider currentMode="create" />
          <Separator className="my-2" />
          <LeaveOrganization />
          <DeleteOrganization />
        </>
      )}
    </div>
  );
};

SettingsDashboardPage.getLayout = (page) => {
  return getDashboardLayout(
    page,
    "Settings",
    "Settings for this organization.",
  );
};

export default SettingsDashboardPage;<|MERGE_RESOLUTION|>--- conflicted
+++ resolved
@@ -40,7 +40,6 @@
 } from "@/components/ui/form";
 import { Input } from "@/components/ui/input";
 import { Loader } from "@/components/ui/loader";
-<<<<<<< HEAD
 import {
   Select,
   SelectContent,
@@ -48,8 +47,6 @@
   SelectTrigger,
   SelectValue,
 } from "@/components/ui/select";
-=======
->>>>>>> 09615194
 import { Separator } from "@/components/ui/separator";
 import { useToast } from "@/components/ui/use-toast";
 import { SubmitHandler, useZodForm } from "@/hooks/use-form";
@@ -67,11 +64,7 @@
   updateOrganizationDetails,
 } from "@wundergraph/cosmo-connect/dist/platform/v1/platform-PlatformService_connectquery";
 import { useRouter } from "next/router";
-<<<<<<< HEAD
-import { Dispatch, SetStateAction, useContext, useState } from "react";
-=======
-import { useContext, useEffect, useState } from "react";
->>>>>>> 09615194
+import { Dispatch, SetStateAction, useContext, useEffect, useState } from "react";
 import { z } from "zod";
 
 const OrganizationDetails = () => {
@@ -367,7 +360,7 @@
 
   const { data: providerData, refetch } = useQuery(getOIDCProvider.useQuery());
 
-  const { mutate, isLoading, data } = useMutation(
+  const { mutate, isPending, data } = useMutation(
     createOIDCProvider.useMutation()
   );
 
@@ -528,7 +521,7 @@
                             duration: 3000,
                           });
                         },
-                      }
+                      },
                     );
                   }}
                 >
@@ -558,7 +551,7 @@
                 event.preventDefault();
               }}
             >
-              {isLoading ? (
+              {isPending ? (
                 <Loader />
               ) : (
                 <>
@@ -674,7 +667,7 @@
                             }}
                             disabled={!isValid}
                             variant="default"
-                            isLoading={isLoading}
+                            isLoading={isPending}
                           >
                             Connect
                           </Button>
