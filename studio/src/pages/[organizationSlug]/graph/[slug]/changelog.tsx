import { UserContext } from "@/components/app-provider";
import { DateRangePicker } from "@/components/date-range-picker";
import { EmptyState } from "@/components/empty-state";
import { getGraphLayout, GraphContext } from "@/components/layout/graph-layout";
import { PageHeader } from "@/components/layout/head";
import { TitleLayout } from "@/components/layout/title-layout";
import { Badge } from "@/components/ui/badge";
import { Button } from "@/components/ui/button";
import { CLI } from "@/components/ui/cli";
import { Loader } from "@/components/ui/loader";
import { docsBaseURL } from "@/lib/constants";
import { formatDateTime } from "@/lib/format-date";
import { NextPageWithLayout } from "@/lib/page";
import { cn } from "@/lib/utils";
import { CommandLineIcon } from "@heroicons/react/24/outline";
import {
  DotFilledIcon,
  ExclamationTriangleIcon,
  MinusIcon,
  PlusIcon,
  UpdateIcon,
} from "@radix-ui/react-icons";
import { useQuery } from "@tanstack/react-query";
import { EnumStatusCode } from "@wundergraph/cosmo-connect/dist/common/common_pb";
import { getFederatedGraphChangelog } from "@wundergraph/cosmo-connect/dist/platform/v1/platform-PlatformService_connectquery";
import {
  FederatedGraphChangelog,
  FederatedGraphChangelogOutput,
} from "@wundergraph/cosmo-connect/dist/platform/v1/platform_pb";
import { noCase } from "change-case";
import { endOfDay, formatISO, startOfDay, subDays } from "date-fns";
import { useRouter } from "next/router";
import { useCallback, useContext, useEffect, useState } from "react";
import { DateRange } from "react-day-picker";
import { CompositionErrorsBanner } from "@/components/composition-errors-banner";

const Toolbar = () => {
  const router = useRouter();

  const dateRange = router.query.dateRange
    ? JSON.parse(router.query.dateRange as string)
    : {
        from: subDays(new Date(), 3),
        to: new Date(),
      };
  const startDate = new Date(dateRange.from);
  const endDate = new Date(dateRange.to);

  const onDateRangeChange = (val: DateRange) => {
    const stringifiedDateRange = JSON.stringify({
      from: val.from as Date,
      to: (val.to as Date) ?? (val.from as Date),
    });

    applyNewParams({
      dateRange: stringifiedDateRange,
    });
  };

  const applyNewParams = useCallback(
    (newParams: Record<string, string>) => {
      router.push({
        query: {
          ...router.query,
          ...newParams,
        },
      });
    },
    [router],
  );

  return (
<<<<<<< HEAD
    <div className="flex w-full justify-center border-b px-4 py-2 md:justify-start lg:justify-end">
      <DatePickerWithRange
=======
    <div className="flex w-full justify-center border-b px-4 py-2 md:justify-start lg:justify-end lg:px-6 lg:py-4">
      <DateRangePicker
>>>>>>> 3dac1179
        selectedDateRange={{ from: startDate, to: endDate }}
        onDateRangeChange={onDateRangeChange}
        align="end"
      />
    </div>
  );
};

interface StructuredChangelog {
  changeType: string;
  parentName: string;
  childName: string;
}

const structureChangelogs = (
  changes: FederatedGraphChangelog[],
): StructuredChangelog[] => {
  let parentNodeName = "";
  const structuredChangelogs: StructuredChangelog[] = [];

  for (const change of changes) {
    const splitPath = change.path.split(".");
    if (splitPath.length === 1) {
      structuredChangelogs.push({
        changeType: change.changeType,
        parentName: splitPath[0],
        childName: "",
      });
    } else if (splitPath[0] === parentNodeName) {
      structuredChangelogs.push({
        changeType: change.changeType,
        parentName: splitPath[0],
        childName: splitPath[1],
      });
    } else {
      structuredChangelogs.push({
        changeType: "",
        parentName: splitPath[0],
        childName: "",
      });
      structuredChangelogs.push({
        changeType: change.changeType,
        parentName: splitPath[0],
        childName: splitPath[1],
      });
    }
    parentNodeName = splitPath[0];
  }
  return structuredChangelogs;
};

const getDiffCount = (changelogs: FederatedGraphChangelog[]) => {
  let addCount = 0;
  let minusCount = 0;
  changelogs.forEach((log) => {
    if (log.changeType.includes("REMOVED")) {
      minusCount += 1;
    } else if (log.changeType.includes("ADDED")) {
      addCount += 1;
    } else if (log.changeType.includes("CHANGED")) {
      addCount += 1;
      minusCount += 1;
    }
  });
  return {
    addCount,
    minusCount,
  };
};

const Changes = ({ changes }: { changes: FederatedGraphChangelog[] }) => {
  let parentNodeName = "";
  let shouldHavePadding = false;

  const getIcon = (code: string) => {
    if (code.includes("REMOVED")) {
      return <MinusIcon className="text-destructive" width={25} />;
    }
    if (code.includes("ADDED")) {
      return <PlusIcon className="text-success" width={25} />;
    }
    if (code.includes("CHANGED")) {
      return <UpdateIcon className="text-muted-foreground" width={25} />;
    }
    return (
      <DotFilledIcon className="text-muted-foreground" width={25} height={25} />
    );
  };

  const structuredChangelogs = structureChangelogs(changes);

  return (
    <div className="flex flex-col gap-y-2 pt-4 lg:pt-0">
      {structuredChangelogs.map(
        ({ changeType, parentName, childName }, index) => {
          if (parentName !== parentNodeName) {
            parentNodeName = parentName;
            shouldHavePadding = false;
          } else {
            shouldHavePadding = true;
          }

          return (
            <div
              className={cn("flex items-center gap-x-2", {
                "ml-4": shouldHavePadding,
              })}
              key={index}
            >
              {getIcon(changeType)}
              <Badge variant="secondary" className="text-sm">
                {childName || parentName}
              </Badge>
              <span className="hidden text-xs italic text-muted-foreground md:block">
                {noCase(changeType)}
              </span>
            </div>
          );
        },
      )}
    </div>
  );
};

const ChangelogPage: NextPageWithLayout = () => {
  const router = useRouter();
  const user = useContext(UserContext);
  const limit = 10;
  const [items, setItems] = useState<FederatedGraphChangelogOutput[]>([]);
  const [offset, setOffset] = useState(0);

  const graphData = useContext(GraphContext);

  const validGraph =
    graphData?.graph?.isComposable && !!graphData?.graph?.lastUpdatedAt;
  const emptyGraph =
    !graphData?.graph?.lastUpdatedAt && !graphData?.graph?.isComposable;

  const dateRange = router.query.dateRange
    ? JSON.parse(router.query.dateRange as string)
    : {
        from: subDays(new Date(), 3),
        to: new Date(),
      };
  const startDate = new Date(dateRange.from);
  const endDate = new Date(dateRange.to);

  const { data, isLoading, error, refetch } = useQuery({
    ...getFederatedGraphChangelog.useQuery({
      name: router.query.slug as string,
      pagination: {
        limit,
        offset,
      },
      dateRange: {
        start: formatISO(startOfDay(startDate)),
        end: formatISO(endOfDay(endDate)),
      },
    }),
    enabled: false,
    onSuccess: (data) => {
      if (!data) return;
      setItems((prev) => [...prev, ...data.federatedGraphChangelogOutput]);
    },
  });

  useEffect(() => {
    // We need to fetch from scratch on date change
    setItems([]);
    setOffset(0);
  }, [router.query.dateRange]);

  useEffect(() => {
    const handleScroll = () => {
      if (
        window.innerHeight + window.scrollY >=
          document.documentElement.scrollHeight - 5 &&
        !isLoading &&
        data?.hasNextPage
      ) {
        setOffset((prevOffset) => prevOffset + limit);
      }
    };

    window.addEventListener("scroll", handleScroll);
    return () => window.removeEventListener("scroll", handleScroll);
  }, [isLoading, refetch, data?.hasNextPage]);

  useEffect(() => {
    refetch();
  }, [refetch, offset, router.query.dateRange]);

  if (items.length === 0 && isLoading) return <Loader fullscreen />;

  if (
    items.length === 0 &&
    (!data || error || data.response?.code !== EnumStatusCode.OK)
  )
    return (
      <EmptyState
        icon={<ExclamationTriangleIcon />}
        title="Could not retrieve changelog"
        description={
          data?.response?.details || error?.message || "Please try again"
        }
        actions={<Button onClick={() => refetch()}>Retry</Button>}
      />
    );

  if (items.length === 0)
    return (
      <EmptyState
        icon={<CommandLineIcon />}
        title="Publish schema using the CLI"
        description={
          <>
            No changelogs found. Use the CLI tool to publish or adjust the date
            range.{" "}
            <a
              target="_blank"
              rel="noreferrer"
              href={docsBaseURL + "/cli/subgraphs/publish"}
              className="text-primary"
            >
              Learn more.
            </a>
          </>
        }
        actions={
          <CLI
            command={`npx wgc subgraph publish users --schema users.graphql`}
          />
        }
      />
    );

  return (
    <div className="relative h-full w-full">
      {!validGraph && (
        <CompositionErrorsBanner errors={graphData?.graph?.compositionErrors} />
      )}
      <div
        className={cn("sticky top-[184px] z-20 h-0 overflow-visible", {
          "top-[216px]": user?.currentOrganization.isFreeTrial,
        })}
      >
        <div className="absolute right-0 hidden w-[280px] grid-cols-2 rounded border bg-card px-4 py-2 lg:grid">
          <h2 className="text-sm font-semibold">Jump to log</h2>
          <div className="scrollbar-custom flex max-h-96 flex-col overflow-y-auto text-xs">
            {items.map(({ schemaVersionId: id, createdAt }) => {
              return (
                <button
                  onClick={() => {
                    const element = document.getElementById(id)!;
                    const offset = 112;

                    const elementPosition = element.getBoundingClientRect().top;
                    const scrollPosition =
                      window.scrollY + elementPosition - offset;

                    window.scrollTo({ top: scrollPosition });
                  }}
                  key={createdAt}
                  className="text-left text-muted-foreground hover:text-foreground hover:underline"
                >
                  {formatDateTime(new Date(createdAt))}
                </button>
              );
            })}
          </div>
        </div>
      </div>
      <div className="absolute left-40 ml-1.5 hidden h-full w-px border-r lg:block" />
      <ol className="relative w-full">
        {items.map(({ schemaVersionId: id, createdAt, changelogs }) => {
          return (
            <li
              id={id}
              key={id}
              className="flex w-full flex-col gap-y-8 py-10 first:pt-2"
            >
              <div className="absolute left-40 mt-2 hidden h-3 w-3 rounded-full border bg-accent lg:block"></div>
              <div className="flex w-full flex-col items-start gap-x-16 gap-y-4 lg:flex-row">
                <div className="flex flex-col items-end gap-y-1">
                  <time className="mt-2 text-sm font-bold leading-none">
                    {formatDateTime(new Date(createdAt))}
                  </time>
                  <p className="text-sm font-bold text-muted-foreground">
                    {id.slice(0, 6)}
                  </p>
                  <div>
                    <div className="flex items-center gap-x-1">
                      <PlusIcon className="text-success" />
                      <p className="text-sm text-success">
                        {getDiffCount(changelogs).addCount}
                      </p>
                    </div>
                    <div className="flex items-center gap-x-1">
                      <MinusIcon className="text-destructive" />
                      <p className="text-sm text-destructive">
                        {getDiffCount(changelogs).minusCount}
                      </p>
                    </div>
                  </div>
                </div>
                <hr className="w-full lg:hidden" />
                <Changes changes={changelogs} />
              </div>
            </li>
          );
        })}
      </ol>
      {!data?.hasNextPage && (
        <p className="mx-auto py-12 text-sm font-bold leading-none">
          End of changelog
        </p>
      )}
    </div>
  );
};

ChangelogPage.getLayout = (page) =>
  getGraphLayout(
    <PageHeader title="Studio | Changelog">
      <TitleLayout
        title="Changelog"
        subtitle="Keep track of changes made to your federated graph"
        toolbar={<Toolbar />}
      >
        {page}
      </TitleLayout>
    </PageHeader>,
  );

export default ChangelogPage;<|MERGE_RESOLUTION|>--- conflicted
+++ resolved
@@ -70,13 +70,8 @@
   );
 
   return (
-<<<<<<< HEAD
     <div className="flex w-full justify-center border-b px-4 py-2 md:justify-start lg:justify-end">
-      <DatePickerWithRange
-=======
-    <div className="flex w-full justify-center border-b px-4 py-2 md:justify-start lg:justify-end lg:px-6 lg:py-4">
       <DateRangePicker
->>>>>>> 3dac1179
         selectedDateRange={{ from: startDate, to: endDate }}
         onDateRangeChange={onDateRangeChange}
         align="end"
