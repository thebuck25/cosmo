import BarList from "@/components/analytics/barlist";
import {
  createFilterState,
} from "@/components/analytics/constructAnalyticsTableQueryState";
import { AnalyticsToolbar } from "@/components/analytics/toolbar";
import { EmptyState } from "@/components/empty-state";
import { getGraphLayout, GraphContext } from "@/components/layout/graph-layout";
import { PageHeader } from "@/components/layout/head";
import { TitleLayout } from "@/components/layout/title-layout";
import { Button } from "@/components/ui/button";
import { Card, CardContent, CardHeader, CardTitle } from "@/components/ui/card";

import { DeltaBadge } from "@/components/analytics/delta-badge";
import { Loader } from "@/components/ui/loader";
import {
  Select,
  SelectContent,
  SelectItem,
  SelectTrigger,
  SelectValue,
} from "@/components/ui/select";
import { Spacer } from "@/components/ui/spacer";
import { useChartData } from "@/lib/insights-helpers";
import { NextPageWithLayout } from "@/lib/page";
import { cn } from "@/lib/utils";
import { ExclamationTriangleIcon } from "@heroicons/react/24/outline";
import { useIsFetching, useQuery, useQueryClient } from "@tanstack/react-query";
import { EnumStatusCode } from "@wundergraph/cosmo-connect/dist/common/common_pb";
import {
  getMetricsDashboard,
  getMetricsErrorRate,
} from "@wundergraph/cosmo-connect/dist/platform/v1/platform-PlatformService_connectquery";
import { MetricsDashboardMetric } from "@wundergraph/cosmo-connect/dist/platform/v1/platform_pb";
import { useRouter } from "next/router";
import React, { useContext, useEffect, useId } from "react";
import {
  Area,
  AreaChart,
  Legend,
  ResponsiveContainer,
  XAxis,
  YAxis,
} from "recharts";
import { ChartTooltip } from "@/components/analytics/charts";
import { InfoTooltip } from "@/components/info-tooltip";
import useWindowSize from "@/hooks/use-window-size";
import { endOfDay, formatISO, startOfDay, subHours } from "date-fns";
import { UpdateIcon } from "@radix-ui/react-icons";
import { useSessionStorage } from "@/hooks/use-session-storage";

export type OperationAnalytics = {
  name: string;
  content: string;
  operationType: number;
};

// This is now static, but at some point we can introduce a date range picker for custom ranges.
const useRange = () => {
  const router = useRouter();

  const [storedRange, setRange] = useSessionStorage('analytics.range', 24)

  const range = router.query.range ? parseInt(router.query.range?.toString()) || storedRange : storedRange;

  useEffect(() => {
    if (range !== storedRange) {
      setRange(range)
    }
  }, [range, storedRange])

  switch (range) {
    case 24:
      return 24;
    case 72:
      return 72;
    case 168:
      return 168;
    default:
      return Math.min(24, range);
  }
};

const createDateRange = (range: number) => {
  return JSON.stringify({
    start: formatISO(startOfDay(subHours(new Date(), range))),
    end: formatISO(endOfDay(new Date())),
  });
};

const getInfoTip = (range: number) => {
  switch (range) {
    case 72:
      return "3 day";
    case 168:
      return "1 week";
    case 24:
    default:
      return `${range} hour`;
  }
};

const AnalyticsPage: NextPageWithLayout = () => {
  const graphContext = useContext(GraphContext);

  const range = useRange();

  let { data, isLoading, error, refetch } = useQuery({
    ...getMetricsDashboard.useQuery({
      federatedGraphName: graphContext?.graph?.name,
      range,
    }),
    keepPreviousData: true,
    refetchOnWindowFocus: false,
  });

  if (!isLoading && (error || data?.response?.code !== EnumStatusCode.OK)) {
    return (
      <div className="my-auto">
        <EmptyState
          icon={<ExclamationTriangleIcon />}
          title="Could not retrieve analytics data"
          description={
            data?.response?.details || error?.message || "Please try again"
          }
          actions={<Button onClick={() => refetch()}>Retry</Button>}
        />
      </div>
    );
  } else if (isLoading) {
    return <Loader fullscreen />;
  }

  return (
    <div className=" w-full space-y-4">
      <div className="grid gap-4 lg:grid-cols-3">
        <RequestMetricsCard data={data?.requests} />
        <LatencyMetricsCard data={data?.latency} />
        <ErrorMetricsCard data={data?.errors} />
      </div>

      <div className="flex flex-col items-stretch">
        <ErrorRateOverTimeCard />
      </div>
    </div>
  );
};

const getDeltaType = (
  value: number,
  { invert, neutral }: { invert?: boolean; neutral?: boolean }
) => {
  if (value === 0) {
    return "neutral";
  }

  const d = value > 0 ? "increase" : "decrease";

  if (neutral) {
    return `${d}-neutral`;
  } else if (value > 0 && !invert) {
    return "increase-positive";
  } else if (value > 0 && invert) {
    return "increase-negative";
  } else if (value < 0 && !invert) {
    return "decrease-negative";
  } else if (value < 0 && invert) {
    return "decrease-positive";
  }

  return "neutral";
};

const Change = ({
  value,
  previousValue,
  invert,
  neutral,
  deltaType,
}: {
  value?: number;
  previousValue?: number;
  invert?: boolean;
  neutral?: boolean;
  deltaType?: string;
}) => {
  if (typeof value === "undefined" || typeof previousValue === "undefined") {
    return null;
  }

  let delta = 0;
  if (previousValue !== 0) {
    delta = ((value || 0) / (previousValue || 1)) * 100 - 100;
  } else if (value !== 0 && previousValue === 0) {
    // If previous range is zero, we assume 100% change.
    delta = 100;
  }

  return (
    <DeltaBadge
      type={deltaType || (getDeltaType(delta, { invert, neutral }) as any)}
      value={`${delta < 1 ? delta.toFixed(2) : delta.toFixed(0)}%`}
    />
  );
};

const RequestMetricsCard = (props: { data?: MetricsDashboardMetric }) => {
  const router = useRouter();
  const range = useRange();
  const { data } = props;

  const top = data?.top ?? [];

  const value = Number.parseFloat(data?.value || "0");
  const previousValue = Number.parseFloat(data?.previousValue || "0");

  const formatter = (value: number) => {
    if (value < 1) {
      return (
        Intl.NumberFormat("us", {
          maximumFractionDigits: 3,
        })
          .format(value)
          .toString() + " RPM"
      );
    }

    return (
      Intl.NumberFormat("us", {
        maximumFractionDigits: 0,
      })
        .format(value)
        .toString() + " RPM"
    );
  };

  return (
    <Card className="bg-transparent">
      <CardHeader className="flex flex-row items-start pb-2">
        <div className="flex-1">
          <div className="flex space-x-2 text-sm">
            <h4>Request Rate</h4>
            <InfoTooltip>RPM in last {getInfoTip(range)}</InfoTooltip>
          </div>

          <p className="text-xl font-semibold">{formatter(value)}</p>

          <p className="text-sm text-muted-foreground">vs {formatter(previousValue)} last period</p>
        </div>

        <Change value={value} previousValue={previousValue} neutral />
      </CardHeader>
      <CardContent className="border-b pb-2">
        <Sparkline
          series={data?.series ?? []}
          valueFormatter={formatter}
          timeRange={range}
        />
      </CardContent>
      <CardContent className="pt-6">
        <div className="mb-2 flex space-x-2 px-2 text-sm">
          <h5 className="text-sm font-medium">Highest RPM</h5>
        </div>
        <BarList
          data={top.map((row) => ({
            ...row,
            value: Number.parseFloat(row.value ?? "0"),
            name: row.name === "" ? "unknown" : row.name,
            href: {
              pathname: `${router.pathname}/traces`,
              query: {
                organizationSlug: router.query.organizationSlug,
                slug: router.query.slug,
                filterState: createFilterState({
                  operationName: row.name === "" ? "unknown" : row.name,
                }),
                dateRange: createDateRange(range),
              },
            },
          }))}
          valueFormatter={formatter}
          rowHeight={4}
          rowClassName="bg-muted text-muted-foreground hover:text-foreground"
        />
      </CardContent>
    </Card>
  );
};

const LatencyMetricsCard = (props: { data?: MetricsDashboardMetric }) => {
  const router = useRouter();
  const range = useRange();
  const { data } = props;

  const top = data?.top ?? [];

  const value = Number.parseInt(data?.value || "0");
  const previousValue = Number.parseInt(data?.previousValue || "0");

  const formatter = (value: number) => {
    if (value < 1) {
      return (
        Intl.NumberFormat("us", {
          maximumFractionDigits: 3,
        })
          .format(value)
          .toString() + " ms"
      );
    }

    return (
      Intl.NumberFormat("us", {
        maximumFractionDigits: 0,
      })
        .format(value)
        .toString() + " ms"
    );
  };

  return (
    <Card className="bg-transparent">
      <CardHeader className="flex flex-row items-start pb-2">
        <div className="flex-1">
          <div className="flex space-x-2 text-sm">
            <h4>P95 Latency</h4>
            <InfoTooltip>P95 latency in last {getInfoTip(range)}</InfoTooltip>
          </div>
          <p className="text-xl font-semibold">{formatter(value)}</p>

          <p className="text-sm text-muted-foreground">vs {formatter(previousValue)} last period</p>
        </div>

        <Change value={value} previousValue={previousValue} invert />
      </CardHeader>
      <CardContent className="border-b pb-2">
        <Sparkline
          series={data?.series ?? []}
          valueFormatter={formatter}
          timeRange={range}
        />
      </CardContent>
      <CardContent className="pt-6">
        <div className="mb-2 flex space-x-2 px-2 text-sm">
          <h5 className="text-sm font-medium">Highest latency</h5>
        </div>
        <BarList
          data={top.map((row) => ({
            ...row,
            name: row.name === "" ? "unknown" : row.name,
            value: Number.parseFloat(row.value ?? "0"),
            href: {
              pathname: `${router.pathname}/traces`,
              query: {
                organizationSlug: router.query.organizationSlug,
                slug: router.query.slug,
                filterState: createFilterState({
                  operationName: row.name === "" ? "unknown" : row.name,
                }),
                dateRange: createDateRange(range),
              },
            },
          }))}
          valueFormatter={formatter}
          rowHeight={4}
          rowClassName="bg-muted text-muted-foreground hover:text-foreground"
        />
      </CardContent>
    </Card>
  );
};

const ErrorMetricsCard = (props: { data?: MetricsDashboardMetric }) => {
  const router = useRouter();
  const range = useRange();
  const { data } = props;

  const top = data?.top ?? [];

  const value = Number.parseFloat(data?.value || "0");
  const previousValue = Number.parseFloat(data?.previousValue || "0");

  const formatter = (value: number) =>
    Intl.NumberFormat("us", {
      maximumFractionDigits: 2,
    })
      .format(value)
      .toString() + "%";

  return (
    <Card className="bg-transparent">
      <CardHeader className="flex flex-row items-start pb-2">
        <div className="flex-1">
          <div className="flex space-x-2 text-sm">
            <h4>Error Percentage</h4>
            <InfoTooltip>Error percentage in last {getInfoTip(range)}</InfoTooltip>
          </div>
          <p className="text-xl font-semibold">{formatter(value)}</p>
          <p className="text-sm text-muted-foreground">vs {formatter(previousValue)} last period</p>
        </div>

        <Change value={value} previousValue={previousValue} invert />
      </CardHeader>
      <CardContent className="border-b pb-2">
        <ErrorPercentChart
          series={data?.series ?? []}
          valueFormatter={formatter}
          timeRange={range}
        />
      </CardContent>
      <CardContent className="pt-6">
        <div className="mb-2 flex space-x-2 px-2 text-sm">
          <h5 className="text-sm font-medium">Highest error precentage</h5>
        </div>
        <BarList
          data={top.map((row) => ({
            ...row,
            name: row.name === "" ? "unknown" : row.name,
            value: Number.parseFloat(row.value ?? "0"),
            href: {
              pathname: `${router.pathname}/traces`,
              query: {
                organizationSlug: router.query.organizationSlug,
                slug: router.query.slug,
                filterState: createFilterState({
                  operationName: row.name === "" ? "unknown" : row.name,
                }),
                dateRange: createDateRange(range),
              },
            },
          }))}
          valueFormatter={formatter}
          rowHeight={4}
          rowClassName="bg-muted text-muted-foreground hover:text-foreground"
        />
      </CardContent>
    </Card>
  );
};

interface SparklineProps {
  series: any[];
  timeRange: number;
  className?: string;
  valueFormatter?: (value: any) => any;
}

const Sparkline: React.FC<SparklineProps> = (props) => {
  const { timeRange = 24, valueFormatter } = props;
  const id = useId();

  const { data, ticks, domain, timeFormatter } = useChartData(
    timeRange,
    props.series
  );

  const strokeColor = "hsl(var(--chart-primary))";

  return (
    <div className={cn("-mx-6 h-20", props.className)}>
      <ResponsiveContainer width="100%" height="100%">
        <AreaChart
          data={data}
          margin={{ top: 10, right: 6, bottom: 8, left: 6 }}
        >
          <defs>
            <linearGradient
              id={`${id}-gradient-previous`}
              x1="0"
              y1="0"
              x2="0"
              y2="1"
            >
              <stop
                offset="5%"
                stopColor={"hsl(var(--chart-primary-gradient))"}
              />
              <stop offset="95%" stopColor={"hsl(var(--background))"} />
            </linearGradient>
            <linearGradient id={`${id}-gradient`} x1="0" y1="0" x2="0" y2="1">
              <stop
                offset="0%"
                stopColor={"hsl(var(--chart-primary-gradient))"}
              />
              <stop offset="100%" stopColor={"hsl(var(--background))"} />
            </linearGradient>
          </defs>
          <Area
            name="Previous"
            type="monotone"
            dataKey="previousValue"
            activeDot={false}
            animationDuration={300}
            stroke={strokeColor}
            fill={`url(#${id}-gradient-previous)`}
            dot={false}
            strokeWidth={1.5}
            opacity="0.4"
            strokeDasharray="4 2"
          />
          <Area
            name="Current"
            type="monotone"
            dataKey="value"
            animationDuration={300}
            stroke={strokeColor}
            fill={`url(#${id}-gradient)`}
            fillOpacity="1"
            dot={false}
            strokeWidth={1.5}
          />

          <XAxis
            dataKey="timestamp"
            domain={domain}
            ticks={ticks}
            tickFormatter={timeFormatter}
            type="number"
            axisLine={false}
            hide
          />

          <ChartTooltip formatter={valueFormatter} />
        </AreaChart>
      </ResponsiveContainer>
    </div>
  );
};

const ErrorPercentChart: React.FC<SparklineProps> = (props) => {
  const { timeRange = 24, valueFormatter } = props;
  const id = useId();
  const { data, ticks, domain, timeFormatter } = useChartData(
    timeRange,
    props.series
  );

  return (
    <div className={cn("-mx-6 h-20", props.className)}>
      <ResponsiveContainer width="100%" height="100%">
        <AreaChart
          data={data}
          margin={{ top: 10, right: 6, bottom: 8, left: 6 }}
        >
          <defs>
            <linearGradient id={`${id}-gradient`} x1="0" y1="0" x2="0" y2="1">
              <stop offset="5%" stopColor={"hsl(var(--muted-foreground))"} />
              <stop offset="95%" stopColor={"hsl(var(--muted))"} />
            </linearGradient>
          </defs>
          <Area
            name="Previous"
            type="monotone"
            dataKey="previousValue"
            activeDot={false}
            animationDuration={300}
            stroke={"hsl(215.4 16.3% 46.9%)"}
            fill={`url(#${id}-gradient)`}
            fillOpacity="0.3"
            dot={false}
            strokeWidth={1.5}
            opacity="0.4"
            strokeDasharray="4 2"
          />
          <Area
            name="Current"
            type="monotone"
            dataKey="value"
            animationDuration={300}
            stroke="hsl(var(--destructive))"
            fill="none"
            fillOpacity="1"
            dot={false}
            strokeWidth={1.5}
          />

          <XAxis
            dataKey="timestamp"
            domain={domain}
            ticks={ticks}
            tickFormatter={timeFormatter}
            type="number"
            axisLine={false}
            hide
          />

          <XAxis dataKey="timestamp" type="number" axisLine={false} hide />

          <ChartTooltip formatter={valueFormatter} />
        </AreaChart>
      </ResponsiveContainer>
    </div>
  );
};

const ErrorRateOverTimeCard = () => {
  const id = useId();
  const range = useRange();
  const graphContext = useContext(GraphContext);

  const formatter = (value: number) => {
    if (value < 1) {
      return (
        Intl.NumberFormat("us", {
          maximumFractionDigits: 3,
        })
          .format(value)
          .toString() + " RPM"
      );
    }

    return (
      Intl.NumberFormat("us", {
        maximumFractionDigits: 0,
      })
        .format(value)
        .toString() + " RPM"
    );
  };

  const { isMobile } = useWindowSize();

  let {
    data: responseData,
    isLoading,
    error,
    refetch,
  } = useQuery({
    ...getMetricsErrorRate.useQuery({
      federatedGraphName: graphContext?.graph?.name,
      range,
    }),
    keepPreviousData: true,
    refetchOnWindowFocus: false,
  });

  const { data, ticks, domain, timeFormatter } = useChartData(
    range,
    responseData?.series ?? []
  );

  let content;
  if (
    !isLoading &&
    (error || responseData?.response?.code !== EnumStatusCode.OK)
  ) {
    content = (
      <EmptyState
        className="h-auto"
        icon={<ExclamationTriangleIcon />}
        title="Could not retrieve analytics data"
        description={
          responseData?.response?.details ||
          error?.message ||
          "Please try again"
        }
        actions={<Button onClick={() => refetch()}>Retry</Button>}
      />
    );
  } else if (isLoading) {
    content = <Loader fullscreen />;
  } else {
    content = (
      <ResponsiveContainer width="100%" height="100%">
        <AreaChart
          data={data}
<<<<<<< HEAD
          margin={{ top: 10, right: 0, bottom: 8, left: 0 }}
=======
          margin={{ top: 8, right: 8, bottom: 8, left: 0 }}
>>>>>>> 90fec7ad
        >
          <defs>
            <linearGradient id={`${id}-gradient`} x1="0" y1="0" x2="0" y2="1">
              <stop offset="5%" stopColor={"hsl(var(--muted-foreground))"} />
              <stop offset="95%" stopColor={"hsl(var(--muted))"} />
            </linearGradient>
          </defs>
          <Area
            name="Request rate"
            type="monotone"
            dataKey="requestRate"
            animationDuration={300}
            stroke="hsl(var(--muted-foreground))"
            fill={`url(#${id}-gradient)`}
            dot={false}
            strokeWidth={1.5}
            opacity="0.4"
          />
          <Area
            name="Error rate"
            type="monotone"
            dataKey="errorRate"
            animationDuration={300}
            stroke="hsl(var(--destructive))"
            fill="none"
            fillOpacity="1"
            dot={false}
            strokeWidth={1.5}
          />

          <XAxis
            dataKey="timestamp"
            domain={domain}
            ticks={ticks}
            tickFormatter={timeFormatter}
            type="number"
            interval="preserveStart"
            minTickGap={60}
            tick={{ fill: "hsl(var(--muted-foreground))", fontSize: "13px" }}
          />

          <YAxis
            hide={isMobile}
            tick={{ fill: "hsl(var(--muted-foreground))", fontSize: "13px" }}
          />

          <Legend
            verticalAlign="top"
            align="right"
            wrapperStyle={{ fontSize: "13px", marginTop: "-10px" }}
          />

          <ChartTooltip formatter={formatter} />
        </AreaChart>
      </ResponsiveContainer>
    );
  }

  return (
    <Card className="bg-transparent">
      <CardHeader>
        <div className="flex space-x-2">
          <CardTitle>Error rate over time</CardTitle>
          <InfoTooltip>Error rate per minute in last {getInfoTip(range)}</InfoTooltip>
        </div>
      </CardHeader>

      <CardContent className="h-[240px]">{content}</CardContent>
    </Card>
  );
};

const OverviewToolbar = () => {
  const graphContext = useContext(GraphContext);
  const router = useRouter();
  const client = useQueryClient();
  const range = useRange();

  const onRangeChange = (value: string) => {
    router.push({
      pathname: router.pathname,
      query: {
        ...router.query,
        range: value,
      },
    });
  };

  const metrics = getMetricsDashboard.useQuery({
    federatedGraphName: graphContext?.graph?.name,
    range,
  });

  const errorRate = getMetricsErrorRate.useQuery({
    federatedGraphName: graphContext?.graph?.name,
    range,
  });

  const isFetching = useIsFetching();

  return (
    <AnalyticsToolbar tab="overview">
      <Spacer />
      <Button
        isLoading={!!isFetching}
        onClick={() => {
          client.invalidateQueries(metrics.queryKey);
          client.invalidateQueries(errorRate.queryKey);
        }}
        variant="outline"
      >
        <UpdateIcon />
      </Button>
      <Select value={String(range)} onValueChange={onRangeChange}>
        <SelectTrigger className="w-[180px]">
          <SelectValue />
        </SelectTrigger>
        <SelectContent>
          <SelectItem value="1">Last hour</SelectItem>
          <SelectItem value="4">Last 4 hours</SelectItem>
          <SelectItem value="24">Last day</SelectItem>
          <SelectItem value="72">Last 3 days</SelectItem>
          <SelectItem value="168">Last week</SelectItem>
        </SelectContent>
      </Select>
    </AnalyticsToolbar>
  );
};

AnalyticsPage.getLayout = (page) =>
  getGraphLayout(
    <PageHeader title="Studio | Analytics">
      <TitleLayout
        title="Analytics"
        subtitle="Comprehensive view into Federated GraphQL Performance"
        toolbar={<OverviewToolbar />}
      >
        {page}
      </TitleLayout>
    </PageHeader>
  );
export default AnalyticsPage;<|MERGE_RESOLUTION|>--- conflicted
+++ resolved
@@ -662,11 +662,7 @@
       <ResponsiveContainer width="100%" height="100%">
         <AreaChart
           data={data}
-<<<<<<< HEAD
-          margin={{ top: 10, right: 0, bottom: 8, left: 0 }}
-=======
           margin={{ top: 8, right: 8, bottom: 8, left: 0 }}
->>>>>>> 90fec7ad
         >
           <defs>
             <linearGradient id={`${id}-gradient`} x1="0" y1="0" x2="0" y2="1">
