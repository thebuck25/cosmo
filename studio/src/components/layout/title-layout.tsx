--- conflicted
+++ resolved
@@ -24,13 +24,7 @@
           {items}
         </div>
         <Separator className="mt-4" />
-<<<<<<< HEAD
-        {toolbar ? (
-          <div className="px-4 py-2 lg:px-6 lg:py-4">{toolbar}</div>
-        ) : null}
-=======
         {toolbar}
->>>>>>> 3c253647
       </div>
       <div className="h-auto flex-1 px-4 py-4 lg:px-6">{children}</div>
     </div>
