import Trace from "@/components/analytics/trace";
import { CodeViewer } from "@/components/code-viewer";
import { EmptyState } from "@/components/empty-state";
import { Button } from "@/components/ui/button";
import { Loader } from "@/components/ui/loader";
import {
  Tooltip,
  TooltipContent,
  TooltipTrigger,
} from "@/components/ui/tooltip";
import { docsBaseURL } from "@/lib/constants";
import { extractVariablesFromGraphQL } from "@/lib/schema-helpers";
import { ExclamationTriangleIcon } from "@heroicons/react/24/outline";
import { PlayIcon } from "@radix-ui/react-icons";
import { useQuery } from "@connectrpc/connect-query";
import { EnumStatusCode } from "@wundergraph/cosmo-connect/dist/common/common_pb";
import { getTrace } from "@wundergraph/cosmo-connect/dist/platform/v1/platform-PlatformService_connectquery";
import { GraphQLSchema } from "graphql";
import Link from "next/link";
import { useRouter } from "next/router";
import parserBabel from "prettier/plugins/babel";
import * as prettierPluginEstree from "prettier/plugins/estree";
import graphQLPlugin from "prettier/plugins/graphql";
import * as prettier from "prettier/standalone";
import { useEffect, useState } from "react";

export const TraceDetails = ({ ast }: { ast: GraphQLSchema | null }) => {
  const { query } = useRouter();
  const organizationSlug = query.organizationSlug as string;
  const namespace = query.namespace as string;
  const slug = query.slug as string;
  const [content, setContent] = useState("");
  const [variables, setVariables] = useState("");

  const traceID = query.traceID as string;

  const { data, isLoading, error, refetch } = useQuery(
    getTrace,
    {
      id: traceID,
    },
    {
      refetchInterval: 10000,
    },
  );

  useEffect(() => {
    if (!data) {
      return;
    }

    const set = async (content: string, variables: string) => {
      const formattedContent = await prettier.format(content, {
        parser: "graphql",
        plugins: [graphQLPlugin],
      });
      setContent(formattedContent);
      const formattedVariables = await prettier.format(variables, {
        parser: "json",
        plugins: [parserBabel, prettierPluginEstree],
      });
      setVariables(formattedVariables);
    };

    // Find the operation content and variables span
    // In that way, we don't rely on the order of the spans

    const routerSpan = data.spans.find(
      (span) => !!span.attributes?.operationContent,
    );

    if (routerSpan) {
      set(
          routerSpan.attributes?.operationContent || "",
          routerSpan.attributes?.operationVariables || "",
<<<<<<< HEAD
      ).catch((e) => {
        console.error("Error formatting. Printing content as it is.", e)

        setContent(routerSpan.attributes?.operationContent || "");
        setVariables(routerSpan.attributes?.operationVariables || "");
      });
=======
      ).catch((e) => console.error("Error formatting", e));
>>>>>>> 574e5dd5
    }

  }, [data]);

  if (isLoading) {
    return <Loader fullscreen />;
  } else if (error || data?.response?.code !== EnumStatusCode.OK) {
    return (
      <EmptyState
        className="order-2 h-72 border lg:order-last"
        icon={<ExclamationTriangleIcon />}
        title="Could not retrieve request information"
        description={
          data?.response?.details || error?.message || "Please try again"
        }
        actions={<Button onClick={() => refetch()}>Retry</Button>}
      />
    );
  }

  return (
    <div>
      <Trace spans={data.spans} />
      <div className="mb-3 mt-4">
        <div className="mb-1">Operation and Variables</div>
        <div className="text-xs text-muted-foreground">
          Content is truncated to 3KB. To view the GraphQL variables of the operation, please enable variable
          export in the router.{" "}
          <a
            target="_blank"
            rel="noreferrer"
            href={docsBaseURL + "/router/open-telemetry#graphql-variables"}
            className="text-primary"
          >
            Learn more.
          </a>
        </div>
      </div>
      <div className="scrollbar-custom flex max-h-96 justify-between overflow-auto rounded border">
        <CodeViewer code={content} disableLinking />
        <CodeViewer code={variables} language="json" disableLinking />
        <div className="px-2 py-2">
          <Tooltip delayDuration={0}>
            <TooltipTrigger asChild>
              <Button variant="outline" size="icon" asChild>
                <Link
                  href={`/${organizationSlug}/${namespace}/graph/${slug}/playground?operation=${encodeURIComponent(
                    content || "",
                  )}&variables=${encodeURIComponent(
                    variables ||
                      JSON.stringify(extractVariablesFromGraphQL(content, ast)),
                  )}`}
                >
                  <PlayIcon className="h-5" />
                </Link>
              </Button>
            </TooltipTrigger>
            <TooltipContent>Run in playground</TooltipContent>
          </Tooltip>
        </div>
      </div>
    </div>
  );
};

export default TraceDetails;<|MERGE_RESOLUTION|>--- conflicted
+++ resolved
@@ -62,6 +62,10 @@
       setVariables(formattedVariables);
     };
 
+    if (!data) {
+      return;
+    }
+
     // Find the operation content and variables span
     // In that way, we don't rely on the order of the spans
 
@@ -73,16 +77,12 @@
       set(
           routerSpan.attributes?.operationContent || "",
           routerSpan.attributes?.operationVariables || "",
-<<<<<<< HEAD
       ).catch((e) => {
         console.error("Error formatting. Printing content as it is.", e)
 
         setContent(routerSpan.attributes?.operationContent || "");
         setVariables(routerSpan.attributes?.operationVariables || "");
       });
-=======
-      ).catch((e) => console.error("Error formatting", e));
->>>>>>> 574e5dd5
     }
 
   }, [data]);
