--- conflicted
+++ resolved
@@ -126,11 +126,7 @@
   <DropdownMenuPrimitive.RadioItem
     ref={ref}
     className={cn(
-<<<<<<< HEAD
       "relative flex cursor-default select-none items-center rounded-sm py-1.5 pl-8 pr-2 text-sm outline-none transition-colors data-[disabled]:pointer-events-none data-[disabled]:opacity-50 focus:bg-accent focus:text-accent-foreground",
-=======
-      "relative flex cursor-default select-none items-center rounded-sm py-1.5 pl-2 pr-8 text-sm outline-none transition-colors data-[disabled]:pointer-events-none data-[disabled]:opacity-50 focus:bg-accent focus:text-accent-foreground",
->>>>>>> c814d5a7
       className,
     )}
     {...props}
