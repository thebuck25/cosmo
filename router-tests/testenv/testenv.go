package testenv

import (
	"bufio"
	"bytes"
	"context"
	"crypto/tls"
	"crypto/x509"
	_ "embed"
	"encoding/json"
	"errors"
	"fmt"
	"github.com/wundergraph/cosmo/router/pkg/logging"
	"io"
	"log"
	"math/rand"
	"mime/multipart"
	"net/http"
	"net/http/httptest"
	"net/url"
	"os"
	"path/filepath"
	"strings"
	"sync"
	"testing"
	"time"

	"go.uber.org/zap/zaptest/observer"

	"github.com/wundergraph/cosmo/router/pkg/controlplane/configpoller"

	"github.com/nats-io/nats.go/jetstream"

	"github.com/twmb/franz-go/pkg/kadm"
	"github.com/twmb/franz-go/pkg/kgo"

	"github.com/google/uuid"
	"github.com/prometheus/client_golang/prometheus"
	rmetric "github.com/wundergraph/cosmo/router/pkg/metric"
	pubsubNats "github.com/wundergraph/cosmo/router/pkg/pubsub/nats"
	"github.com/wundergraph/graphql-go-tools/v2/pkg/engine/datasource/pubsub_datasource"
	"go.opentelemetry.io/otel/sdk/metric"
	"go.opentelemetry.io/otel/sdk/trace"

	"github.com/hashicorp/go-cleanhttp"

	"github.com/golang-jwt/jwt/v5"
	"github.com/gorilla/websocket"
	"github.com/hashicorp/go-retryablehttp"
	natsserver "github.com/nats-io/nats-server/v2/server"
	natstest "github.com/nats-io/nats-server/v2/test"
	"github.com/nats-io/nats.go"
	"github.com/phayes/freeport"
	"github.com/stretchr/testify/require"
	"go.uber.org/atomic"
	"go.uber.org/zap"
	"go.uber.org/zap/zapcore"
	"google.golang.org/protobuf/encoding/protojson"

	"github.com/wundergraph/cosmo/demo/pkg/subgraphs"
	"github.com/wundergraph/cosmo/router/core"
	nodev1 "github.com/wundergraph/cosmo/router/gen/proto/wg/cosmo/node/v1"
	"github.com/wundergraph/cosmo/router/pkg/config"
)

const (
	natsDefaultSourceName = "default"
	myNatsProviderID      = "my-nats"
	myKafkaProviderID     = "my-kafka"
)

var (
	//go:embed testdata/config.json
	configJSONTemplate string
	demoNatsProviders  = []string{natsDefaultSourceName, myNatsProviderID}
	demoKafkaProviders = []string{myKafkaProviderID}
)

func Run(t *testing.T, cfg *Config, f func(t *testing.T, xEnv *Environment)) {
	t.Helper()
	env, err := createTestEnv(t, cfg)
	if err != nil {
		t.Fatalf("could not create environment: %s", err)
	}
	t.Cleanup(env.Shutdown)
	f(t, env)
}

func Bench(b *testing.B, cfg *Config, f func(b *testing.B, xEnv *Environment)) {
	b.Helper()
	b.StopTimer()
	env, err := createTestEnv(b, cfg)
	if err != nil {
		b.Fatalf("could not create environment: %s", err)
	}
	b.Cleanup(env.Shutdown)
	b.StartTimer()
	f(b, env)
}

type RouterConfig struct {
	StaticConfig        *nodev1.RouterConfig
	ConfigPollerFactory func(config *nodev1.RouterConfig) configpoller.ConfigPoller
}

type Config struct {
	Subgraphs                          SubgraphsConfig
	RouterConfig                       *RouterConfig
	RouterOptions                      []core.Option
	OverrideGraphQLPath                string
	OverrideAbsinthePath               string
	ModifyRouterConfig                 func(routerConfig *nodev1.RouterConfig)
	ModifyEngineExecutionConfiguration func(engineExecutionConfiguration *config.EngineExecutionConfiguration)
	ModifySecurityConfiguration        func(securityConfiguration *config.SecurityConfiguration)
	ModifySubgraphErrorPropagation     func(subgraphErrorPropagation *config.SubgraphErrorPropagationConfiguration)
	ModifyWebsocketConfiguration       func(websocketConfiguration *config.WebSocketConfiguration)
	ModifyCDNConfig                    func(cdnConfig *config.CDNConfiguration)
	KafkaSeeds                         []string
	DisableWebSockets                  bool
	DisableParentBasedSampler          bool
	TLSConfig                          *core.TlsConfig
	TraceExporter                      trace.SpanExporter
	OtelAttributes                     []config.CustomAttribute
	OtelResourceAttributes             []config.CustomStaticAttribute
	MetricReader                       metric.Reader
	PrometheusRegistry                 *prometheus.Registry
	ShutdownDelay                      time.Duration
	NoRetryClient                      bool
	PropagationConfig                  config.PropagationConfig
	CacheControlPolicy                 config.CacheControlPolicy
	LogObservation                     LogObservationConfig
<<<<<<< HEAD
	ClientHeader                       config.ClientHeader
=======
	ResponseTraceHeader                config.ResponseTraceHeader
>>>>>>> f8f50781
	Logger                             *zap.Logger
	AccessLogger                       *zap.Logger
	AccessLogFields                    []config.CustomAttribute
}

type SubgraphsConfig struct {
	GlobalMiddleware func(http.Handler) http.Handler
	GlobalDelay      time.Duration
	Employees        SubgraphConfig
	Family           SubgraphConfig
	Hobbies          SubgraphConfig
	Products         SubgraphConfig
	ProductsFg       SubgraphConfig
	Test1            SubgraphConfig
	Availability     SubgraphConfig
	Mood             SubgraphConfig
	Countries        SubgraphConfig
}

type SubgraphConfig struct {
	Middleware   func(http.Handler) http.Handler
	Delay        time.Duration
	CloseOnStart bool
}

type LogObservationConfig struct {
	Enabled  bool
	LogLevel zapcore.Level
}

var (
	envCreateMux sync.Mutex
)

type NatsData struct {
	Connections []*nats.Conn
	Server      *natsserver.Server
}

func setupNatsServers(t testing.TB) (*NatsData, error) {
	length := len(demoNatsProviders)
	natsData := &NatsData{
		Connections: make([]*nats.Conn, 0, length),
	}
	natsPort, err := freeport.GetFreePort()
	if err != nil {
		t.Fatalf("could not get free port: %s", err)
	}

	// create dir in tmp for nats server
	natsDir := filepath.Join(os.TempDir(), fmt.Sprintf("nats-%s", uuid.New()))
	err = os.MkdirAll(natsDir, os.ModePerm)
	if err != nil {
		t.Fatalf("could not create nats dir: %s", err)
	}

	t.Cleanup(func() {
		err := os.RemoveAll(natsDir)
		if err != nil {
			panic(fmt.Errorf("could not remove temporary nats directory, %w", err))
		}
	})

	opts := natsserver.Options{
		Host:      "localhost",
		NoLog:     true,
		NoSigs:    true,
		JetStream: true,
		Port:      natsPort,
		StoreDir:  natsDir,
	}

	natsServer := natstest.RunServer(&opts)
	if natsServer == nil {
		t.Fatalf("could not start NATS test server")
	}
	natsData.Server = natsServer
	for range demoNatsProviders {
		natsConnection, err := nats.Connect(
			natsServer.ClientURL(),
			nats.MaxReconnects(10),
			nats.ReconnectWait(1*time.Second),
			nats.Timeout(5*time.Second),
		)
		if err != nil {
			return nil, err
		}
		natsData.Connections = append(natsData.Connections, natsConnection)
	}
	return natsData, nil
}

func createTestEnv(t testing.TB, cfg *Config) (*Environment, error) {
	// Ensure that only one test environment is created at a time
	// We use freeport to get a free port for NATS and the Router
	// If we don't lock here, two parallel tests might get the same port
	envCreateMux.Lock()
	defer envCreateMux.Unlock()

	ctx, cancel := context.WithCancelCause(context.Background())

	if len(cfg.KafkaSeeds) == 0 {
		cfg.KafkaSeeds = []string{"localhost:9092"}
	}

	var kafkaAdminClient *kadm.Client
	var kafkaClient *kgo.Client
	{
		client, err := kgo.NewClient(
			kgo.SeedBrokers(cfg.KafkaSeeds...),
		)
		if err != nil {
			t.Fatalf("could not create kafka client: %s", err)
		}

		kafkaClient = client

		kafkaAdminClient = kadm.NewClient(client)
	}

	natsData, err := setupNatsServers(t)
	if err != nil {
		return nil, err
	}
	require.Equal(t, 2, len(natsData.Connections))

	counters := &SubgraphRequestCount{
		Global:       atomic.NewInt64(0),
		Employees:    atomic.NewInt64(0),
		Family:       atomic.NewInt64(0),
		Hobbies:      atomic.NewInt64(0),
		Products:     atomic.NewInt64(0),
		ProductFg:    atomic.NewInt64(0),
		Test1:        atomic.NewInt64(0),
		Availability: atomic.NewInt64(0),
		Mood:         atomic.NewInt64(0),
		Countries:    atomic.NewInt64(0),
	}

	employees := &Subgraph{
		handler:          subgraphs.EmployeesHandler(subgraphOptions(ctx, t, natsData.Server)),
		middleware:       cfg.Subgraphs.Employees.Middleware,
		globalMiddleware: cfg.Subgraphs.GlobalMiddleware,
		globalCounter:    counters.Global,
		localCounter:     counters.Employees,
		globalDelay:      cfg.Subgraphs.GlobalDelay,
		localDelay:       cfg.Subgraphs.Employees.Delay,
	}

	family := &Subgraph{
		handler:          subgraphs.FamilyHandler(subgraphOptions(ctx, t, natsData.Server)),
		middleware:       cfg.Subgraphs.Family.Middleware,
		globalMiddleware: cfg.Subgraphs.GlobalMiddleware,
		globalCounter:    counters.Global,
		localCounter:     counters.Family,
		globalDelay:      cfg.Subgraphs.GlobalDelay,
		localDelay:       cfg.Subgraphs.Family.Delay,
	}

	hobbies := &Subgraph{
		handler:          subgraphs.HobbiesHandler(subgraphOptions(ctx, t, natsData.Server)),
		middleware:       cfg.Subgraphs.Hobbies.Middleware,
		globalMiddleware: cfg.Subgraphs.GlobalMiddleware,
		globalCounter:    counters.Global,
		localCounter:     counters.Hobbies,
		globalDelay:      cfg.Subgraphs.GlobalDelay,
		localDelay:       cfg.Subgraphs.Hobbies.Delay,
	}

	products := &Subgraph{
		handler:          subgraphs.ProductsHandler(subgraphOptions(ctx, t, natsData.Server)),
		middleware:       cfg.Subgraphs.Products.Middleware,
		globalMiddleware: cfg.Subgraphs.GlobalMiddleware,
		globalCounter:    counters.Global,
		localCounter:     counters.Products,
		globalDelay:      cfg.Subgraphs.GlobalDelay,
		localDelay:       cfg.Subgraphs.Products.Delay,
	}

	productsFg := &Subgraph{
		handler:          subgraphs.ProductsFGHandler(subgraphOptions(ctx, t, natsData.Server)),
		middleware:       cfg.Subgraphs.ProductsFg.Middleware,
		globalMiddleware: cfg.Subgraphs.GlobalMiddleware,
		globalCounter:    counters.Global,
		localCounter:     counters.ProductFg,
		globalDelay:      cfg.Subgraphs.GlobalDelay,
		localDelay:       cfg.Subgraphs.ProductsFg.Delay,
	}

	test1 := &Subgraph{
		handler:          subgraphs.Test1Handler(subgraphOptions(ctx, t, natsData.Server)),
		middleware:       cfg.Subgraphs.Test1.Middleware,
		globalMiddleware: cfg.Subgraphs.GlobalMiddleware,
		globalCounter:    counters.Global,
		localCounter:     counters.Test1,
		globalDelay:      cfg.Subgraphs.GlobalDelay,
		localDelay:       cfg.Subgraphs.Test1.Delay,
	}

	availability := &Subgraph{
		handler:          subgraphs.AvailabilityHandler(subgraphOptions(ctx, t, natsData.Server)),
		middleware:       cfg.Subgraphs.Availability.Middleware,
		globalMiddleware: cfg.Subgraphs.GlobalMiddleware,
		globalCounter:    counters.Global,
		localCounter:     counters.Availability,
		globalDelay:      cfg.Subgraphs.GlobalDelay,
		localDelay:       cfg.Subgraphs.Availability.Delay,
	}

	mood := &Subgraph{
		handler:          subgraphs.MoodHandler(subgraphOptions(ctx, t, natsData.Server)),
		middleware:       cfg.Subgraphs.Mood.Middleware,
		globalMiddleware: cfg.Subgraphs.GlobalMiddleware,
		globalCounter:    counters.Global,
		localCounter:     counters.Mood,
		globalDelay:      cfg.Subgraphs.GlobalDelay,
		localDelay:       cfg.Subgraphs.Mood.Delay,
	}

	countries := &Subgraph{
		handler:          subgraphs.CountriesHandler(subgraphOptions(ctx, t, natsData.Server)),
		middleware:       cfg.Subgraphs.Countries.Middleware,
		globalMiddleware: cfg.Subgraphs.GlobalMiddleware,
		globalCounter:    counters.Global,
		localCounter:     counters.Countries,
		globalDelay:      cfg.Subgraphs.GlobalDelay,
		localDelay:       cfg.Subgraphs.Countries.Delay,
	}

	employeesServer := httptest.NewServer(employees)
	familyServer := httptest.NewServer(family)
	hobbiesServer := httptest.NewServer(hobbies)
	productsServer := httptest.NewServer(products)
	test1Server := httptest.NewServer(test1)
	availabilityServer := httptest.NewServer(availability)
	moodServer := httptest.NewServer(mood)
	countriesServer := httptest.NewServer(countries)
	productFgServer := httptest.NewServer(productsFg)

	replacements := map[string]string{
		subgraphs.EmployeesDefaultDemoURL:    gqlURL(employeesServer),
		subgraphs.FamilyDefaultDemoURL:       gqlURL(familyServer),
		subgraphs.HobbiesDefaultDemoURL:      gqlURL(hobbiesServer),
		subgraphs.ProductsDefaultDemoURL:     gqlURL(productsServer),
		subgraphs.Test1DefaultDemoURL:        gqlURL(test1Server),
		subgraphs.AvailabilityDefaultDemoURL: gqlURL(availabilityServer),
		subgraphs.MoodDefaultDemoURL:         gqlURL(moodServer),
		subgraphs.CountriesDefaultDemoURL:    gqlURL(countriesServer),
		subgraphs.ProductsFgDefaultDemoURL:   gqlURL(productFgServer),
	}

	replaced := configJSONTemplate

	for k, v := range replacements {
		replaced = strings.ReplaceAll(replaced, k, v)
	}

	var routerConfig nodev1.RouterConfig
	if err := protojson.Unmarshal([]byte(replaced), &routerConfig); err != nil {
		return nil, err
	}

	if cfg.ModifyRouterConfig != nil {
		cfg.ModifyRouterConfig(&routerConfig)
	}

	cdn := setupCDNServer()

	routerPort, err := freeport.GetFreePort()
	if err != nil {
		t.Fatalf("could not get free port: %s", err)
	}

	listenerAddr := fmt.Sprintf("localhost:%d", routerPort)

	var client *http.Client

	if cfg.NoRetryClient {
		client = http.DefaultClient
	} else {
		retryClient := retryablehttp.NewClient()
		retryClient.Logger = nil
		retryClient.RetryMax = 10
		retryClient.RetryWaitMin = 100 * time.Millisecond

		client = retryClient.StandardClient()
	}

	var (
		logObserver *observer.ObservedLogs
	)

	if oc := cfg.LogObservation; oc.Enabled {
		var zCore zapcore.Core
		zCore, logObserver = observer.New(oc.LogLevel)
		cfg.Logger = logging.NewZapLoggerWithCore(zCore, true)
	} else {
		ec := zap.NewProductionEncoderConfig()
		ec.EncodeDuration = zapcore.SecondsDurationEncoder
		ec.TimeKey = "time"

		syncer := zapcore.AddSync(os.Stderr)
		cfg.Logger = logging.NewZapLogger(syncer, false, true, zapcore.ErrorLevel)
	}

	if cfg.AccessLogger == nil {
		cfg.AccessLogger = cfg.Logger
	}

	rr, err := configureRouter(listenerAddr, cfg, &routerConfig, cdn, natsData.Server)
	if err != nil {
		return nil, err
	}

	if cfg.TLSConfig != nil && cfg.TLSConfig.Enabled {

		cert, err := tls.LoadX509KeyPair(cfg.TLSConfig.CertFile, cfg.TLSConfig.KeyFile)
		require.NoError(t, err)

		caCert, err := os.ReadFile(cfg.TLSConfig.CertFile)
		if err != nil {
			log.Fatal(err)
		}

		caCertPool := x509.NewCertPool()
		if ok := caCertPool.AppendCertsFromPEM(caCert); !ok {
			t.Fatalf("could not append ca cert to pool")
		}

		// Retain the default transport settings
		httpClient := cleanhttp.DefaultPooledClient()
		httpClient.Transport.(*http.Transport).TLSClientConfig = &tls.Config{
			RootCAs:      caCertPool,
			Certificates: []tls.Certificate{cert},
		}

		if cfg.NoRetryClient {
			client = httpClient
		} else {
			retryClient := retryablehttp.NewClient()
			retryClient.Logger = nil
			retryClient.RetryMax = 10
			retryClient.RetryWaitMin = 100 * time.Millisecond
			retryClient.HTTPClient = httpClient

			client = retryClient.StandardClient()
		}
	}

	go func() {
		if err := rr.Start(ctx); err != nil {
			t.Fatal("Could not start router", zap.Error(err))
		}
	}()

	graphQLPath := "/graphql"
	if cfg.OverrideGraphQLPath != "" {
		graphQLPath = cfg.OverrideGraphQLPath
	}

	absinthePath := "/absinthe/socket"
	if cfg.OverrideAbsinthePath != "" {
		absinthePath = cfg.OverrideAbsinthePath
	}

	if cfg.Subgraphs.Employees.CloseOnStart {
		employeesServer.Close()
	}
	if cfg.Subgraphs.Family.CloseOnStart {
		familyServer.Close()
	}
	if cfg.Subgraphs.Hobbies.CloseOnStart {
		hobbiesServer.Close()
	}
	if cfg.Subgraphs.Products.CloseOnStart {
		productsServer.Close()
	}
	if cfg.Subgraphs.Test1.CloseOnStart {
		test1Server.Close()
	}
	if cfg.Subgraphs.Availability.CloseOnStart {
		availabilityServer.Close()
	}
	if cfg.Subgraphs.Mood.CloseOnStart {
		moodServer.Close()
	}
	if cfg.Subgraphs.Countries.CloseOnStart {
		countriesServer.Close()
	}
	if cfg.Subgraphs.ProductsFg.CloseOnStart {
		productFgServer.Close()
	}

	if cfg.ShutdownDelay == 0 {
		cfg.ShutdownDelay = 30 * time.Second
	}

	e := &Environment{
		t:                       t,
		routerConfigVersionMain: routerConfig.Version,
		graphQLPath:             graphQLPath,
		absinthePath:            absinthePath,
		Context:                 ctx,
		cancel:                  cancel,
		Router:                  rr,
		RouterURL:               rr.BaseURL(),
		RouterClient:            client,
		CDN:                     cdn,
		NatsServer:              natsData.Server,
		NatsConnectionDefault:   natsData.Connections[0],
		NatsConnectionMyNats:    natsData.Connections[1],
		SubgraphRequestCount:    counters,
		KafkaAdminClient:        kafkaAdminClient,
		KafkaClient:             kafkaClient,
		shutdownDelay:           cfg.ShutdownDelay,
		shutdown:                atomic.NewBool(false),
		logObserver:             logObserver,
		Servers: []*httptest.Server{
			employeesServer,
			familyServer,
			hobbiesServer,
			productsServer,
			test1Server,
			availabilityServer,
			moodServer,
			countriesServer,
		},
	}

	if routerConfig.FeatureFlagConfigs != nil {
		myFF, ok := routerConfig.FeatureFlagConfigs.ConfigByFeatureFlagName["myff"]
		if ok {
			e.routerConfigVersionMyFF = myFF.Version
		}
	}

	e.WaitForServer(ctx, e.RouterURL+"/health/live", 100, 10)

	return e, nil
}

func configureRouter(listenerAddr string, testConfig *Config, routerConfig *nodev1.RouterConfig, cdn *httptest.Server, natsServer *natsserver.Server) (*core.Router, error) {
	cfg := config.Config{
		Graph: config.Graph{},
		CDN: config.CDNConfiguration{
			URL:       cdn.URL,
			CacheSize: 1024 * 1024,
		},
		SubgraphErrorPropagation: config.SubgraphErrorPropagationConfiguration{
			Enabled:                true,
			PropagateStatusCodes:   true,
			Mode:                   config.SubgraphErrorPropagationModeWrapped,
			OmitExtensions:         false,
			OmitLocations:          true,
			RewritePaths:           true,
			AllowedExtensionFields: []string{"code"},
		},
		CacheControl: testConfig.CacheControlPolicy,
	}

	if testConfig.ModifyCDNConfig != nil {
		testConfig.ModifyCDNConfig(&cfg.CDN)
	}

	t := jwt.New(jwt.SigningMethodHS256)
	t.Claims = testTokenClaims()
	graphApiToken, err := t.SignedString([]byte("hunter2"))
	if err != nil {
		return nil, err
	}

	engineExecutionConfig := config.EngineExecutionConfiguration{
		EnableWebSocketEpollKqueue:             true,
		EnableSingleFlight:                     true,
		EnableRequestTracing:                   true,
		EnableExecutionPlanCacheResponseHeader: true,
		EnableNormalizationCache:               true,
		NormalizationCacheSize:                 1024,
		Debug: config.EngineDebugConfiguration{
			ReportWebSocketConnections:                   true,
			PrintQueryPlans:                              false,
			EnablePersistedOperationsCacheResponseHeader: true,
			EnableNormalizationCacheResponseHeader:       true,
		},
		EpollKqueuePollTimeout:         300 * time.Millisecond,
		EpollKqueueConnBufferSize:      1,
		WebSocketReadTimeout:           time.Millisecond * 100,
		MaxConcurrentResolvers:         32,
		ExecutionPlanCacheSize:         1024,
		EnablePersistedOperationsCache: true,
		OperationHashCacheSize:         2048,
		ParseKitPoolSize:               8,
		EnableValidationCache:          true,
		ValidationCacheSize:            1024,
	}
	if testConfig.ModifyEngineExecutionConfiguration != nil {
		testConfig.ModifyEngineExecutionConfiguration(&engineExecutionConfig)
	}

	if testConfig.ModifySecurityConfiguration != nil {
		testConfig.ModifySecurityConfiguration(&cfg.SecurityConfiguration)
	}

	if testConfig.ModifySubgraphErrorPropagation != nil {
		testConfig.ModifySubgraphErrorPropagation(&cfg.SubgraphErrorPropagation)
	}

	natsEventSources := make([]config.NatsEventSource, len(demoNatsProviders))
	kafkaEventSources := make([]config.KafkaEventSource, len(demoKafkaProviders))

	for _, sourceName := range demoNatsProviders {
		natsEventSources = append(natsEventSources, config.NatsEventSource{
			ID:  sourceName,
			URL: natsServer.ClientURL(),
		})
	}
	for _, sourceName := range demoKafkaProviders {
		kafkaEventSources = append(kafkaEventSources, config.KafkaEventSource{
			ID:      sourceName,
			Brokers: testConfig.KafkaSeeds,
		})
	}

	routerOpts := []core.Option{
		core.WithLogger(testConfig.Logger),
		core.WithAccessLogs(&core.AccessLogsConfig{
			Logger:     testConfig.AccessLogger,
			Attributes: testConfig.AccessLogFields,
		}),
		core.WithGraphApiToken(graphApiToken),
		core.WithDevelopmentMode(true),
		core.WithPlayground(true),
		core.WithEngineExecutionConfig(engineExecutionConfig),
		core.WithSecurityConfig(cfg.SecurityConfiguration),
		core.WithCacheControlPolicy(cfg.CacheControl),
		core.WithCDN(cfg.CDN),
		core.WithListenerAddr(listenerAddr),
		core.WithSubgraphErrorPropagation(cfg.SubgraphErrorPropagation),
		core.WithTLSConfig(testConfig.TLSConfig),
		core.WithInstanceID("test-instance"),
		core.WithGracePeriod(15 * time.Second),
		core.WithIntrospection(true),
		core.WithQueryPlans(true),
		core.WithEvents(config.EventsConfiguration{
			Providers: config.EventProviders{
				Nats:  natsEventSources,
				Kafka: kafkaEventSources,
			},
		}),
	}
	routerOpts = append(routerOpts, testConfig.RouterOptions...)

	if testConfig.RouterConfig != nil {
		if testConfig.RouterConfig.StaticConfig != nil {
			routerOpts = append(routerOpts, core.WithStaticExecutionConfig(testConfig.RouterConfig.StaticConfig))
		} else if testConfig.RouterConfig.ConfigPollerFactory != nil {
			routerOpts = append(routerOpts, core.WithConfigPoller(testConfig.RouterConfig.ConfigPollerFactory(routerConfig)))
		} else {
			return nil, errors.New("router config is nil")
		}
	} else if routerConfig != nil {
		routerOpts = append(routerOpts, core.WithStaticExecutionConfig(routerConfig))
	}

	if testConfig.TraceExporter != nil {
		testConfig.PropagationConfig.TraceContext = true

		c := core.TraceConfigFromTelemetry(&config.Telemetry{
			ServiceName:        "cosmo-router",
			Attributes:         testConfig.OtelAttributes,
			ResourceAttributes: testConfig.OtelResourceAttributes,
			Tracing: config.Tracing{
				Enabled:               true,
				SamplingRate:          1,
				ParentBasedSampler:    !testConfig.DisableParentBasedSampler,
				Exporters:             []config.TracingExporter{},
				Propagation:           testConfig.PropagationConfig,
				TracingGlobalFeatures: config.TracingGlobalFeatures{},
				ResponseTraceHeader:   testConfig.ResponseTraceHeader,
			},
		})

		c.TestMemoryExporter = testConfig.TraceExporter

		routerOpts = append(routerOpts, core.WithTracing(c))
	}

	var prometheusConfig rmetric.PrometheusConfig

	if testConfig.PrometheusRegistry != nil {
		port, err := freeport.GetFreePort()
		if err != nil {
			return nil, fmt.Errorf("could not get free port: %w", err)
		}
		prometheusConfig = rmetric.PrometheusConfig{
			Enabled:      true,
			ListenAddr:   fmt.Sprintf("localhost:%d", port),
			Path:         "/metrics",
			TestRegistry: testConfig.PrometheusRegistry,
		}
	}

	if testConfig.MetricReader != nil {
		c := core.MetricConfigFromTelemetry(&config.Telemetry{
			ServiceName:        "cosmo-router",
			Attributes:         testConfig.OtelAttributes,
			ResourceAttributes: testConfig.OtelResourceAttributes,
			Tracing:            config.Tracing{},
			Metrics: config.Metrics{
				Prometheus: config.Prometheus{
					Enabled: true,
				},
				OTLP: config.MetricsOTLP{
					Enabled:       true,
					RouterRuntime: false,
				},
			},
		})

		c.Prometheus = prometheusConfig
		c.OpenTelemetry.TestReader = testConfig.MetricReader

		routerOpts = append(routerOpts, core.WithMetrics(c))

	}

	if testConfig.OverrideGraphQLPath != "" {
		routerOpts = append(routerOpts, core.WithGraphQLPath(testConfig.OverrideGraphQLPath))
	}

	if !testConfig.DisableWebSockets {
		wsConfig := &config.WebSocketConfiguration{
			Enabled: true,
			AbsintheProtocol: config.AbsintheProtocolConfiguration{
				Enabled:     true,
				HandlerPath: "/absinthe/socket",
			},
			ForwardUpgradeHeaders: config.ForwardUpgradeHeadersConfiguration{
				Enabled: true,
				AllowList: []string{
					"Authorization",
					"X-Custom-*",
					"Canonical-Header-Name",
					"reverse-canonical-header-name",
				},
			},
			ForwardUpgradeQueryParams: config.ForwardUpgradeQueryParamsConfiguration{
				Enabled: true,
				AllowList: []string{
					"token",
					"Authorization",
					"x-custom-*",
				},
			},
			ForwardInitialPayload: true,
			Authentication: config.WebSocketAuthenticationConfiguration{
				FromInitialPayload: config.InitialPayloadAuthenticationConfiguration{
					Enabled: false,
					Key:     "Authorization",
				},
			},
		}
		if testConfig.ModifyWebsocketConfiguration != nil {
			testConfig.ModifyWebsocketConfiguration(wsConfig)
		}
		routerOpts = append(routerOpts, core.WithWebSocketConfiguration(wsConfig))
		routerOpts = append(routerOpts, core.WithClientHeader(testConfig.ClientHeader))
	}
	return core.NewRouter(routerOpts...)
}

func testTokenClaims() jwt.MapClaims {
	return jwt.MapClaims{
		"federated_graph_id": "graph",
		"organization_id":    "organization",
	}
}

func setupCDNServer() *httptest.Server {
	cdnFileServer := http.FileServer(http.Dir(filepath.Join("testenv", "testdata", "cdn")))
	var cdnRequestLog []string
	cdnServer := httptest.NewServer(http.HandlerFunc(func(w http.ResponseWriter, r *http.Request) {
		if r.URL.Path == "/" {
			requestLog, err := json.Marshal(cdnRequestLog)
			if err != nil {
				panic(err)
			}
			w.Header().Set("Content-Type", "application/json")
			_, err = w.Write(requestLog)
			if err != nil {
				panic(err)
			}
			return
		}
		cdnRequestLog = append(cdnRequestLog, r.Method+" "+r.URL.Path)
		// Ensure we have an authorization header with a valid token
		authorization := r.Header.Get("Authorization")
		if authorization == "" {
			panic("missing authorization header")
		}
		token := authorization[len("Bearer "):]
		parsedClaims := make(jwt.MapClaims)
		jwtParser := new(jwt.Parser)
		_, _, err := jwtParser.ParseUnverified(token, parsedClaims)
		if err != nil {
			panic(err)
		}
		cdnFileServer.ServeHTTP(w, r)
	}))
	return cdnServer
}

func gqlURL(srv *httptest.Server) string {
	path, err := url.JoinPath(srv.URL, "/graphql")
	if err != nil {
		panic(err)
	}
	return path
}

type Environment struct {
	t                     testing.TB
	graphQLPath           string
	absinthePath          string
	shutdown              *atomic.Bool
	Context               context.Context
	cancel                context.CancelCauseFunc
	Router                *core.Router
	RouterURL             string
	RouterClient          *http.Client
	Servers               []*httptest.Server
	CDN                   *httptest.Server
	NatsServer            *natsserver.Server
	NatsConnectionDefault *nats.Conn
	NatsConnectionMyNats  *nats.Conn
	SubgraphRequestCount  *SubgraphRequestCount
	KafkaAdminClient      *kadm.Client
	KafkaClient           *kgo.Client
	logObserver           *observer.ObservedLogs

	shutdownDelay       time.Duration
	extraURLQueryValues url.Values

	routerConfigVersionMain string
	routerConfigVersionMyFF string
}

func (e *Environment) RouterConfigVersionMain() string {
	return e.routerConfigVersionMain
}

func (e *Environment) RouterConfigVersionMyFF() string {
	return e.routerConfigVersionMyFF
}

func (e *Environment) SetExtraURLQueryValues(values url.Values) {
	e.extraURLQueryValues = values
}

func (e *Environment) Observer() *observer.ObservedLogs {
	if e.logObserver == nil {
		e.t.Fatal("Log observation is not enabled. Enable it in the environment config")
	}

	return e.logObserver
}

// Shutdown closes all resources associated with the test environment. Can be called multiple times but will only
// shut down resources once.
func (e *Environment) Shutdown() {
	if e.shutdown.Load() {
		return
	}

	e.shutdown.Store(true)

	ctx, cancel := context.WithTimeout(e.Context, e.shutdownDelay)
	defer cancel()

	// Gracefully shutdown router
	err := e.Router.Shutdown(ctx)
	if err != nil && !errors.Is(err, context.DeadlineExceeded) {
		e.t.Errorf("could not shutdown router: %s", err)
	}

	// Terminate test server resources
	e.cancel(errors.New("test environment closed"))

	// Close all test servers
	for _, s := range e.Servers {
		s.CloseClientConnections()
	}

	// Close the CDN
	e.CDN.CloseClientConnections()

	// Close NATS
	e.NatsConnectionDefault.Close()
	e.NatsConnectionMyNats.Close()
	e.NatsServer.Shutdown()

	// Close Kafka
	e.KafkaAdminClient.Close()
	e.KafkaClient.Close()
}

type SubgraphRequestCount struct {
	Global       *atomic.Int64
	Employees    *atomic.Int64
	Family       *atomic.Int64
	Hobbies      *atomic.Int64
	Products     *atomic.Int64
	ProductFg    *atomic.Int64
	Test1        *atomic.Int64
	Availability *atomic.Int64
	Mood         *atomic.Int64
	Countries    *atomic.Int64
}

type GraphQLRequest struct {
	Query         string          `json:"query"`
	Variables     json.RawMessage `json:"variables,omitempty"`
	Extensions    json.RawMessage `json:"extensions,omitempty"`
	OperationName json.RawMessage `json:"operationName,omitempty"`
	Header        http.Header     `json:"-"`
	Files         [][]byte        `json:"-"`
}

type TestResponse struct {
	Body     string
	Response *http.Response
	Proto    string
}

func (e *Environment) WaitForServer(ctx context.Context, url string, timeoutMs int, maxAttempts int) {
	for {
		if maxAttempts == 0 {
			e.t.Fatalf("timed out waiting for server to be ready")
		}
		select {
		case <-ctx.Done():
			e.t.Fatalf("timed out waiting for router to be ready")
		default:
			req, err := http.NewRequest("GET", url, nil)
			if err != nil {
				e.t.Fatalf("Could not create request for health check")
			}
			req.Header.Set("User-Agent", "Router-tests")
			resp, err := e.RouterClient.Do(req)
			if err == nil && resp.StatusCode == 200 {
				return
			}
			time.Sleep(time.Millisecond * time.Duration(timeoutMs))
			maxAttempts--
		}
	}
}

func (e *Environment) MakeGraphQLRequestOK(request GraphQLRequest) *TestResponse {
	var resp *TestResponse
	var err error
	if request.Files == nil {
		resp, err = e.MakeGraphQLRequest(request)
	} else {
		resp, err = e.MakeGraphQLRequestAsMultipartForm(request)
	}
	require.NoError(e.t, err)
	require.Equal(e.t, http.StatusOK, resp.Response.StatusCode)
	return resp
}

func (e *Environment) MakeGraphQLRequestWithContext(ctx context.Context, request GraphQLRequest) (*TestResponse, error) {
	data, err := json.Marshal(request)
	require.NoError(e.t, err)
	req, err := http.NewRequestWithContext(ctx, http.MethodPost, e.GraphQLRequestURL(), bytes.NewReader(data))
	if err != nil {
		return nil, err
	}
	if request.Header != nil {
		req.Header = request.Header
	}
	req.Header.Set("Accept-Encoding", "identity")
	return e.makeGraphQLRequest(req)
}

func (e *Environment) MakeGraphQLRequestOverGET(request GraphQLRequest) (*TestResponse, error) {
	req, err := e.newGraphQLRequestOverGET(e.GraphQLRequestURL(), request)
	if err != nil {
		return nil, err
	}

	return e.makeGraphQLRequest(req)
}

func (e *Environment) newGraphQLRequestOverGET(baseURL string, request GraphQLRequest) (*http.Request, error) {
	req, err := http.NewRequestWithContext(e.Context, http.MethodGet, baseURL, nil)
	if err != nil {
		return nil, err
	}
	if request.Header != nil {
		req.Header = request.Header
	}
	req.Header.Set("Accept-Encoding", "identity")

	q := req.URL.Query()
	if request.Query != "" {
		q.Add("query", request.Query)
	}
	if request.Variables != nil {
		q.Add("variables", string(request.Variables))
	}
	if request.OperationName != nil {
		q.Add("operationName", string(request.OperationName))
	}
	if request.Extensions != nil {
		q.Add("extensions", string(request.Extensions))
	}
	req.URL.RawQuery = q.Encode()

	return req, nil
}

func (e *Environment) makeGraphQLRequest(request *http.Request) (*TestResponse, error) {
	resp, err := e.RouterClient.Do(request)
	if err != nil {
		return nil, err
	}
	defer resp.Body.Close()
	buf := new(bytes.Buffer)
	_, err = buf.ReadFrom(resp.Body)
	if err != nil {
		return nil, err
	}
	resp.Body = io.NopCloser(bytes.NewReader(buf.Bytes()))
	body := buf.String()
	return &TestResponse{
		Body:     strings.TrimSpace(body),
		Response: resp,
		Proto:    resp.Proto,
	}, nil
}

func (e *Environment) MakeGraphQLRequest(request GraphQLRequest) (*TestResponse, error) {
	return e.MakeGraphQLRequestWithContext(e.Context, request)
}

func (e *Environment) MakeGraphQLRequestAsMultipartForm(request GraphQLRequest) (*TestResponse, error) {
	data, err := json.Marshal(request)
	require.NoError(e.t, err)
	formValues := make(map[string]io.Reader)
	formValues["operations"] = bytes.NewReader(data)

	if len(request.Files) == 1 {
		formValues["map"] = strings.NewReader(`{ "0": ["variables.file"] }`)
		formValues["0"] = bytes.NewReader(request.Files[0])
	} else {
		mapStr := `{`
		for i := 0; i < len(request.Files); i++ {
			if i > 0 {
				mapStr += ", "
			}
			mapStr += fmt.Sprintf(`"%d": ["variables.files.%d"]`, i, i)
		}
		mapStr += `}`
		formValues["map"] = strings.NewReader(mapStr)
		for i := 0; i < len(request.Files); i++ {
			formValues[fmt.Sprintf("%d", i)] = bytes.NewReader(request.Files[i])
		}
	}

	multipartBody, contentType, err := multipartBytes(formValues)
	if err != nil {
		return nil, err
	}

	req, err := http.NewRequestWithContext(e.Context, http.MethodPost, e.GraphQLRequestURL(), &multipartBody)
	if err != nil {
		return nil, err
	}

	if request.Header != nil {
		req.Header = request.Header
	}
	req.Header.Add("Content-Type", contentType)

	resp, err := e.RouterClient.Do(req)
	if err != nil {
		return nil, err
	}

	defer resp.Body.Close()
	buf := new(bytes.Buffer)
	_, err = buf.ReadFrom(resp.Body)
	if err != nil {
		return nil, err
	}
	resp.Body = io.NopCloser(bytes.NewReader(buf.Bytes()))
	body := buf.String()

	return &TestResponse{
		Body:     strings.TrimSpace(body),
		Response: resp,
		Proto:    resp.Proto,
	}, nil
}

func multipartBytes(values map[string]io.Reader) (bytes.Buffer, string, error) {
	var err error
	var b bytes.Buffer
	w := multipart.NewWriter(&b)
	for key, r := range values {
		var fw io.Writer
		x, ok := r.(io.Closer)
		if key != "operations" && key != "map" {
			// Add a file
			if fw, err = w.CreateFormFile(key, uuid.NewString()); err != nil {
				return b, "", err
			}
		} else {
			// Add other fields
			if fw, err = w.CreateFormField(key); err != nil {
				return b, "", err
			}
		}
		if _, err = io.Copy(fw, r); err != nil {
			return b, "", err
		}
		if ok {
			x.Close()
		}
	}
	w.Close()

	return b, w.FormDataContentType(), nil
}

func (e *Environment) MakeRequest(method, path string, header http.Header, body io.Reader) (*http.Response, error) {
	requestURL, err := url.JoinPath(e.RouterURL, path)
	if err != nil {
		return nil, err
	}

	req, err := http.NewRequestWithContext(e.Context, method, requestURL, body)
	if err != nil {
		return nil, err
	}
	req.Header = header

	return e.RouterClient.Do(req)
}

func (e *Environment) GraphQLRequestURL() string {
	urlStr, err := url.JoinPath(e.RouterURL, e.graphQLPath)
	require.NoError(e.t, err)
	if e.extraURLQueryValues != nil {
		u, err := url.Parse(urlStr)
		require.NoError(e.t, err)
		u.RawQuery = e.extraURLQueryValues.Encode()
		urlStr = u.String()
	}
	return urlStr
}

func (e *Environment) GraphQLSubscriptionURL() string {
	u, err := url.Parse(e.GraphQLRequestURL())
	require.NoError(e.t, err)
	u.Scheme = "ws"
	return u.String()
}

func (e *Environment) AbsintheSubscriptionURL() string {
	joined, err := url.JoinPath(e.RouterURL, e.absinthePath)
	require.NoError(e.t, err)
	u, err := url.Parse(joined)
	require.NoError(e.t, err)
	u.Scheme = "ws"
	return u.String()
}

func (e *Environment) GraphQLServeSentEventsURL() string {
	u, err := url.Parse(e.GraphQLRequestURL())
	require.NoError(e.t, err)
	u.RawQuery = "wg_sse"
	return u.String()
}

type WebSocketMessage struct {
	ID      string          `json:"id,omitempty"`
	Type    string          `json:"type"`
	Payload json.RawMessage `json:"payload,omitempty"`
}

type GraphQLResponse struct {
	Data   json.RawMessage `json:"data,omitempty"`
	Errors []GraphQLError  `json:"errors,omitempty"`
}

type GraphQLError struct {
	Message string `json:"message"`
}

const maxSocketRetries = 5

func (e *Environment) GraphQLWebsocketDialWithRetry(header http.Header, query url.Values) (*websocket.Conn, *http.Response, error) {
	dialer := websocket.Dialer{
		Subprotocols: []string{"graphql-transport-ws"},
	}

	waitBetweenRetriesInMs := rand.Intn(10)
	timeToSleep := time.Duration(waitBetweenRetriesInMs) * time.Millisecond

	var err error

	for i := 0; i <= maxSocketRetries; i++ {
		urlStr := e.GraphQLSubscriptionURL()
		if query != nil {
			urlStr += "?" + query.Encode()
		}
		conn, resp, err := dialer.Dial(urlStr, header)

		if resp != nil && err == nil {
			return conn, resp, err
		}

		if errors.Is(err, websocket.ErrBadHandshake) {
			return conn, resp, err
		}

		// Make sure that on the final attempt we won't wait
		if i != maxSocketRetries {
			time.Sleep(timeToSleep)
			timeToSleep *= 2
		}
	}

	return nil, nil, err
}

func (e *Environment) InitGraphQLWebSocketConnection(header http.Header, query url.Values, initialPayload json.RawMessage) *websocket.Conn {
	conn, _, err := e.GraphQLWebsocketDialWithRetry(header, query)
	require.NoError(e.t, err)
	e.t.Cleanup(func() {
		_ = conn.Close()
	})
	err = conn.WriteJSON(WebSocketMessage{
		Type:    "connection_init",
		Payload: initialPayload,
	})
	require.NoError(e.t, err)
	var ack WebSocketMessage
	err = conn.ReadJSON(&ack)
	require.NoError(e.t, err)
	require.Equal(e.t, "connection_ack", ack.Type)
	return conn
}

func (e *Environment) GraphQLSubscriptionOverGetAndSSE(ctx context.Context, request GraphQLRequest, handler func(data string)) {
	req, err := e.newGraphQLRequestOverGET(e.GraphQLServeSentEventsURL(), request)
	if err != nil {
		e.t.Fatalf("could not create request: %s", err)
	}

	req.Header.Set("Content-Type", "application/json")
	req.Header.Set("Accept", "text/event-stream")
	req.Header.Set("Connection", "keep-alive")
	req.Header.Set("Cache-Control", "no-cache")

	resp, err := e.RouterClient.Do(req)
	if err != nil {
		e.t.Fatalf("could not make request: %s", err)
	}
	defer resp.Body.Close()

	// Check for the correct response status code
	if resp.StatusCode != http.StatusOK {
		e.t.Fatalf("expected status code 200, got %d", resp.StatusCode)
	}

	reader := bufio.NewReader(resp.Body)

	// Process incoming events
	for {
		select {
		case <-ctx.Done():
			return
		case <-e.Context.Done():
			return
		case <-req.Context().Done():
			return
		default:
			line, err := reader.ReadString('\n')
			if err != nil && !errors.Is(err, context.Canceled) && !errors.Is(err, io.EOF) {
				e.t.Fatalf("could not read line: %s", err)
				return
			}

			// SSE lines typically start with "event", "data", etc.
			if strings.HasPrefix(line, "data: ") {
				data := strings.TrimPrefix(line, "data: ")
				handler(data)
			}
		}

	}
}

func (e *Environment) AbsintheWebsocketDialWithRetry(header http.Header) (*websocket.Conn, *http.Response, error) {
	dialer := websocket.Dialer{
		// Subprotocols: []string{"absinthe"}, explicitly removed as this needs to be added by the absinthe handler
	}

	waitBetweenRetriesInMs := rand.Intn(10)
	timeToSleep := time.Duration(waitBetweenRetriesInMs) * time.Millisecond

	var err error

	for i := 0; i < maxSocketRetries; i++ {
		u := e.AbsintheSubscriptionURL()

		conn, resp, err := dialer.Dial(u, header)

		if resp != nil && err == nil {
			return conn, resp, err
		}

		if errors.Is(err, websocket.ErrBadHandshake) {
			return conn, resp, err
		}

		// Make sure that on the final attempt we won't wait
		if i != maxSocketRetries {
			time.Sleep(timeToSleep)
			timeToSleep *= 2
		}
	}

	return nil, nil, err
}

func (e *Environment) InitAbsintheWebSocketConnection(header http.Header, initialPayload json.RawMessage) *websocket.Conn {
	conn, _, err := e.AbsintheWebsocketDialWithRetry(header)
	require.NoError(e.t, err)
	e.t.Cleanup(func() {
		_ = conn.Close()
	})
	err = conn.WriteJSON(initialPayload)
	require.NoError(e.t, err)
	var ack json.RawMessage
	err = conn.ReadJSON(&ack)
	require.NoError(e.t, err)
	require.Equal(e.t, string(ack), `["1","1","__absinthe__:control","phx_reply",{"status":"ok","response":{}}]`)
	return conn
}

func (e *Environment) WaitForSubscriptionCount(desiredCount uint64, timeout time.Duration) {
	e.t.Helper()

	report := e.Router.WebsocketStats.GetReport()
	if report.Subscriptions == desiredCount {
		return
	}

	ctx, cancel := context.WithTimeout(e.Context, timeout)
	defer cancel()

	sub := e.Router.WebsocketStats.Subscribe(ctx)

	for {
		select {
		case <-ctx.Done():
			e.t.Fatalf("timed out waiting for subscription count, got %d, want %d", report.Subscriptions, desiredCount)
			return
		case r, ok := <-sub:
			if !ok {
				e.t.Fatalf("timed out waiting for subscription count, got %d, want %d", r.Subscriptions, desiredCount)
				return
			}
			report = r
			if report.Subscriptions == desiredCount {
				time.Sleep(100 * time.Millisecond) // Give NATS some time to have the subscription set up
				return
			}
		}
	}
}

func (e *Environment) WaitForConnectionCount(desiredCount uint64, timeout time.Duration) {
	e.t.Helper()

	report := e.Router.WebsocketStats.GetReport()

	if report.Connections == desiredCount {
		return
	}

	ctx, cancel := context.WithTimeout(e.Context, timeout)
	defer cancel()

	sub := e.Router.WebsocketStats.Subscribe(ctx)

	for {
		select {
		case <-ctx.Done():
			e.t.Fatalf("timed out waiting for connection count, got %d, want %d", report.Connections, desiredCount)
			return
		case r, ok := <-sub:
			if !ok {
				e.t.Fatalf("timed out waiting for connection count, got %d, want %d", r.Connections, desiredCount)
				return
			}
			report = r
			if report.Connections == desiredCount {
				return
			}
		}
	}
}

func (e *Environment) WaitForMessagesSent(desiredCount uint64, timeout time.Duration) {
	e.t.Helper()

	report := e.Router.WebsocketStats.GetReport()
	if report.MessagesSent == desiredCount {
		return
	}

	ctx, cancel := context.WithTimeout(e.Context, timeout)
	defer cancel()

	sub := e.Router.WebsocketStats.Subscribe(ctx)

	for {
		select {
		case <-ctx.Done():
			e.t.Fatalf("timed out waiting for messages sent, got %d, want %d", report.MessagesSent, desiredCount)
			return
		case r, ok := <-sub:
			if !ok {
				e.t.Fatalf("timed out waiting for messages sent, got %d, want %d", r.MessagesSent, desiredCount)
				return
			}
			report = r
			if report.MessagesSent == desiredCount {
				return
			}
		}
	}
}

func (e *Environment) WaitForTriggerCount(desiredCount uint64, timeout time.Duration) {
	e.t.Helper()

	report := e.Router.WebsocketStats.GetReport()
	if report.Triggers == desiredCount {
		return
	}

	ctx, cancel := context.WithTimeout(e.Context, timeout)
	defer cancel()

	sub := e.Router.WebsocketStats.Subscribe(ctx)

	for {
		select {
		case <-ctx.Done():
			e.t.Fatalf("timed out waiting for trigger count, got %d, want %d", report.Triggers, desiredCount)
			return
		case r, ok := <-sub:
			if !ok {
				e.t.Fatalf("timed out waiting for trigger count, got %d, want %d", r.Triggers, desiredCount)
				return
			}
			report = r
			if report.Triggers == desiredCount {
				return
			}
		}
	}

}

func subgraphOptions(ctx context.Context, t testing.TB, natsServer *natsserver.Server) *subgraphs.SubgraphOptions {
	natsPubSubByProviderID := make(map[string]pubsub_datasource.NatsPubSub, len(demoNatsProviders))
	for _, sourceName := range demoNatsProviders {
		natsConnection, err := nats.Connect(natsServer.ClientURL())
		require.NoError(t, err)

		js, err := jetstream.New(natsConnection)
		require.NoError(t, err)

		natsPubSubByProviderID[sourceName] = pubsubNats.NewConnector(zap.NewNop(), natsConnection, js).New(ctx)
	}

	return &subgraphs.SubgraphOptions{
		NatsPubSubByProviderID: natsPubSubByProviderID,
	}
}

type Subgraph struct {
	handler          http.Handler
	globalMiddleware func(http.Handler) http.Handler
	middleware       func(http.Handler) http.Handler

	globalDelay time.Duration
	localDelay  time.Duration

	globalCounter *atomic.Int64
	localCounter  *atomic.Int64
}

func (s *Subgraph) ServeHTTP(w http.ResponseWriter, r *http.Request) {
	s.globalCounter.Inc()
	s.localCounter.Inc()

	if s.globalDelay > 0 {
		time.Sleep(s.globalDelay)
	}
	if s.localDelay > 0 {
		time.Sleep(s.localDelay)
	}

	if s.globalMiddleware != nil {
		s.globalMiddleware(http.HandlerFunc(func(w http.ResponseWriter, r *http.Request) {
			if s.middleware != nil {
				s.middleware(s.handler).ServeHTTP(w, r)
				return
			}
			s.handler.ServeHTTP(w, r)
		})).ServeHTTP(w, r)
		return
	}
	if s.middleware != nil {
		s.middleware(s.handler).ServeHTTP(w, r)
		return
	}
	s.handler.ServeHTTP(w, r)
}<|MERGE_RESOLUTION|>--- conflicted
+++ resolved
@@ -129,11 +129,8 @@
 	PropagationConfig                  config.PropagationConfig
 	CacheControlPolicy                 config.CacheControlPolicy
 	LogObservation                     LogObservationConfig
-<<<<<<< HEAD
 	ClientHeader                       config.ClientHeader
-=======
 	ResponseTraceHeader                config.ResponseTraceHeader
->>>>>>> f8f50781
 	Logger                             *zap.Logger
 	AccessLogger                       *zap.Logger
 	AccessLogFields                    []config.CustomAttribute
