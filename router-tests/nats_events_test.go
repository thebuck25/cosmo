--- conflicted
+++ resolved
@@ -4,18 +4,11 @@
 	"bufio"
 	"bytes"
 	"encoding/json"
-<<<<<<< HEAD
 	"fmt"
-=======
->>>>>>> d70df0cb
 	"net/http"
 	"sync"
 	"testing"
 	"time"
-
-	"github.com/nats-io/nats.go"
-	"github.com/nats-io/nats.go/jetstream"
-	"github.com/wundergraph/cosmo/router/pkg/config"
 
 	"github.com/hasura/go-graphql-client"
 	"github.com/stretchr/testify/require"
