import { Playground } from './components/playground';

export default function App() {
<<<<<<< HEAD
  const url = '{{graphqlURL}}';
  // const url = 'http://localhost:3002/graphql';

  const [isMounted, setIsMounted] = useState(false);

  const [schema, setSchema] = useState<GraphQLSchema | null>(null);

  const [headers, setHeaders] = useState(`{
  "X-WG-TRACE" : "true"
}`);

  const [response, setResponse] = useState<string>('');

  const [clientValidationEnabled, setClientValidationEnabled] = useState(true);

  useEffect(() => {
    if (isMounted) return;

    const sidebar = document.getElementsByClassName('graphiql-sidebar-section')[0];

    if (sidebar) {
      const logo = document.createElement('div');
      logo.id = 'graphiql-wg-logo';
      sidebar.prepend(logo);
    }

    const header = document.getElementsByClassName('graphiql-session-header-right')[0] as any as HTMLDivElement;

    if (header) {
      const logo = document.getElementsByClassName('graphiql-logo')[0];
      if (logo) {
        logo.classList.add('hidden');
        const div = document.createElement('div');
        div.id = 'response-tabs';
        div.className = 'flex items-center justify-center mx-2';
        header.append(div);
      }
    }

    const responseSection = document.getElementsByClassName('graphiql-response')[0];
    if (responseSection) {
      const responseSectionParent = responseSection.parentElement as any as HTMLDivElement;
      if (responseSectionParent) {
        responseSectionParent.id = 'response-parent';
        responseSectionParent.classList.add('relative');
        const div = document.createElement('div');
        div.id = 'response-visualization';
        div.className = 'flex flex-1 h-full w-full absolute invisible -z-50';
        responseSectionParent.append(div);
      }
    }

    const toolbar = document.getElementsByClassName('graphiql-toolbar')[0] as any as HTMLDivElement;

    if (toolbar) {
      const toggleClientValidation = document.createElement('div');
      toggleClientValidation.id = 'toggle-client-validation';
      toolbar.append(toggleClientValidation);
    }

    setIsMounted(true);
  }, [isMounted]);

  const getSchema = async (headersArg?: string) => {
    const res = await fetch(url, {
      body: JSON.stringify({
        operationName: 'IntrospectionQuery',
        query: getIntrospectionQuery(),
      }),
      method: 'POST',
      headers: JSON.parse(headersArg || headers),
    });
    setSchema(buildClientSchema((await res.json()).data));
  };

  useEffect(() => {
    if (schema) {
      return;
    }

    getSchema();
  }, []);

  const fetcher = useMemo(() => {
    const onFetch = (response: any) => {
      setResponse(JSON.stringify(response));
    };

    return createGraphiQLFetcher({
      url: url,
      subscriptionUrl: window.location.protocol.replace('http', 'ws') + '//' + window.location.host + url,
      fetch: (...args) =>
        graphiQLFetch(schema, clientValidationEnabled, onFetch, args[0] as URL, args[1] as RequestInit),
    });
  }, [schema, clientValidationEnabled]);

  return (
    <TooltipProvider>
      <TraceContext.Provider
        value={{
          headers,
          response,
          subgraphs: [],
          clientValidationEnabled,
          setClientValidationEnabled,
        }}
      >
        <div className="h-screen w-screen">
          <GraphiQL
            shouldPersistHeaders
            showPersistHeadersSettings={false}
            fetcher={fetcher}
            headers={headers}
            onEditHeaders={(value) => {
              setHeaders(value);
              getSchema(value);
            }}
            plugins={[
              explorerPlugin({
                showAttribution: false,
              }),
            ]}
          />
          {isMounted && <PlaygroundPortal />}
        </div>
      </TraceContext.Provider>
    </TooltipProvider>
  );
=======
  return <Playground />;
>>>>>>> d357b799
}<|MERGE_RESOLUTION|>--- conflicted
+++ resolved
@@ -1,136 +1,5 @@
 import { Playground } from './components/playground';
 
 export default function App() {
-<<<<<<< HEAD
-  const url = '{{graphqlURL}}';
-  // const url = 'http://localhost:3002/graphql';
-
-  const [isMounted, setIsMounted] = useState(false);
-
-  const [schema, setSchema] = useState<GraphQLSchema | null>(null);
-
-  const [headers, setHeaders] = useState(`{
-  "X-WG-TRACE" : "true"
-}`);
-
-  const [response, setResponse] = useState<string>('');
-
-  const [clientValidationEnabled, setClientValidationEnabled] = useState(true);
-
-  useEffect(() => {
-    if (isMounted) return;
-
-    const sidebar = document.getElementsByClassName('graphiql-sidebar-section')[0];
-
-    if (sidebar) {
-      const logo = document.createElement('div');
-      logo.id = 'graphiql-wg-logo';
-      sidebar.prepend(logo);
-    }
-
-    const header = document.getElementsByClassName('graphiql-session-header-right')[0] as any as HTMLDivElement;
-
-    if (header) {
-      const logo = document.getElementsByClassName('graphiql-logo')[0];
-      if (logo) {
-        logo.classList.add('hidden');
-        const div = document.createElement('div');
-        div.id = 'response-tabs';
-        div.className = 'flex items-center justify-center mx-2';
-        header.append(div);
-      }
-    }
-
-    const responseSection = document.getElementsByClassName('graphiql-response')[0];
-    if (responseSection) {
-      const responseSectionParent = responseSection.parentElement as any as HTMLDivElement;
-      if (responseSectionParent) {
-        responseSectionParent.id = 'response-parent';
-        responseSectionParent.classList.add('relative');
-        const div = document.createElement('div');
-        div.id = 'response-visualization';
-        div.className = 'flex flex-1 h-full w-full absolute invisible -z-50';
-        responseSectionParent.append(div);
-      }
-    }
-
-    const toolbar = document.getElementsByClassName('graphiql-toolbar')[0] as any as HTMLDivElement;
-
-    if (toolbar) {
-      const toggleClientValidation = document.createElement('div');
-      toggleClientValidation.id = 'toggle-client-validation';
-      toolbar.append(toggleClientValidation);
-    }
-
-    setIsMounted(true);
-  }, [isMounted]);
-
-  const getSchema = async (headersArg?: string) => {
-    const res = await fetch(url, {
-      body: JSON.stringify({
-        operationName: 'IntrospectionQuery',
-        query: getIntrospectionQuery(),
-      }),
-      method: 'POST',
-      headers: JSON.parse(headersArg || headers),
-    });
-    setSchema(buildClientSchema((await res.json()).data));
-  };
-
-  useEffect(() => {
-    if (schema) {
-      return;
-    }
-
-    getSchema();
-  }, []);
-
-  const fetcher = useMemo(() => {
-    const onFetch = (response: any) => {
-      setResponse(JSON.stringify(response));
-    };
-
-    return createGraphiQLFetcher({
-      url: url,
-      subscriptionUrl: window.location.protocol.replace('http', 'ws') + '//' + window.location.host + url,
-      fetch: (...args) =>
-        graphiQLFetch(schema, clientValidationEnabled, onFetch, args[0] as URL, args[1] as RequestInit),
-    });
-  }, [schema, clientValidationEnabled]);
-
-  return (
-    <TooltipProvider>
-      <TraceContext.Provider
-        value={{
-          headers,
-          response,
-          subgraphs: [],
-          clientValidationEnabled,
-          setClientValidationEnabled,
-        }}
-      >
-        <div className="h-screen w-screen">
-          <GraphiQL
-            shouldPersistHeaders
-            showPersistHeadersSettings={false}
-            fetcher={fetcher}
-            headers={headers}
-            onEditHeaders={(value) => {
-              setHeaders(value);
-              getSchema(value);
-            }}
-            plugins={[
-              explorerPlugin({
-                showAttribution: false,
-              }),
-            ]}
-          />
-          {isMounted && <PlaygroundPortal />}
-        </div>
-      </TraceContext.Provider>
-    </TooltipProvider>
-  );
-=======
   return <Playground />;
->>>>>>> d357b799
 }