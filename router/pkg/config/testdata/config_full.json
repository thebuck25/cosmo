{
  "Version": "1",
  "InstanceID": "",
  "Graph": {
    "Token": "mytoken",
    "SignKey": ""
  },
  "Telemetry": {
    "ServiceName": "cosmo-router",
    "Tracing": {
      "Enabled": true,
      "SamplingRate": 1,
      "Exporters": [
        {
          "Disabled": false,
          "Exporter": "http",
          "Endpoint": "https://my-otel-collector.example.com",
          "HTTPPath": "/v1/traces",
          "Headers": null,
          "BatchTimeout": 10000000000,
          "ExportTimeout": 30000000000
        }
      ],
      "Propagation": {
        "TraceContext": true,
        "Jaeger": false,
        "B3": false,
        "Baggage": false
      },
      "ExportGraphQLVariables": true,
      "WithNewRoot": false
    },
    "Metrics": {
      "OTLP": {
        "Enabled": true,
        "RouterRuntime": true,
        "Exporters": [
          {
            "Disabled": false,
            "Exporter": "http",
            "Endpoint": "https://my-otel-collector.example.com",
            "HTTPPath": "/v1/metrics",
            "Headers": {}
          }
        ]
      },
      "Prometheus": {
        "Enabled": true,
        "Path": "/metrics",
        "ListenAddr": "127.0.0.1:8088",
        "ExcludeMetrics": null,
        "ExcludeMetricLabels": null
      }
    }
  },
  "GraphqlMetrics": {
    "Enabled": true,
    "CollectorEndpoint": "https://cosmo-metrics.wundergraph.com"
  },
  "CORS": {
    "AllowOrigins": [
      "*"
    ],
    "AllowMethods": [
      "HEAD",
      "GET",
      "POST"
    ],
    "AllowHeaders": [
      "Origin",
      "Content-Length",
      "Content-Type"
    ],
    "AllowCredentials": true,
    "MaxAge": 300000000000
  },
  "Cluster": {
    "Name": "my-cluster"
  },
  "Compliance": {
    "AnonymizeIP": {
      "Enabled": true,
      "Method": "redact"
    }
  },
  "TLS": {
    "Server": {
      "Enabled": false,
      "CertFile": "",
      "KeyFile": "",
      "ClientAuth": {
        "CertFile": "",
        "Required": false
      }
    }
  },
  "Modules": {
    "myModule": {
      "value": 1
    }
  },
  "Headers": {
    "All": {
      "Request": [
        {
          "Operation": "propagate",
          "Matching": "",
          "Named": "X-Test-Header",
          "Rename": "",
          "Default": ""
        },
        {
          "Operation": "propagate",
          "Matching": "(?i)^X-Custom-.*",
          "Named": "",
          "Rename": "",
          "Default": ""
        },
        {
          "Operation": "propagate",
          "Matching": "",
          "Named": "X-User-Id",
          "Rename": "",
          "Default": "123"
        }
      ]
    },
    "Subgraphs": {
      "specific-subgraph": {
        "Request": [
          {
            "Operation": "propagate",
            "Matching": "",
            "Named": "Subgraph-Secret",
            "Rename": "",
            "Default": "some-secret"
          }
        ]
      }
    }
  },
  "TrafficShaping": {
    "All": {
      "BackoffJitterRetry": {
        "Enabled": true,
        "Algorithm": "backoff_jitter",
        "MaxAttempts": 5,
        "MaxDuration": 10000000000,
        "Interval": 3000000000
      },
      "RequestTimeout": 60000000000,
      "DialTimeout": 30000000000,
      "ResponseHeaderTimeout": 0,
      "ExpectContinueTimeout": 0,
      "TLSHandshakeTimeout": 0,
      "KeepAliveIdleTimeout": 0,
      "KeepAliveProbeInterval": 30000000000
    },
    "Router": {
      "MaxRequestBodyBytes": 5000000
    }
  },
  "ListenAddr": "localhost:3002",
  "ControlplaneURL": "https://cosmo-cp.wundergraph.com",
  "PlaygroundEnabled": true,
  "IntrospectionEnabled": true,
  "LogLevel": "info",
  "JSONLog": true,
  "ShutdownDelay": 15000000000,
  "GracePeriod": 20000000000,
  "PollInterval": 10000000000,
  "HealthCheckPath": "/health",
  "ReadinessCheckPath": "/health/ready",
  "LivenessCheckPath": "/health/live",
  "GraphQLPath": "/graphql",
  "PlaygroundPath": "/",
  "Authentication": {
    "Providers": [
      {
        "Name": "My Auth Provider",
        "JWKS": {
          "URL": "https://example.com/.well-known/jwks.json",
          "HeaderNames": [
            "Authorization"
          ],
          "HeaderValuePrefixes": [
            "Bearer"
          ],
          "RefreshInterval": 60000000000
        }
      }
    ]
  },
  "Authorization": {
    "RequireAuthentication": false,
    "RejectOperationIfUnauthorized": false
  },
  "RateLimit": {
    "Enabled": true,
    "Strategy": "simple",
    "SimpleStrategy": {
      "Rate": 60,
      "Burst": 60,
      "Period": 60000000000,
      "RejectExceedingRequests": true
    },
    "Storage": {
      "Url": "redis://:test@localhost:6379",
      "KeyPrefix": "cosmo_rate_limit"
    },
    "Debug": false
  },
  "LocalhostFallbackInsideDocker": true,
  "CDN": {
    "URL": "https://cosmo-cdn.wundergraph.com",
    "CacheSize": 100000000
  },
  "DevelopmentMode": false,
  "Events": {
    "Providers": {
<<<<<<< HEAD
      "Nats": null,
      "Kafka": null
=======
      "Nats": [
        {
          "ID": "default",
          "URL": "nats://localhost:4222",
          "Authentication": null
        },
        {
          "ID": "my-nats",
          "URL": "nats://localhost:4222",
          "Authentication": {
            "UserInfo": {
              "Password": "admin",
              "Username": "admin"
            },
            "Token": null
          }
        }
      ],
      "Kafka": [
        {
          "ID": "my-kafka",
          "Brokers": [
            "localhost:9092"
          ],
          "Authentication": {
            "SASLPlain": {
              "Password": "admin",
              "Username": "admin"
            }
          },
          "TLS": {
            "Enabled": true
          }
        }
      ]
>>>>>>> d659067f
    }
  },
  "RouterConfigPath": "",
  "RouterRegistration": true,
  "OverrideRoutingURL": {
    "Subgraphs": {
      "some-subgraph": "http://router:3002/graphql"
    }
  },
  "SecurityConfiguration": {
    "BlockMutations": false,
    "BlockSubscriptions": false,
    "BlockNonPersistedOperations": false
  },
  "EngineExecutionConfiguration": {
    "Debug": {
      "PrintOperationTransformations": false,
      "PrintOperationEnableASTRefs": false,
      "PrintPlanningPaths": false,
      "PrintQueryPlans": false,
      "PrintNodeSuggestions": false,
      "ConfigurationVisitor": false,
      "PlanningVisitor": false,
      "DatasourceVisitor": false,
      "ReportWebSocketConnections": false,
      "ReportMemoryUsage": false,
      "EnableResolverDebugging": false
    },
    "EnableSingleFlight": true,
    "EnableRequestTracing": true,
    "EnableExecutionPlanCacheResponseHeader": false,
    "MaxConcurrentResolvers": 1024,
    "EnableWebSocketEpollKqueue": true,
    "EpollKqueuePollTimeout": 1000000000,
    "EpollKqueueConnBufferSize": 128,
    "WebSocketReadTimeout": 1000000000,
    "ExecutionPlanCacheSize": 10000
  },
  "WebSocket": {
    "Enabled": true,
    "AbsintheProtocol": {
      "Enabled": true,
      "HandlerPath": "/absinthe/socket"
    },
    "ForwardUpgradeHeaders": true,
    "ForwardUpgradeQueryParams": true,
    "ForwardInitialPayload": true
  },
  "SubgraphErrorPropagation": {
    "Enabled": false,
    "PropagateStatusCodes": false,
    "Mode": "wrapped",
    "RewritePaths": true,
    "OmitLocations": true,
    "OmitExtensions": false
  }
}<|MERGE_RESOLUTION|>--- conflicted
+++ resolved
@@ -218,10 +218,6 @@
   "DevelopmentMode": false,
   "Events": {
     "Providers": {
-<<<<<<< HEAD
-      "Nats": null,
-      "Kafka": null
-=======
       "Nats": [
         {
           "ID": "default",
@@ -257,7 +253,6 @@
           }
         }
       ]
->>>>>>> d659067f
     }
   },
   "RouterConfigPath": "",
