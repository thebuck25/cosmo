package trace

import (
	"github.com/wundergraph/cosmo/router/pkg/otel/otelconfig"
	"net/url"
	"time"
)

// ServerName Default resource name.
const ServerName = "cosmo-router"

type Propagator string

const (
	PropagatorTraceContext Propagator = "tracecontext"
	PropagatorB3           Propagator = "b3"
	PropagatorJaeger       Propagator = "jaeger"
	PropagatorBaggage      Propagator = "baggage"

	DefaultBatchTimeout  = 10 * time.Second
	DefaultExportTimeout = 30 * time.Second
)

type Exporter struct {
	Disabled bool
	Endpoint string

	Exporter      otelconfig.Exporter
	BatchTimeout  time.Duration
	ExportTimeout time.Duration
	// Headers represents the headers for HTTP transport.
	// For example:
	//  Authorization: 'Bearer <token>'
	Headers map[string]string
	// HTTPPath represents the path for OTLP HTTP transport.
	// For example
	// /v1/traces
	HTTPPath string
}

type ExportGraphQLVariables struct {
	Enabled bool
}

// Config represents the configuration for the agent.
type Config struct {
	Enabled bool
	// Name represents the service name for tracing. The default value is cosmo-router.
	Name string
	// Version represents the service version for tracing. The default value is dev.
	Version string
	// WithNewRoot specifies that the Span should be treated as a root Span. Any existing parent span context will be ignored when defining the Span's trace identifiers.
	WithNewRoot bool
	// Sampler represents the sampler for tracing. The default value is 1.
	Sampler float64
	// ExportGraphQLVariables defines if and how GraphQL variables should be exported as span attributes.
	ExportGraphQLVariables ExportGraphQLVariables
	Exporters              []*Exporter
	Propagators            []Propagator
}

func DefaultExporter(cfg *Config) *Exporter {
	for _, exporter := range cfg.Exporters {
		if exporter.Disabled {
			continue
		}
		u, err := url.Parse(exporter.Endpoint)
		if err != nil {
			continue
		}
		u2, err := url.Parse(otelconfig.DefaultEndpoint())
		if err != nil {
			continue
		}
		if u.Host == u2.Host {
			return exporter
		}
	}
	return nil
}

// DefaultConfig returns the default config.
func DefaultConfig(serviceVersion string) *Config {
	return &Config{
<<<<<<< HEAD
		Enabled:     false,
		Name:        ServerName,
		Version:     serviceVersion,
		WithNewRoot: false,
		Sampler:     1,
=======
		Enabled: false,
		Name:    ServerName,
		Version: serviceVersion,
		Sampler: 1,
		ExportGraphQLVariables: ExportGraphQLVariables{
			Enabled: true,
		},
>>>>>>> 0fc0cac0
		Exporters: []*Exporter{
			{
				Disabled:      false,
				Endpoint:      "http://localhost:4318",
				Exporter:      otelconfig.ExporterOLTPHTTP,
				HTTPPath:      otelconfig.DefaultTracesPath,
				BatchTimeout:  DefaultBatchTimeout,
				ExportTimeout: DefaultExportTimeout,
			},
		},
	}
}<|MERGE_RESOLUTION|>--- conflicted
+++ resolved
@@ -82,21 +82,14 @@
 // DefaultConfig returns the default config.
 func DefaultConfig(serviceVersion string) *Config {
 	return &Config{
-<<<<<<< HEAD
-		Enabled:     false,
-		Name:        ServerName,
-		Version:     serviceVersion,
-		WithNewRoot: false,
-		Sampler:     1,
-=======
 		Enabled: false,
 		Name:    ServerName,
 		Version: serviceVersion,
 		Sampler: 1,
+		WithNewRoot: false,
 		ExportGraphQLVariables: ExportGraphQLVariables{
 			Enabled: true,
 		},
->>>>>>> 0fc0cac0
 		Exporters: []*Exporter{
 			{
 				Disabled:      false,
