package core

import (
	"context"
	"crypto/tls"
	"errors"
	"fmt"
	"net/http"
	"time"

	"github.com/nats-io/nats.go"
	"github.com/twmb/franz-go/pkg/kgo"
	"github.com/twmb/franz-go/pkg/sasl/plain"
	"go.uber.org/zap"

	"github.com/wundergraph/graphql-go-tools/v2/pkg/ast"
	"github.com/wundergraph/graphql-go-tools/v2/pkg/astparser"
	"github.com/wundergraph/graphql-go-tools/v2/pkg/asttransform"
	"github.com/wundergraph/graphql-go-tools/v2/pkg/engine/datasource/introspection_datasource"
	"github.com/wundergraph/graphql-go-tools/v2/pkg/engine/plan"
	"github.com/wundergraph/graphql-go-tools/v2/pkg/engine/resolve"
	"github.com/wundergraph/graphql-go-tools/v2/pkg/operationreport"

	nodev1 "github.com/wundergraph/cosmo/router/gen/proto/wg/cosmo/node/v1"
	"github.com/wundergraph/cosmo/router/pkg/config"
)

type ExecutorConfigurationBuilder struct {
	introspection bool
	includeInfo   bool
	baseURL       string
	transport     http.RoundTripper
	logger        *zap.Logger

	transportOptions *TransportOptions
}

type Executor struct {
	PlanConfig plan.Configuration
	// ClientSchema is the GraphQL Schema that is exposed from our API
	// it is used for the introspection and query normalization/validation.
	ClientSchema *ast.Document
	// RouterSchema the GraphQL Schema that we use for planning the queries
	RouterSchema    *ast.Document
	Resolver        *resolve.Resolver
	RenameTypeNames []resolve.RenameTypeName
}

type ExecutorBuildOptions struct {
	EngineConfig       *nodev1.EngineConfiguration
	Subgraphs          []*nodev1.Subgraph
	RouterEngineConfig *RouterEngineConfiguration
	PubSubProviders    *EnginePubSubProviders
	Reporter           resolve.Reporter
}

func (b *ExecutorConfigurationBuilder) Build(ctx context.Context, opts *ExecutorBuildOptions) (*Executor, error) {
	planConfig, err := b.buildPlannerConfiguration(ctx, opts.EngineConfig, opts.Subgraphs, opts.RouterEngineConfig, opts.PubSubProviders)
	if err != nil {
		return nil, fmt.Errorf("failed to build planner configuration: %w", err)
	}

	options := resolve.ResolverOptions{
		MaxConcurrency:               opts.RouterEngineConfig.Execution.MaxConcurrentResolvers,
		Debug:                        opts.RouterEngineConfig.Execution.Debug.EnableResolverDebugging,
		Reporter:                     opts.Reporter,
		PropagateSubgraphErrors:      opts.RouterEngineConfig.SubgraphErrorPropagation.Enabled,
		PropagateSubgraphStatusCodes: opts.RouterEngineConfig.SubgraphErrorPropagation.PropagateStatusCodes,
		RewriteSubgraphErrorPaths:    opts.RouterEngineConfig.SubgraphErrorPropagation.RewritePaths,
		OmitSubgraphErrorLocations:   opts.RouterEngineConfig.SubgraphErrorPropagation.OmitLocations,
		OmitSubgraphErrorExtensions:  opts.RouterEngineConfig.SubgraphErrorPropagation.OmitExtensions,
	}

	switch opts.RouterEngineConfig.SubgraphErrorPropagation.Mode {
	case config.SubgraphErrorPropagationModePassthrough:
		options.SubgraphErrorPropagationMode = resolve.SubgraphErrorPropagationModePassThrough
	case config.SubgraphErrorPropagationModeWrapped:
		options.SubgraphErrorPropagationMode = resolve.SubgraphErrorPropagationModeWrapped
	default:
		options.SubgraphErrorPropagationMode = resolve.SubgraphErrorPropagationModeWrapped
	}

	// this is the resolver, it's stateful and manages all the client connections, etc...
	resolver := resolve.New(ctx, options)

<<<<<<< HEAD
	// this is the GraphQL Schema that we will expose from our API
	var definition ast.Document
	var report operationreport.Report
	// The client schema may not be present in old configs
	if opts.EngineConfig.GetGraphqlClientSchema() != "" {
		definition, report = astparser.ParseGraphqlDocumentString(opts.EngineConfig.GetGraphqlClientSchema())
	} else {
		definition, report = astparser.ParseGraphqlDocumentString(opts.EngineConfig.GraphqlSchema)
	}
=======
	var (
		// clientSchemaDefinition is the GraphQL Schema that is exposed from our API
		// it should be used for the introspection and query normalization/validation.
		clientSchemaDefinition *ast.Document
		// routerSchemaDefinition the GraphQL Schema that we use for planning the queries
		routerSchemaDefinition ast.Document
		report                 operationreport.Report
	)

	routerSchemaDefinition, report = astparser.ParseGraphqlDocumentString(routerConfig.EngineConfig.GraphqlSchema)
>>>>>>> 1cedfbb3
	if report.HasErrors() {
		return nil, fmt.Errorf("failed to parse graphql schema from engine config: %w", report)
	}
	// we need to merge the base schema, it contains the __schema and __type queries,
	// as well as built-in scalars like Int, String, etc...
	// these are usually not part of a regular GraphQL schema
	// the engine needs to have them defined, otherwise it cannot resolve such fields
	err = asttransform.MergeDefinitionWithBaseSchema(&routerSchemaDefinition)
	if err != nil {
		return nil, fmt.Errorf("failed to merge graphql schema with base schema: %w", err)
	}

	if clientSchemaStr := routerConfig.EngineConfig.GetGraphqlClientSchema(); clientSchemaStr != "" {
		// The client schema is a subset of the router schema that does not include @inaccessible fields.
		// The client schema only exists if the federated schema includes @inaccessible directives or @tag directives

		clientSchema, report := astparser.ParseGraphqlDocumentString(clientSchemaStr)
		if report.HasErrors() {
			return nil, fmt.Errorf("failed to parse graphql client schema from engine config: %w", report)
		}
		err = asttransform.MergeDefinitionWithBaseSchema(&clientSchema)
		if err != nil {
			return nil, fmt.Errorf("failed to merge graphql client schema with base schema: %w", err)
		}
		clientSchemaDefinition = &clientSchema
	} else {
		// In the event that a client schema is not generated, the router schema is used in place of the client schema (e.g., for operation validation)

		clientSchemaDefinition = &routerSchemaDefinition
	}

	if b.introspection {
		// by default, the engine doesn't understand how to resolve the __schema and __type queries
		// we need to add a special datasource for that
		// it takes the definition as the input and generates introspection data
		// datasource is attached to Query.__schema, Query.__type, __Type.fields and __Type.enumValues fields
		introspectionFactory, err := introspection_datasource.NewIntrospectionConfigFactory(clientSchemaDefinition)
		if err != nil {
			return nil, fmt.Errorf("failed to create introspection config factory: %w", err)
		}
		fieldConfigs := introspectionFactory.BuildFieldConfigurations()
		// we need to add these fields to the config
		// otherwise the engine wouldn't know how to resolve them
		planConfig.Fields = append(planConfig.Fields, fieldConfigs...)
		dataSources := introspectionFactory.BuildDataSourceConfigurations()
		// finally, we add our data source for introspection to the existing data sources
		planConfig.DataSources = append(planConfig.DataSources, dataSources...)
	}

	var renameTypeNames []resolve.RenameTypeName

	// when applying namespacing, it's possible that we need to rename types
	// for that, we have to map the rename types config to the engine's rename type names
	for _, configuration := range planConfig.Types {
		if configuration.RenameTo != "" {
			renameTypeNames = append(renameTypeNames, resolve.RenameTypeName{
				From: []byte(configuration.RenameTo),
				To:   []byte(configuration.TypeName),
			})
		}
	}

	return &Executor{
		PlanConfig:      *planConfig,
		ClientSchema:    clientSchemaDefinition,
		RouterSchema:    &routerSchemaDefinition,
		Resolver:        resolver,
		RenameTypeNames: renameTypeNames,
	}, nil
}

func buildNatsOptions(eventSource config.NatsEventSource, logger *zap.Logger) ([]nats.Option, error) {

	opts := []nats.Option{
		nats.ErrorHandler(func(conn *nats.Conn, subscription *nats.Subscription, err error) {

			if errors.Is(err, nats.ErrSlowConsumer) {
				logger.Warn(
					"Nats slow consumer detected. Events are being dropped. Please consider increasing the buffer size or reducing the number of messages being sent.",
					zap.Error(err),
				)
			} else {
				logger.Error("nats error", zap.Error(err))
			}
		}),
	}

	if eventSource.Authentication != nil {
		if eventSource.Authentication.Token != nil {
			opts = append(opts, nats.Token(*eventSource.Authentication.Token))
		} else if eventSource.Authentication.UserInfo.Username != nil && eventSource.Authentication.UserInfo.Password != nil {
			opts = append(opts, nats.UserInfo(*eventSource.Authentication.UserInfo.Username, *eventSource.Authentication.UserInfo.Password))
		}
	}

	return opts, nil
}

// buildKafkaOptions creates a list of kgo.Opt options for the given Kafka event source configuration.
// Only general options like TLS, SASL, etc. are configured here. Specific options like topics, etc. are
// configured in the KafkaPubSub implementation.
func buildKafkaOptions(eventSource config.KafkaEventSource) ([]kgo.Opt, error) {

	opts := []kgo.Opt{
		kgo.SeedBrokers(eventSource.Brokers...),
		// Ensure proper timeouts are set
		kgo.ProduceRequestTimeout(10 * time.Second),
		kgo.ConnIdleTimeout(60 * time.Second),
	}

	if eventSource.TLS != nil && eventSource.TLS.Enabled {
		opts = append(opts,
			// Configure TLS. Uses SystemCertPool for RootCAs by default.
			kgo.DialTLSConfig(new(tls.Config)),
		)
	}

	if eventSource.Authentication != nil && eventSource.Authentication.SASLPlain.Username != nil && eventSource.Authentication.SASLPlain.Password != nil {
		opts = append(opts, kgo.SASL(plain.Auth{
			User: *eventSource.Authentication.SASLPlain.Username,
			Pass: *eventSource.Authentication.SASLPlain.Password,
		}.AsMechanism()))
	}

	return opts, nil
}

func (b *ExecutorConfigurationBuilder) buildPlannerConfiguration(ctx context.Context, engineConfig *nodev1.EngineConfiguration, subgraphs []*nodev1.Subgraph, routerEngineCfg *RouterEngineConfiguration, pubSubProviders *EnginePubSubProviders) (*plan.Configuration, error) {
	// this loader is used to take the engine config and create a plan config
	// the plan config is what the engine uses to turn a GraphQL Request into an execution plan
	// the plan config is stateful as it carries connection pools and other things

	loader := NewLoader(b.includeInfo, NewDefaultFactoryResolver(
		ctx,
		NewTransport(b.transportOptions),
		b.transport,
		b.logger,
		routerEngineCfg.Execution.EnableSingleFlight,
		pubSubProviders.nats,
		pubSubProviders.kafka,
	))

	// this generates the plan config using the data source factories from the config package
	planConfig, err := loader.Load(engineConfig, subgraphs, routerEngineCfg)
	if err != nil {
		return nil, fmt.Errorf("failed to load configuration: %w", err)
	}
	debug := &routerEngineCfg.Execution.Debug
	planConfig.Debug = plan.DebugConfiguration{
		PrintOperationTransformations: debug.PrintOperationTransformations,
		PrintOperationEnableASTRefs:   debug.PrintOperationEnableASTRefs,
		PrintPlanningPaths:            debug.PrintPlanningPaths,
		PrintQueryPlans:               debug.PrintQueryPlans,
		PrintNodeSuggestions:          debug.PrintNodeSuggestions,
		ConfigurationVisitor:          debug.ConfigurationVisitor,
		PlanningVisitor:               debug.PlanningVisitor,
		DatasourceVisitor:             debug.DatasourceVisitor,
	}
	planConfig.IncludeInfo = true
	return planConfig, nil
}<|MERGE_RESOLUTION|>--- conflicted
+++ resolved
@@ -83,17 +83,6 @@
 	// this is the resolver, it's stateful and manages all the client connections, etc...
 	resolver := resolve.New(ctx, options)
 
-<<<<<<< HEAD
-	// this is the GraphQL Schema that we will expose from our API
-	var definition ast.Document
-	var report operationreport.Report
-	// The client schema may not be present in old configs
-	if opts.EngineConfig.GetGraphqlClientSchema() != "" {
-		definition, report = astparser.ParseGraphqlDocumentString(opts.EngineConfig.GetGraphqlClientSchema())
-	} else {
-		definition, report = astparser.ParseGraphqlDocumentString(opts.EngineConfig.GraphqlSchema)
-	}
-=======
 	var (
 		// clientSchemaDefinition is the GraphQL Schema that is exposed from our API
 		// it should be used for the introspection and query normalization/validation.
@@ -103,8 +92,7 @@
 		report                 operationreport.Report
 	)
 
-	routerSchemaDefinition, report = astparser.ParseGraphqlDocumentString(routerConfig.EngineConfig.GraphqlSchema)
->>>>>>> 1cedfbb3
+	routerSchemaDefinition, report = astparser.ParseGraphqlDocumentString(opts.EngineConfig.GraphqlSchema)
 	if report.HasErrors() {
 		return nil, fmt.Errorf("failed to parse graphql schema from engine config: %w", report)
 	}
@@ -117,7 +105,7 @@
 		return nil, fmt.Errorf("failed to merge graphql schema with base schema: %w", err)
 	}
 
-	if clientSchemaStr := routerConfig.EngineConfig.GetGraphqlClientSchema(); clientSchemaStr != "" {
+	if clientSchemaStr := opts.EngineConfig.GetGraphqlClientSchema(); clientSchemaStr != "" {
 		// The client schema is a subset of the router schema that does not include @inaccessible fields.
 		// The client schema only exists if the federated schema includes @inaccessible directives or @tag directives
 
