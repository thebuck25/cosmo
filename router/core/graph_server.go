--- conflicted
+++ resolved
@@ -18,12 +18,7 @@
 	"github.com/golang-jwt/jwt/v5"
 	"github.com/klauspost/compress/gzhttp"
 	"github.com/klauspost/compress/gzip"
-<<<<<<< HEAD
-=======
-	"github.com/nats-io/nats.go"
-	"github.com/nats-io/nats.go/jetstream"
 	"github.com/wundergraph/cosmo/router/internal/expr"
->>>>>>> 3fe509c0
 	"go.opentelemetry.io/contrib/instrumentation/net/http/otelhttp"
 	"go.opentelemetry.io/otel/attribute"
 	otelmetric "go.opentelemetry.io/otel/metric"
@@ -1330,29 +1325,6 @@
 		}
 	}
 
-<<<<<<< HEAD
-=======
-	if s.pubSubProviders != nil {
-
-		s.logger.Debug("Shutting down pubsub providers")
-
-		for _, pubSub := range s.pubSubProviders.nats {
-			if p, ok := pubSub.(pubsub.Lifecycle); ok {
-				if err := p.Shutdown(ctx); err != nil {
-					finalErr = errors.Join(finalErr, err)
-				}
-			}
-		}
-		for _, pubSub := range s.pubSubProviders.kafka {
-			if p, ok := pubSub.(pubsub.Lifecycle); ok {
-				if err := p.Shutdown(ctx); err != nil {
-					finalErr = errors.Join(finalErr, err)
-				}
-			}
-		}
-	}
-
->>>>>>> 3fe509c0
 	// Shutdown all graphs muxes to release resources
 	// e.g. planner cache
 	s.graphMuxListLock.Lock()
