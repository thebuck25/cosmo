package core

import (
	"context"
	"crypto/ecdsa"
	"errors"
	"fmt"
	"github.com/wundergraph/cosmo/router/pkg/logging"
	"net/http"
	"net/url"
	"strconv"
	"strings"
	"time"

	"github.com/cloudflare/backoff"
	"github.com/dgraph-io/ristretto"
	"github.com/go-chi/chi/v5"
	"github.com/go-chi/chi/v5/middleware"
	"github.com/golang-jwt/jwt/v5"
	"github.com/klauspost/compress/gzhttp"
	"github.com/klauspost/compress/gzip"
	"github.com/nats-io/nats.go"
	"github.com/nats-io/nats.go/jetstream"
	"github.com/wundergraph/graphql-go-tools/v2/pkg/engine/datasource/pubsub_datasource"
	"go.opentelemetry.io/contrib/instrumentation/net/http/otelhttp"
	"go.opentelemetry.io/otel/attribute"
	sdkmetric "go.opentelemetry.io/otel/sdk/metric"
	oteltrace "go.opentelemetry.io/otel/trace"
	"go.uber.org/atomic"
	"go.uber.org/zap"
	"go.uber.org/zap/zapcore"
	"golang.org/x/exp/maps"

	"github.com/wundergraph/cosmo/router/gen/proto/wg/cosmo/common"
	nodev1 "github.com/wundergraph/cosmo/router/gen/proto/wg/cosmo/node/v1"
	rjwt "github.com/wundergraph/cosmo/router/internal/jwt"
	rmiddleware "github.com/wundergraph/cosmo/router/internal/middleware"
	"github.com/wundergraph/cosmo/router/internal/recoveryhandler"
	"github.com/wundergraph/cosmo/router/internal/requestlogger"
	"github.com/wundergraph/cosmo/router/internal/retrytransport"
	"github.com/wundergraph/cosmo/router/pkg/config"
	"github.com/wundergraph/cosmo/router/pkg/cors"
	"github.com/wundergraph/cosmo/router/pkg/health"
	rmetric "github.com/wundergraph/cosmo/router/pkg/metric"
	"github.com/wundergraph/cosmo/router/pkg/otel"
	"github.com/wundergraph/cosmo/router/pkg/pubsub"
	"github.com/wundergraph/cosmo/router/pkg/pubsub/kafka"
	pubsubNats "github.com/wundergraph/cosmo/router/pkg/pubsub/nats"
	rtrace "github.com/wundergraph/cosmo/router/pkg/trace"
)

const (
	featureFlagHeader = "X-Feature-Flag"
	featureFlagCookie = "feature_flag"
)

type (
	// Server is the public interface of the server.
	Server interface {
		HttpServer() *http.Server
		HealthChecks() health.Checker
	}

	EnginePubSubProviders struct {
		nats  map[string]pubsub_datasource.NatsPubSub
		kafka map[string]pubsub_datasource.KafkaPubSub
	}

	// graphServer is the swappable implementation of a Graph instance which is an HTTP mux with middlewares.
	// Everytime a schema is updated, the old graph server is shutdown and a new graph server is created.
	// For feature flags, a graphql server has multiple mux and is dynamically switched based on the feature flag header or cookie.
	// All fields are shared between all feature muxes. On shutdown, all graph instances are shutdown.
	graphServer struct {
		*Config
		context                 context.Context
		cancelFunc              context.CancelFunc
		pubSubProviders         *EnginePubSubProviders
		websocketStats          WebSocketsStatistics
		playgroundHandler       func(http.Handler) http.Handler
		publicKey               *ecdsa.PublicKey
		executionTransport      *http.Transport
		baseOtelAttributes      []attribute.KeyValue
		runtimeMetrics          *rmetric.RuntimeMetrics
		metricStore             rmetric.Store
		baseRouterConfigVersion string
		mux                     *chi.Mux
		// inFlightRequests is used to track the number of requests currently being processed
		// does not include websocket (hijacked) connections
		inFlightRequests *atomic.Uint64
		graphMuxes       []*graphMux
	}
)

// newGraphServer creates a new server instance.
func newGraphServer(ctx context.Context, r *Router, routerConfig *nodev1.RouterConfig, proxy ProxyFunc) (*graphServer, error) {

	ctx, cancel := context.WithCancel(ctx)
	s := &graphServer{
		context:                 ctx,
		cancelFunc:              cancel,
		Config:                  &r.Config,
		websocketStats:          r.WebsocketStats,
		metricStore:             rmetric.NewNoopMetrics(),
		executionTransport:      newHTTPTransport(r.subgraphTransportOptions, proxy),
		playgroundHandler:       r.playgroundHandler,
		baseRouterConfigVersion: routerConfig.GetVersion(),
		inFlightRequests:        &atomic.Uint64{},
		graphMuxes:              make([]*graphMux, 0, 1),
		pubSubProviders: &EnginePubSubProviders{
			nats:  map[string]pubsub_datasource.NatsPubSub{},
			kafka: map[string]pubsub_datasource.KafkaPubSub{},
		},
	}

	baseOtelAttributes := []attribute.KeyValue{
		otel.WgRouterVersion.String(Version),
		otel.WgRouterClusterName.String(r.clusterName),
	}

	if s.graphApiToken != "" {
		claims, err := rjwt.ExtractFederatedGraphTokenClaims(s.graphApiToken)
		if err != nil {
			return nil, err
		}
		baseOtelAttributes = append(baseOtelAttributes, otel.WgFederatedGraphID.String(claims.FederatedGraphID))
	}

	s.baseOtelAttributes = baseOtelAttributes

	if s.metricConfig.OpenTelemetry.RouterRuntime {
		// Create runtime metrics exported to OTEL
		s.runtimeMetrics = rmetric.NewRuntimeMetrics(
			s.logger,
			r.otlpMeterProvider,
			// We track runtime metrics with base router config version
			// even when we have multiple feature flags
			append([]attribute.KeyValue{
				otel.WgRouterConfigVersion.String(s.baseRouterConfigVersion),
			}, s.baseOtelAttributes...),
			s.processStartTime,
		)

		// Start runtime metrics
		if err := s.runtimeMetrics.Start(); err != nil {
			return nil, err
		}
	}

	// Prometheus metricStore rely on OTLP metricStore
	if s.metricConfig.IsEnabled() {
		m, err := rmetric.NewStore(
			rmetric.WithPromMeterProvider(s.promMeterProvider),
			rmetric.WithOtlpMeterProvider(s.otlpMeterProvider),
			rmetric.WithLogger(s.logger),
			rmetric.WithProcessStartTime(s.processStartTime),
		)
		if err != nil {
			return nil, fmt.Errorf("failed to create metric handler: %w", err)
		}

		s.metricStore = m
	}

	if s.registrationInfo != nil {
		publicKey, err := jwt.ParseECPublicKeyFromPEM([]byte(s.registrationInfo.GetGraphPublicKey()))
		if err != nil {
			return nil, fmt.Errorf("failed to parse router public key: %w", err)
		}
		s.publicKey = publicKey
	}

	recoveryHandler := recoveryhandler.New()

	httpRouter := chi.NewRouter()

	/**
	* Middlewares
	 */

	httpRouter.Use(recoveryHandler)
	httpRouter.Use(rmiddleware.RequestSize(int64(s.routerTrafficConfig.MaxRequestBodyBytes)))
	httpRouter.Use(middleware.RequestID)
	httpRouter.Use(middleware.RealIP)
	if s.corsOptions.Enabled {
		httpRouter.Use(cors.New(*s.corsOptions))
	}

	gm, err := s.buildGraphMux(ctx, "", s.baseRouterConfigVersion, routerConfig.GetEngineConfig(), routerConfig.GetSubgraphs())
	if err != nil {
		return nil, fmt.Errorf("failed to build base mux: %w", err)
	}

	featureFlagConfigMap := routerConfig.FeatureFlagConfigs.GetConfigByFeatureFlagName()
	if len(featureFlagConfigMap) > 0 {
		s.logger.Info("Feature flags enabled", zap.Strings("flags", maps.Keys(featureFlagConfigMap)))
	}

	multiGraphHandler, err := s.buildMultiGraphHandler(ctx, gm.mux, featureFlagConfigMap)
	if err != nil {
		return nil, fmt.Errorf("failed to build feature flag handler: %w", err)
	}

	wrapper, err := gzhttp.NewWrapper(
		gzhttp.MinSize(1024), // 1KB
		gzhttp.CompressionLevel(gzip.DefaultCompression),
		gzhttp.ContentTypes(CompressibleContentTypes),
	)
	if err != nil {
		return nil, fmt.Errorf("failed to create gzip wrapper: %w", err)
	}

	/**
	* A group where we can selectively apply middlewares to the graphql endpoint
	 */
	httpRouter.Group(func(cr chi.Router) {

		// We are applying it conditionally because compressing 3MB playground is still slow even with stdlib gzip
		cr.Use(func(h http.Handler) http.Handler {
			return wrapper(h)
		})

		// Mount the feature flag handler. It calls the base mux if no feature flag is set.
		cr.Mount(r.graphqlPath, multiGraphHandler)

		if r.webSocketConfiguration != nil && r.webSocketConfiguration.Enabled && r.webSocketConfiguration.AbsintheProtocol.Enabled {
			// Mount the Absinthe protocol handler for WebSockets
			httpRouter.Mount(r.webSocketConfiguration.AbsintheProtocol.HandlerPath, multiGraphHandler)
		}
	})

	/**
	* Routes
	 */

	// We mount the playground once here when we don't have a conflict with the websocket handler
	// If we have a conflict, we mount the playground during building the individual muxes
	if s.playgroundHandler != nil && s.graphqlPath != s.playgroundPath {
		httpRouter.Get(r.playgroundPath, s.playgroundHandler(nil).ServeHTTP)
	}

	httpRouter.Get(s.healthCheckPath, r.healthcheck.Liveness())
	httpRouter.Get(s.livenessCheckPath, r.healthcheck.Liveness())
	httpRouter.Get(s.readinessCheckPath, r.healthcheck.Readiness())

	s.mux = httpRouter

	return s, nil
}

func (s *graphServer) buildMultiGraphHandler(ctx context.Context, baseMux *chi.Mux, featureFlagConfigs map[string]*nodev1.FeatureFlagRouterExecutionConfig) (http.HandlerFunc, error) {

	if len(featureFlagConfigs) == 0 {
		return baseMux.ServeHTTP, nil
	}

	featureFlagToMux := make(map[string]*chi.Mux, len(featureFlagConfigs))

	// Build all the muxes for the feature flags in serial to avoid any race conditions
	for featureFlagName, executionConfig := range featureFlagConfigs {
		gm, err := s.buildGraphMux(ctx,
			featureFlagName,
			executionConfig.GetVersion(),
			executionConfig.GetEngineConfig(),
			executionConfig.Subgraphs,
		)
		if err != nil {
			return nil, fmt.Errorf("failed to build mux for feature flag '%s': %w", featureFlagName, err)
		}
		featureFlagToMux[featureFlagName] = gm.mux
	}

	return func(w http.ResponseWriter, r *http.Request) {

		// Extract the feature flag and run the corresponding mux
		// 1. From the request header
		// 2. From the cookie

		ff := strings.TrimSpace(r.Header.Get(featureFlagHeader))
		if ff == "" {
			cookie, err := r.Cookie(featureFlagCookie)
			if err == nil && cookie != nil {
				ff = strings.TrimSpace(cookie.Value)
			}
		}

		if mux, ok := featureFlagToMux[ff]; ok {
			w.Header().Set(featureFlagHeader, ff)
			mux.ServeHTTP(w, r)
			return
		}

		// Fall back to the base composition
		baseMux.ServeHTTP(w, r)
	}, nil
}

type graphMux struct {
	mux                  *chi.Mux
	planCache            ExecutionPlanCache[uint64, *planWithMetaData]
	normalizationCache   *ristretto.Cache[uint64, NormalizationCacheEntry]
	validationCache      *ristretto.Cache[uint64, bool]
	queryDepthCache      *ristretto.Cache[uint64, int]
	operationHashCache   *ristretto.Cache[uint64, string]
	accessLogsFileLogger *logging.BufferedLogger
}

func (s *graphMux) Shutdown(_ context.Context) error {

	var err error

	s.planCache.Close()

	if s.normalizationCache != nil {
		s.normalizationCache.Close()
	}

	if s.validationCache != nil {
		s.validationCache.Close()
	}

	if s.queryDepthCache != nil {
		s.queryDepthCache.Close()
	}

	if s.accessLogsFileLogger != nil {
		if aErr := s.accessLogsFileLogger.Close(); aErr != nil {
			err = errors.Join(err, aErr)
		}
	}

	return err
}

// buildGraphMux creates a new graph mux with the given feature flags and engine configuration.
// It also creates a new execution plan cache for the mux. The mux is not mounted on the server.
// The mux is appended internally to the graph server's list of muxes to clean up later when the server is swapped.
func (s *graphServer) buildGraphMux(ctx context.Context,
	featureFlagName string,
	routerConfigVersion string,
	engineConfig *nodev1.EngineConfiguration,
	configSubgraphs []*nodev1.Subgraph) (*graphMux, error) {

	gm := &graphMux{}

	httpRouter := chi.NewRouter()

	baseOtelAttributes := append(
		[]attribute.KeyValue{otel.WgRouterConfigVersion.String(routerConfigVersion)},
		s.baseOtelAttributes...,
	)

	if featureFlagName != "" {
		baseOtelAttributes = append(baseOtelAttributes, otel.WgFeatureFlag.String(featureFlagName))
	}

	subgraphs, err := configureSubgraphOverwrites(
		engineConfig,
		configSubgraphs,
		s.overrideRoutingURLConfiguration,
		s.overrides,
	)
	if err != nil {
		return nil, err
	}

	// We create a new execution plan cache for each operation planner which is coupled to
	// the specific engine configuration. This is necessary because otherwise we would return invalid plans.
	//
	// when an execution plan was generated, which can be quite expensive, we want to cache it
	// this means that we can hash the input and cache the generated plan
	// the next time we get the same input, we can just return the cached plan
	// the engine is smart enough to first do normalization and then hash the input
	// this means that we can cache the normalized input and don't have to worry about
	// different inputs that would generate the same execution plan

	if s.engineExecutionConfiguration.ExecutionPlanCacheSize > 0 {
		planCacheConfig := &ristretto.Config[uint64, *planWithMetaData]{
			MaxCost:     s.engineExecutionConfiguration.ExecutionPlanCacheSize,
			NumCounters: s.engineExecutionConfiguration.ExecutionPlanCacheSize * 10,
			BufferItems: 64,
		}
		gm.planCache, err = ristretto.NewCache[uint64, *planWithMetaData](planCacheConfig)
		if err != nil {
			return nil, fmt.Errorf("failed to create planner cache: %w", err)
		}
	} else {
		gm.planCache = NewNoopExecutionPlanCache()
	}

	if s.engineExecutionConfiguration.EnableNormalizationCache && s.engineExecutionConfiguration.NormalizationCacheSize > 0 {
		normalizationCacheConfig := &ristretto.Config[uint64, NormalizationCacheEntry]{
			MaxCost:     s.engineExecutionConfiguration.NormalizationCacheSize,
			NumCounters: s.engineExecutionConfiguration.NormalizationCacheSize * 10,
			BufferItems: 64,
		}
		gm.normalizationCache, err = ristretto.NewCache[uint64, NormalizationCacheEntry](normalizationCacheConfig)
		if err != nil {
			return nil, fmt.Errorf("failed to create normalization cache: %w", err)
		}
	}

	if s.engineExecutionConfiguration.EnableValidationCache && s.engineExecutionConfiguration.ValidationCacheSize > 0 {
		validationCacheConfig := &ristretto.Config[uint64, bool]{
			MaxCost:     s.engineExecutionConfiguration.ValidationCacheSize,
			NumCounters: s.engineExecutionConfiguration.ValidationCacheSize * 10,
			BufferItems: 64,
		}
		gm.validationCache, err = ristretto.NewCache[uint64, bool](validationCacheConfig)
		if err != nil {
			return nil, fmt.Errorf("failed to create validation cache: %w", err)
		}
	}

	if s.securityConfiguration.DepthLimit.Enabled && s.securityConfiguration.DepthLimit.CacheSize > 0 {
		queryDepthCacheConfig := &ristretto.Config[uint64, int]{
			MaxCost:     s.securityConfiguration.DepthLimit.CacheSize,
			NumCounters: s.securityConfiguration.DepthLimit.CacheSize * 10,
			BufferItems: 64,
		}
		gm.queryDepthCache, err = ristretto.NewCache[uint64, int](queryDepthCacheConfig)
		if err != nil {
			return nil, fmt.Errorf("failed to create query depth cache: %w", err)
		}
	}

	computeSha256 := false

	// Currently, we only support custom attributes from the context for OTLP metrics
	if len(s.metricConfig.Attributes) > 0 {
		for _, customAttribute := range s.metricConfig.Attributes {
			if customAttribute.ValueFrom != nil && customAttribute.ValueFrom.ContextField == ContextFieldOperationSha256 {
				computeSha256 = true
				break
			}
		}
	} else if s.accessLogsConfig != nil {
		for _, customAttribute := range s.accessLogsConfig.Attributes {
			if customAttribute.ValueFrom != nil && customAttribute.ValueFrom.ContextField == ContextFieldOperationSha256 {
				computeSha256 = true
				break
			}
		}
	}

	if computeSha256 {
		operationHashCacheConfig := &ristretto.Config[uint64, string]{
			MaxCost:     s.engineExecutionConfiguration.OperationHashCacheSize,
			NumCounters: s.engineExecutionConfiguration.OperationHashCacheSize * 10,
			BufferItems: 64,
		}
		gm.operationHashCache, err = ristretto.NewCache[uint64, string](operationHashCacheConfig)
		if err != nil {
			return nil, fmt.Errorf("failed to create operation hash cache: %w", err)
		}
	}

	metrics := NewRouterMetrics(&routerMetricsConfig{
		metrics:             s.metricStore,
		gqlMetricsExporter:  s.gqlMetricsExporter,
		exportEnabled:       s.graphqlMetricsConfig.Enabled,
		routerConfigVersion: routerConfigVersion,
		logger:              s.logger,
	})

	var traceHandler *rtrace.Middleware

	if s.traceConfig.Enabled {
		spanStartOptions := []oteltrace.SpanStartOption{
			oteltrace.WithAttributes(
				otel.RouterServerAttribute,
				otel.WgRouterRootSpan.Bool(true),
			),
		}

		if s.traceConfig.WithNewRoot {
			spanStartOptions = append(spanStartOptions, oteltrace.WithNewRoot())
		}

		traceHandler = rtrace.NewMiddleware(
			rtrace.WithTracePreHandler(
<<<<<<< HEAD
				func(r *http.Request, w http.ResponseWriter) {
=======
				func(r *http.Request, w http.ResponseWriter, graphqlExecutionSpan oteltrace.Span) {
					reqContext := getRequestContext(r.Context())
>>>>>>> 00d57e95
					span := oteltrace.SpanFromContext(r.Context())
					span.SetAttributes(reqContext.telemetry.CommonAttrs()...)

					// Set the trace ID in the response header
					if s.traceConfig.ResponseTraceHeader.Enabled {
						spanContext := span.SpanContext()
						traceID := spanContext.TraceID().String()
						w.Header().Set(s.traceConfig.ResponseTraceHeader.HeaderName, traceID)
					}
				}),
			rtrace.WithOtelHttp(
				otelhttp.WithSpanOptions(spanStartOptions...),
				otelhttp.WithFilter(rtrace.CommonRequestFilter),
				otelhttp.WithFilter(rtrace.PrefixRequestFilter(
					[]string{s.healthCheckPath, s.readinessCheckPath, s.livenessCheckPath}),
				),
				// Disable built-in metricStore through NoopMeterProvider
				otelhttp.WithMeterProvider(sdkmetric.NewMeterProvider()),
				otelhttp.WithSpanNameFormatter(SpanNameFormatter),
				otelhttp.WithTracerProvider(s.tracerProvider),
			),
		)
	}

	baseLogFields := []zapcore.Field{
		zap.String("config_version", routerConfigVersion),
	}

	if featureFlagName != "" {
		baseLogFields = append(baseLogFields, zap.String("feature_flag", featureFlagName))
	}

	// Currently, we only support custom attributes from the context for OTLP metrics
	b := buildAttributesMap(s.metricConfig.Attributes)

	// Enrich the request context with the subgraph information which is required for custom modules and tracing
	subgraphResolver := NewSubgraphResolver(subgraphs)
	httpRouter.Use(func(h http.Handler) http.Handler {
		return http.HandlerFunc(func(w http.ResponseWriter, r *http.Request) {
			span := oteltrace.SpanFromContext(r.Context())
			spanContext := span.SpanContext()
			traceID := spanContext.TraceID().String()
			requestLogger := s.logger.With(logging.WithRequestID(middleware.GetReqID(r.Context())), logging.WithTraceID(traceID))
			r = r.WithContext(withSubgraphResolver(r.Context(), subgraphResolver))

			reqContext := buildRequestContext(requestContextOptions{
				operationContext:    nil,
				requestLogger:       requestLogger,
				metricSetAttributes: b,
				w:                   w,
				r:                   r,
			})
			r = r.WithContext(withRequestContext(r.Context(), reqContext))

			// For debugging purposes, we can validate from what version of the config the request is coming from
			if s.setConfigVersionHeader {
				w.Header().Set("X-Router-Config-Version", routerConfigVersion)
			}

			h.ServeHTTP(w, r)
		})
	})

	/**
	* Initialize base attributes from headers and other sources
	 */

	var commonAttrRequestMapper func(r *http.Request) []attribute.KeyValue

	if len(s.telemetryAttributes) > 0 {
		// Common attributes across traces and metrics
		commonAttrRequestMapper = buildHeaderAttributesMapper(s.telemetryAttributes)
	}

	var metricAttrRequestMapper func(r *http.Request) []attribute.KeyValue

	// Metric attributes are only used for OTLP metrics and Prometheus metrics
	if s.metricConfig.IsEnabled() {
		metricAttrRequestMapper = buildHeaderAttributesMapper(s.metricConfig.Attributes)
	}

	httpRouter.Use(func(h http.Handler) http.Handler {
		return http.HandlerFunc(func(w http.ResponseWriter, r *http.Request) {

			reqContext := getRequestContext(r.Context())
			attributes := make([]attribute.KeyValue, 0, len(baseOtelAttributes))
			attributes = append(attributes, baseOtelAttributes...)

			if commonAttrRequestMapper != nil {
				attributes = append(attributes, commonAttrRequestMapper(r)...)
			}
			if metricAttrRequestMapper != nil {
				reqContext.telemetry.AddMetricAttribute(metricAttrRequestMapper(r)...)
			}

			reqContext.telemetry.AddCommonAttribute(attributes...)

			h.ServeHTTP(w, r)
		})
	})

	// Register the trace middleware before the request logger, so we can log the trace ID
	if traceHandler != nil {
		httpRouter.Use(traceHandler.Handler)
	}

	if s.accessLogsConfig != nil && s.accessLogsConfig.Logger != nil {
		requestLoggerOpts := []requestlogger.Option{
			requestlogger.WithDefaultOptions(),
			requestlogger.WithNoTimeField(),
			requestlogger.WithFields(baseLogFields...),
			requestlogger.WithFieldsHandler(s.accessLogsFieldHandler),
		}

		if s.ipAnonymization.Enabled {
			requestLoggerOpts = append(requestLoggerOpts, requestlogger.WithAnonymization(&requestlogger.IPAnonymizationConfig{
				Enabled: s.ipAnonymization.Enabled,
				Method:  requestlogger.IPAnonymizationMethod(s.ipAnonymization.Method),
			}))
		}

		requestLogger := requestlogger.New(
			s.accessLogsConfig.Logger,
			requestLoggerOpts...,
		)

		httpRouter.Use(requestLogger)
	}

	routerEngineConfig := &RouterEngineConfiguration{
		Execution:                s.engineExecutionConfiguration,
		Headers:                  s.headerRules,
		Events:                   s.eventsConfig,
		SubgraphErrorPropagation: s.subgraphErrorPropagation,
	}

	err = s.buildPubSubConfiguration(ctx, engineConfig, routerEngineConfig)
	if err != nil {
		return nil, fmt.Errorf("failed to build pubsub configuration: %w", err)
	}

	ecb := &ExecutorConfigurationBuilder{
		introspection:  s.introspection,
		baseURL:        s.baseURL,
		transport:      s.executionTransport,
		logger:         s.logger,
		trackUsageInfo: s.graphqlMetricsConfig.Enabled,
		transportOptions: &TransportOptions{
			RequestTimeout: s.subgraphTransportOptions.RequestTimeout,
			PreHandlers:    s.preOriginHandlers,
			PostHandlers:   s.postOriginHandlers,
			MetricStore:    s.metricStore,
			RetryOptions: retrytransport.RetryOptions{
				Enabled:       s.retryOptions.Enabled,
				MaxRetryCount: s.retryOptions.MaxRetryCount,
				MaxDuration:   s.retryOptions.MaxDuration,
				Interval:      s.retryOptions.Interval,
				ShouldRetry: func(err error, req *http.Request, resp *http.Response) bool {
					return retrytransport.IsRetryableError(err, resp) && !isMutationRequest(req.Context())
				},
			},
			TracerProvider:                s.tracerProvider,
			LocalhostFallbackInsideDocker: s.localhostFallbackInsideDocker,
			Logger:                        s.logger,
		},
	}

	executor, err := ecb.Build(
		ctx,
		&ExecutorBuildOptions{
			EngineConfig:             engineConfig,
			Subgraphs:                configSubgraphs,
			RouterEngineConfig:       routerEngineConfig,
			PubSubProviders:          s.pubSubProviders,
			Reporter:                 s.websocketStats,
			ApolloCompatibilityFlags: s.apolloCompatibilityFlags,
		},
	)
	if err != nil {
		return nil, fmt.Errorf("failed to build plan configuration: %w", err)
	}

	operationProcessor := NewOperationProcessor(OperationProcessorOptions{
		Executor:                       executor,
		MaxOperationSizeInBytes:        int64(s.routerTrafficConfig.MaxRequestBodyBytes),
		PersistedOperationClient:       s.persistedOperationClient,
		EnablePersistedOperationsCache: s.engineExecutionConfiguration.EnablePersistedOperationsCache,
		NormalizationCache:             gm.normalizationCache,
		ValidationCache:                gm.validationCache,
		QueryDepthCache:                gm.queryDepthCache,
		OperationHashCache:             gm.operationHashCache,
		ParseKitPoolSize:               s.engineExecutionConfiguration.ParseKitPoolSize,
		IntrospectionEnabled:           s.Config.introspection,
	})
	operationPlanner := NewOperationPlanner(executor, gm.planCache)

	authorizerOptions := &CosmoAuthorizerOptions{
		FieldConfigurations:           engineConfig.FieldConfigurations,
		RejectOperationIfUnauthorized: false,
	}

	if s.Config.authorization != nil {
		authorizerOptions.RejectOperationIfUnauthorized = s.authorization.RejectOperationIfUnauthorized
	}

	handlerOpts := HandlerOptions{
		Executor:                               executor,
		Log:                                    s.logger,
		EnableExecutionPlanCacheResponseHeader: s.engineExecutionConfiguration.EnableExecutionPlanCacheResponseHeader,
		EnablePersistedOperationCacheResponseHeader: s.engineExecutionConfiguration.Debug.EnablePersistedOperationsCacheResponseHeader,
		EnableNormalizationCacheResponseHeader:      s.engineExecutionConfiguration.Debug.EnableNormalizationCacheResponseHeader,
		EnableResponseHeaderPropagation:             s.headerRules != nil,
		WebSocketStats:                              s.websocketStats,
		TracerProvider:                              s.tracerProvider,
		Authorizer:                                  NewCosmoAuthorizer(authorizerOptions),
		SubgraphErrorPropagation:                    s.subgraphErrorPropagation,
		EngineLoaderHooks:                           NewEngineRequestHooks(s.metricStore),
	}

	if s.redisClient != nil {
		handlerOpts.RateLimitConfig = s.rateLimit
		handlerOpts.RateLimiter = NewCosmoRateLimiter(&CosmoRateLimiterOptions{
			RedisClient: s.redisClient,
			Debug:       s.rateLimit.Debug,
		})
	}

	graphqlHandler := NewGraphQLHandler(handlerOpts)
	executor.Resolver.SetAsyncErrorWriter(graphqlHandler)

	operationBlocker := NewOperationBlocker(&OperationBlockerOptions{
		BlockMutations:     s.securityConfiguration.BlockMutations,
		BlockSubscriptions: s.securityConfiguration.BlockSubscriptions,
		BlockNonPersisted:  s.securityConfiguration.BlockNonPersistedOperations,
	})

	graphqlPreHandler := NewPreHandler(&PreHandlerOptions{
		Logger:                      s.logger,
		Executor:                    executor,
		Metrics:                     metrics,
		OperationProcessor:          operationProcessor,
		Planner:                     operationPlanner,
		AccessController:            s.accessController,
		OperationBlocker:            operationBlocker,
		RouterPublicKey:             s.publicKey,
		EnableRequestTracing:        s.engineExecutionConfiguration.EnableRequestTracing,
		DevelopmentMode:             s.developmentMode,
		TracerProvider:              s.tracerProvider,
		FlushTelemetryAfterResponse: s.awsLambda,
		TraceExportVariables:        s.traceConfig.ExportGraphQLVariables.Enabled,
		FileUploadEnabled:           s.fileUploadConfig.Enabled,
		MaxUploadFiles:              s.fileUploadConfig.MaxFiles,
		MaxUploadFileSize:           int(s.fileUploadConfig.MaxFileSizeBytes),
		QueryDepthEnabled:           s.securityConfiguration.DepthLimit.Enabled,
		QueryDepthLimit:             s.securityConfiguration.DepthLimit.Limit,
		QueryIgnorePersistent:       s.securityConfiguration.DepthLimit.IgnorePersistedOperations,
		AlwaysIncludeQueryPlan:      s.engineExecutionConfiguration.Debug.AlwaysIncludeQueryPlan,
		AlwaysSkipLoader:            s.engineExecutionConfiguration.Debug.AlwaysSkipLoader,
		QueryPlansEnabled:           s.Config.queryPlansEnabled,
		QueryPlansLoggingEnabled:    s.engineExecutionConfiguration.Debug.PrintQueryPlans,
		TrackSchemaUsageInfo:        s.graphqlMetricsConfig.Enabled,
		ClientHeader:                s.clientHeader,
		ComputeOperationSha256:      computeSha256,
	})

	if s.webSocketConfiguration != nil && s.webSocketConfiguration.Enabled {
		wsMiddleware := NewWebsocketMiddleware(ctx, WebsocketMiddlewareOptions{
			OperationProcessor:         operationProcessor,
			OperationBlocker:           operationBlocker,
			Planner:                    operationPlanner,
			GraphQLHandler:             graphqlHandler,
			PreHandler:                 graphqlPreHandler,
			Metrics:                    metrics,
			AccessController:           s.accessController,
			Logger:                     s.logger,
			Stats:                      s.websocketStats,
			ReadTimeout:                s.engineExecutionConfiguration.WebSocketReadTimeout,
			EnableWebSocketEpollKqueue: s.engineExecutionConfiguration.EnableWebSocketEpollKqueue,
			EpollKqueuePollTimeout:     s.engineExecutionConfiguration.EpollKqueuePollTimeout,
			EpollKqueueConnBufferSize:  s.engineExecutionConfiguration.EpollKqueueConnBufferSize,
			WebSocketConfiguration:     s.webSocketConfiguration,
			ClientHeader:               s.clientHeader,
			Attributes:                 baseOtelAttributes,
		})

		// When the playground path is equal to the graphql path, we need to handle
		// ws upgrades and html requests on the same route.
		if s.playground && s.graphqlPath == s.playgroundPath {
			httpRouter.Use(s.playgroundHandler, wsMiddleware)
		} else {
			httpRouter.Use(wsMiddleware)
		}
	}

	httpRouter.Use(
		// Responsible for handling regular GraphQL requests over HTTP not WebSockets
		graphqlPreHandler.Handler,
		// Must be mounted after the websocket middleware to ensure that we only count non-hijacked requests like WebSockets
		func(handler http.Handler) http.Handler {
			return http.HandlerFunc(func(w http.ResponseWriter, r *http.Request) {

				requestContext := getRequestContext(r.Context())

				// We don't want to count any type of subscriptions e.g. SSE as in-flight requests because they are long-lived
				if requestContext != nil && requestContext.operation != nil && requestContext.operation.opType != OperationTypeSubscription {
					s.inFlightRequests.Add(1)

					// Counting like this is safe because according to the go http.ServeHTTP documentation
					// the requests is guaranteed to be finished when ServeHTTP returns
					defer s.inFlightRequests.Sub(1)
				}

				handler.ServeHTTP(w, r)
			})
		})

	// Mount built global and custom modules
	// Needs to be mounted after the pre-handler to ensure that the request was parsed and authorized
	httpRouter.Use(s.routerMiddlewares...)

	// GraphQL over POST
	httpRouter.Post("/", graphqlHandler.ServeHTTP)
	// GraphQL over GET
	httpRouter.Get("/", graphqlHandler.ServeHTTP)

	gm.mux = httpRouter

	s.graphMuxes = append(s.graphMuxes, gm)

	return gm, nil
}

func (s *graphServer) accessLogsFieldHandler(panicError any, request *http.Request) []zapcore.Field {
	reqContext := getRequestContext(request.Context())
	if reqContext == nil {
		return nil
	}
	resFields := make([]zapcore.Field, 0, len(s.accessLogsConfig.Attributes))
	resFields = append(resFields, logging.WithRequestID(middleware.GetReqID(request.Context())))

	for _, field := range s.accessLogsConfig.Attributes {
		if field.ValueFrom.RequestHeader != "" {
			resFields = append(resFields, NewStringLogField(request.Header.Get(field.ValueFrom.RequestHeader), field))
			continue
		}

		if field.ValueFrom.ContextField != "" && reqContext.operation != nil {
			switch field.ValueFrom.ContextField {
			case ContextFieldOperationName:
				if v := NewStringLogField(reqContext.operation.name, field); v != zap.Skip() {
					resFields = append(resFields, v)
				}
			case ContextFieldOperationType:
				if v := NewStringLogField(reqContext.operation.opType, field); v != zap.Skip() {
					resFields = append(resFields, v)
				}
			case ContextFieldOperationPlanningTime:
				if v := NewDurationLogField(reqContext.operation.planningTime, field); v != zap.Skip() {
					resFields = append(resFields, v)
				}
			case ContextFieldOperationNormalizationTime:
				if v := NewDurationLogField(reqContext.operation.normalizationTime, field); v != zap.Skip() {
					resFields = append(resFields, v)
				}
			case ContextFieldOperationParsingTime:
				if v := NewDurationLogField(reqContext.operation.parsingTime, field); v != zap.Skip() {
					resFields = append(resFields, v)
				}
			case ContextFieldOperationValidationTime:
				if v := NewDurationLogField(reqContext.operation.validationTime, field); v != zap.Skip() {
					resFields = append(resFields, v)
				}
			case ContextFieldOperationSha256:
				if v := NewStringLogField(reqContext.operation.sha256Hash, field); v != zap.Skip() {
					resFields = append(resFields, v)
				}
			case ContextFieldOperationHash:
				if reqContext.operation.hash != 0 {
					if v := NewStringLogField(strconv.FormatUint(reqContext.operation.hash, 10), field); v != zap.Skip() {
						resFields = append(resFields, v)
					}
				}
			case ContextFieldPersistedOperationSha256:
				if v := NewStringLogField(reqContext.operation.persistedID, field); v != zap.Skip() {
					resFields = append(resFields, v)
				}
			case ContextFieldResponseErrorMessage:
				var errMessage string
				if panicError != nil {
					errMessage = fmt.Sprintf("%v", panicError)
				} else if reqContext.error != nil {
					errMessage = reqContext.error.Error()
				}
				if v := NewStringLogField(errMessage, field); v != zap.Skip() {
					resFields = append(resFields, v)
				}

			case ContextFieldOperationServices:
				if v := NewStringSliceLogField(reqContext.dataSourceNames, field); v != zap.Skip() {
					resFields = append(resFields, v)
				}
			case ContextFieldGraphQLErrorServices:
				if v := NewStringSliceLogField(reqContext.graphQLErrorServices, field); v != zap.Skip() {
					resFields = append(resFields, v)
				}
			case ContextFieldGraphQLErrorCodes:
				if v := NewStringSliceLogField(reqContext.graphQLErrorCodes, field); v != zap.Skip() {
					resFields = append(resFields, v)
				}
			}
		}
	}

	return resFields
}

func (s *graphServer) buildPubSubConfiguration(ctx context.Context, engineConfig *nodev1.EngineConfiguration, routerEngineCfg *RouterEngineConfiguration) error {

	datasourceConfigurations := engineConfig.GetDatasourceConfigurations()
	for _, datasourceConfiguration := range datasourceConfigurations {
		if datasourceConfiguration.CustomEvents == nil {
			continue
		}

		for _, eventConfiguration := range datasourceConfiguration.GetCustomEvents().GetNats() {

			providerID := eventConfiguration.EngineEventConfiguration.GetProviderId()
			// if this source name's provider has already been initiated, do not try to initiate again
			_, ok := s.pubSubProviders.nats[providerID]
			if ok {
				continue
			}

			for _, eventSource := range routerEngineCfg.Events.Providers.Nats {
				if eventSource.ID == eventConfiguration.EngineEventConfiguration.GetProviderId() {
					options, err := buildNatsOptions(eventSource, s.logger)
					if err != nil {
						return fmt.Errorf("failed to build options for Nats provider with ID \"%s\": %w", providerID, err)
					}
					natsConnection, err := nats.Connect(eventSource.URL, options...)
					if err != nil {
						return fmt.Errorf("failed to create connection for Nats provider with ID \"%s\": %w", providerID, err)
					}
					js, err := jetstream.New(natsConnection)
					if err != nil {
						return err
					}

					s.pubSubProviders.nats[providerID] = pubsubNats.NewConnector(s.logger, natsConnection, js).New(ctx)

					break
				}
			}
		}

		for _, eventConfiguration := range datasourceConfiguration.GetCustomEvents().GetKafka() {

			providerID := eventConfiguration.EngineEventConfiguration.GetProviderId()
			// if this source name's provider has already been initiated, do not try to initiate again
			_, ok := s.pubSubProviders.kafka[providerID]
			if ok {
				continue
			}

			for _, eventSource := range routerEngineCfg.Events.Providers.Kafka {

				if eventSource.ID == providerID {
					options, err := buildKafkaOptions(eventSource)
					if err != nil {
						return fmt.Errorf("failed to build options for Kafka provider with ID \"%s\": %w", providerID, err)
					}
					ps, err := kafka.NewConnector(s.logger, options)
					if err != nil {
						return fmt.Errorf("failed to create connection for Kafka provider with ID \"%s\": %w", providerID, err)
					}

					s.pubSubProviders.kafka[providerID] = ps.New(ctx)

					break
				}
			}
		}

	}

	return nil
}

// wait waits for all in-flight requests to finish. Similar to http.Server.Shutdown we wait in intervals + jitter
// to make the shutdown process more efficient.
func (s *graphServer) wait(ctx context.Context) error {
	b := backoff.New(500*time.Millisecond, time.Millisecond)
	defer b.Reset()

	timer := time.NewTimer(b.Duration())
	defer timer.Stop()

	for {
		if s.inFlightRequests.Load() == 0 {
			return nil
		}
		select {
		case <-ctx.Done():
			return ctx.Err()
		case <-timer.C:
			timer.Reset(b.Duration())
		}
	}
}

// Shutdown gracefully shutdown the server and waits for all in-flight requests to finish.
// After all requests are done, it will shut down the metric store and runtime metrics.
// Shutdown does cancel the context after all non-hijacked requests such as WebSockets has been handled.
func (s *graphServer) Shutdown(ctx context.Context) error {

	// Cancel the context after the graceful shutdown is done
	// to clean up resources like websocket connections, pools, etc.
	defer s.cancelFunc()

	s.logger.Debug("Shutdown of graph server initiated. Waiting for in-flight requests to finish.",
		zap.String("config_version", s.baseRouterConfigVersion),
	)

	var finalErr error

	// Wait for all in-flight requests to finish.
	// In the worst case, we wait until the context is done or all requests has timed out.
	if err := s.wait(ctx); err != nil {
		s.logger.Error("Failed to wait for in-flight requests to finish", zap.Error(err))
		finalErr = errors.Join(finalErr, err)
	}

	s.logger.Debug("Shutdown of graph server resources",
		zap.String("grace_period", s.routerGracePeriod.String()),
		zap.String("config_version", s.baseRouterConfigVersion),
	)

	// Ensure that we don't wait indefinitely for shutdown
	if s.routerGracePeriod > 0 {
		newCtx, cancel := context.WithTimeout(ctx, s.routerGracePeriod)
		defer cancel()

		ctx = newCtx
	}

	if s.metricStore != nil {
		if err := s.metricStore.Shutdown(ctx); err != nil {
			s.logger.Error("Failed to shutdown metric store", zap.Error(err))
			finalErr = errors.Join(finalErr, err)
		}
	}

	if s.runtimeMetrics != nil {
		if err := s.runtimeMetrics.Shutdown(); err != nil {
			s.logger.Error("Failed to shutdown runtime metrics", zap.Error(err))
			finalErr = errors.Join(finalErr, err)
		}
	}

	if s.pubSubProviders != nil {

		s.logger.Debug("Shutting down pubsub providers")

		for _, pubSub := range s.pubSubProviders.nats {
			if p, ok := pubSub.(pubsub.Lifecycle); ok {
				if err := p.Shutdown(ctx); err != nil {
					s.logger.Error("Failed to shutdown Nats pubsub provider", zap.Error(err))
					finalErr = errors.Join(finalErr, err)
				}
			}
		}
		for _, pubSub := range s.pubSubProviders.kafka {
			if p, ok := pubSub.(pubsub.Lifecycle); ok {
				if err := p.Shutdown(ctx); err != nil {
					s.logger.Error("Failed to shutdown Kafka pubsub provider", zap.Error(err))
					finalErr = errors.Join(finalErr, err)
				}
			}
		}
	}

	// Shutdown all graphs muxes to release resources
	// e.g. planner cache
	for _, mux := range s.graphMuxes {
		if err := mux.Shutdown(ctx); err != nil {
			s.logger.Error("Failed to shutdown graph mux", zap.Error(err))
			finalErr = errors.Join(finalErr, err)
		}
	}

	return finalErr
}

func configureSubgraphOverwrites(
	engineConfig *nodev1.EngineConfiguration,
	configSubgraphs []*nodev1.Subgraph,
	overrideRoutingURLConfig config.OverrideRoutingURLConfiguration,
	overrides config.OverridesConfiguration,
) ([]Subgraph, error) {
	var (
		err error
	)
	subgraphs := make([]Subgraph, 0, len(configSubgraphs))
	for _, sg := range configSubgraphs {

		subgraph := Subgraph{
			Id:   sg.Id,
			Name: sg.Name,
		}

		// Validate subgraph url. Note that it can be empty if the subgraph is virtual
		subgraph.Url, err = url.Parse(sg.RoutingUrl)
		if err != nil {
			return nil, fmt.Errorf("failed to parse subgraph url '%s': %w", sg.RoutingUrl, err)
		}
		subgraph.UrlString = subgraph.Url.String()

		overrideURL, ok := overrideRoutingURLConfig.Subgraphs[sg.Name]
		overrideSubgraph, overrideSubgraphOk := overrides.Subgraphs[sg.Name]

		var overrideSubscriptionURL string
		var overrideSubscriptionProtocol *common.GraphQLSubscriptionProtocol
		var overrideSubscriptionWebsocketSubprotocol *common.GraphQLWebsocketSubprotocol

		if overrideSubgraphOk {
			if overrideSubgraph.RoutingURL != "" {
				overrideURL = overrideSubgraph.RoutingURL
			}
			if overrideSubgraph.SubscriptionURL != "" {
				overrideSubscriptionURL = overrideSubgraph.SubscriptionURL
				_, err := url.Parse(overrideSubscriptionURL)
				if err != nil {
					return nil, fmt.Errorf("failed to parse override url '%s': %w", overrideSubscriptionURL, err)
				}
			}
			if overrideSubgraph.SubscriptionProtocol != "" {
				switch overrideSubgraph.SubscriptionProtocol {
				case "ws":
					overrideSubscriptionProtocol = common.GraphQLSubscriptionProtocol_GRAPHQL_SUBSCRIPTION_PROTOCOL_WS.Enum()
				case "sse":
					overrideSubscriptionProtocol = common.GraphQLSubscriptionProtocol_GRAPHQL_SUBSCRIPTION_PROTOCOL_SSE.Enum()
				case "sse_post":
					overrideSubscriptionProtocol = common.GraphQLSubscriptionProtocol_GRAPHQL_SUBSCRIPTION_PROTOCOL_SSE_POST.Enum()
				default:
					return nil, fmt.Errorf("invalid subscription protocol '%s'", overrideSubgraph.SubscriptionProtocol)
				}
			}
			if overrideSubgraph.SubscriptionWebsocketSubprotocol != "" {
				switch overrideSubgraph.SubscriptionWebsocketSubprotocol {
				case "graphql-ws":
					overrideSubscriptionWebsocketSubprotocol = common.GraphQLWebsocketSubprotocol_GRAPHQL_WEBSOCKET_SUBPROTOCOL_WS.Enum()
				case "graphql-transport-ws":
					overrideSubscriptionWebsocketSubprotocol = common.GraphQLWebsocketSubprotocol_GRAPHQL_WEBSOCKET_SUBPROTOCOL_TRANSPORT_WS.Enum()
				case "auto":
					overrideSubscriptionWebsocketSubprotocol = common.GraphQLWebsocketSubprotocol_GRAPHQL_WEBSOCKET_SUBPROTOCOL_AUTO.Enum()
				default:
					return nil, fmt.Errorf("invalid subscription websocket subprotocol '%s'", overrideSubgraph.SubscriptionWebsocketSubprotocol)
				}
			}
		}

		// check if the subgraph is overridden
		if ok || overrideSubgraphOk {
			if overrideURL != "" {
				subgraph.Url, err = url.Parse(overrideURL)
				if err != nil {
					return nil, fmt.Errorf("failed to parse override url '%s': %w", overrideURL, err)
				}
				subgraph.UrlString = subgraph.Url.String()
			}

			// Override datasource urls
			for _, conf := range engineConfig.DatasourceConfigurations {
				if conf.Id == sg.Id {
					if overrideURL != "" {
						conf.CustomGraphql.Fetch.Url.StaticVariableContent = overrideURL
						sg.RoutingUrl = overrideURL
					}
					if overrideSubscriptionURL != "" {
						conf.CustomGraphql.Subscription.Url.StaticVariableContent = overrideSubscriptionURL
					}
					if overrideSubscriptionProtocol != nil {
						conf.CustomGraphql.Subscription.Protocol = overrideSubscriptionProtocol
					}
					if overrideSubscriptionWebsocketSubprotocol != nil {
						conf.CustomGraphql.Subscription.WebsocketSubprotocol = overrideSubscriptionWebsocketSubprotocol
					}

					break
				}
			}
		}

		subgraphs = append(subgraphs, subgraph)
	}

	return subgraphs, nil
}<|MERGE_RESOLUTION|>--- conflicted
+++ resolved
@@ -478,12 +478,8 @@
 
 		traceHandler = rtrace.NewMiddleware(
 			rtrace.WithTracePreHandler(
-<<<<<<< HEAD
 				func(r *http.Request, w http.ResponseWriter) {
-=======
-				func(r *http.Request, w http.ResponseWriter, graphqlExecutionSpan oteltrace.Span) {
 					reqContext := getRequestContext(r.Context())
->>>>>>> 00d57e95
 					span := oteltrace.SpanFromContext(r.Context())
 					span.SetAttributes(reqContext.telemetry.CommonAttrs()...)
 
