package core

import (
	"context"
	"crypto/ecdsa"
	"errors"
	"fmt"
	"net"
	"net/http"
	"net/url"
	"sync"
	"time"

	"connectrpc.com/connect"
	"github.com/golang-jwt/jwt/v5"
	"github.com/wundergraph/cosmo/router/gen/proto/wg/cosmo/graphqlmetrics/v1/graphqlmetricsv1connect"
	"github.com/wundergraph/cosmo/router/internal/cdn"
	"github.com/wundergraph/cosmo/router/internal/controlplane/configpoller"
	"github.com/wundergraph/cosmo/router/internal/controlplane/selfregister"
	"github.com/wundergraph/cosmo/router/internal/debug"
	"github.com/wundergraph/cosmo/router/internal/docker"
	"github.com/wundergraph/cosmo/router/internal/graphqlmetrics"
	brotli "go.withmatt.com/connect-brotli"

	"github.com/wundergraph/cosmo/router/internal/otel/otelconfig"

	"github.com/dgraph-io/ristretto"
	"github.com/go-chi/chi"
	"github.com/go-chi/chi/middleware"
	"github.com/mitchellh/mapstructure"
	"github.com/wundergraph/cosmo/router/config"
	nodev1 "github.com/wundergraph/cosmo/router/gen/proto/wg/cosmo/node/v1"
	"github.com/wundergraph/cosmo/router/health"
	"github.com/wundergraph/cosmo/router/internal/graphiql"
	"github.com/wundergraph/cosmo/router/internal/handler/cors"
	"github.com/wundergraph/cosmo/router/internal/handler/recovery"
	"github.com/wundergraph/cosmo/router/internal/handler/requestlogger"
	"github.com/wundergraph/cosmo/router/internal/metric"
	"github.com/wundergraph/cosmo/router/internal/otel"
	"github.com/wundergraph/cosmo/router/internal/retrytransport"
	"github.com/wundergraph/cosmo/router/internal/stringsx"
	"github.com/wundergraph/cosmo/router/internal/trace"
	"go.opentelemetry.io/contrib/instrumentation/net/http/otelhttp"
	sdkmetric "go.opentelemetry.io/otel/sdk/metric"
	sdktrace "go.opentelemetry.io/otel/sdk/trace"
	oteltrace "go.opentelemetry.io/otel/trace"
	"go.uber.org/zap"
	"go.uber.org/zap/zapcore"
)

type (
	// Router is the main application instance.
	Router struct {
		Config
		activeRouter *Server
		modules      []Module
		mu           sync.Mutex

		WebsocketStats *WebSocketStats
	}

	SubgraphTransportOptions struct {
		RequestTimeout         time.Duration
		ResponseHeaderTimeout  time.Duration
		ExpectContinueTimeout  time.Duration
		KeepAliveIdleTimeout   time.Duration
		DialTimeout            time.Duration
		TLSHandshakeTimeout    time.Duration
		KeepAliveProbeInterval time.Duration
	}

	GraphQLMetricsConfig struct {
		Enabled           bool
		CollectorEndpoint string
	}

	// Config defines the configuration options for the Router.
	Config struct {
		logger                   *zap.Logger
		traceConfig              *trace.Config
		metricConfig             *metric.Config
		tracerProvider           *sdktrace.TracerProvider
		otlpMeterProvider        *sdkmetric.MeterProvider
		promMeterProvider        *sdkmetric.MeterProvider
		gqlMetricsExporter       *graphqlmetrics.Exporter
		corsOptions              *cors.Config
		routerConfig             *nodev1.RouterConfig
		gracePeriod              time.Duration
		shutdown                 bool
		listenAddr               string
		baseURL                  string
		graphqlPath              string
		playground               bool
		introspection            bool
		federatedGraphName       string
		graphApiToken            string
		healthCheckPath          string
		healthChecks             health.Checker
		readinessCheckPath       string
		livenessCheckPath        string
		cdnConfig                config.CDNConfiguration
		cdn                      *cdn.CDN
		eventsConfig             config.EventsConfiguration
		prometheusServer         *http.Server
		modulesConfig            map[string]interface{}
		routerMiddlewares        []func(http.Handler) http.Handler
		preOriginHandlers        []TransportPreHandler
		postOriginHandlers       []TransportPostHandler
		headerRuleEngine         *HeaderRuleEngine
		headerRules              config.HeaderRules
		subgraphTransportOptions *SubgraphTransportOptions
		graphqlMetricsConfig     *GraphQLMetricsConfig
		routerTrafficConfig      *config.RouterTrafficConfiguration
		accessController         *AccessController
		retryOptions             retrytransport.RetryOptions
		developmentMode          bool
		// If connecting to localhost inside Docker fails, fallback to the docker internal address for the host
		localhostFallbackInsideDocker bool

		// Poller
		configPoller configpoller.ConfigPoller
		selfRegister selfregister.SelfRegister

		registrationInfo *nodev1.RegistrationInfo

		engineExecutionConfiguration config.EngineExecutionConfiguration

		overrideRoutingURLConfiguration config.OverrideRoutingURLConfiguration
	}

	// Server is the main router instance.
	Server struct {
		Config
		Server *http.Server
		// rootContext that all services depending on the router should
		// use as a parent context
		rootContext       context.Context
		rootContextCancel func()
		routerConfig      *nodev1.RouterConfig
		healthChecks      health.Checker
	}

	// Option defines the method to customize Server.
	Option func(svr *Router)
)

// NewRouter creates a new Router instance. Router.Start() must be called to start the server.
// Alternatively, use Router.NewTestServer() to create a new Server instance without starting it for testing purposes.
func NewRouter(opts ...Option) (*Router, error) {
	r := &Router{}

	for _, opt := range opts {
		opt(r)
	}

	if r.logger == nil {
		r.logger = zap.NewNop()
	}

	// Default value for graphql path
	if r.graphqlPath == "" {
		r.graphqlPath = "/graphql"
	}

	// Default values for trace and metric config

	if r.traceConfig == nil {
		r.traceConfig = trace.DefaultConfig(Version)
	}

	if r.metricConfig == nil {
		r.metricConfig = metric.DefaultConfig(Version)
	}

	if r.corsOptions == nil {
		r.corsOptions = CorsDefaultOptions()
	}

	if r.subgraphTransportOptions == nil {
		r.subgraphTransportOptions = DefaultSubgraphTransportOptions()
	}

	if r.graphqlMetricsConfig == nil {
		r.graphqlMetricsConfig = DefaultGraphQLMetricsConfig()
	}
	if r.routerTrafficConfig == nil {
		r.routerTrafficConfig = DefaultRouterTrafficConfig()
	}
	if r.accessController == nil {
		r.accessController = DefaultAccessController()
	} else {
		if len(r.accessController.authenticators) == 0 && r.accessController.authenticationRequired {
			r.logger.Warn("authentication is required but no authenticators are configured")
		}

	}

	// Default values for health check paths

	if r.healthCheckPath == "" {
		r.healthCheckPath = "/health"
	}
	if r.readinessCheckPath == "" {
		r.readinessCheckPath = "/health/ready"
	}
	if r.livenessCheckPath == "" {
		r.livenessCheckPath = "/health/live"
	}

	hr, err := NewHeaderTransformer(r.headerRules)
	if err != nil {
		return nil, err
	}

	r.headerRuleEngine = hr

	r.preOriginHandlers = append(r.preOriginHandlers, r.headerRuleEngine.OnOriginRequest)

	defaultHeaders := []string{
		"graphql-client-name",
		"graphql-client-version",
		"apollographql-client-name",
		"apollographql-client-version",
		"x-wg-trace",
		"x-wg-token",
		"authorization",
	}

	defaultMethods := []string{
		"HEAD", "GET", "POST",
	}
	r.corsOptions.AllowHeaders = stringsx.RemoveDuplicates(append(r.corsOptions.AllowHeaders, defaultHeaders...))
	r.corsOptions.AllowMethods = stringsx.RemoveDuplicates(append(r.corsOptions.AllowMethods, defaultMethods...))

	r.baseURL = fmt.Sprintf("http://%s", r.listenAddr)

	// Add default tracing exporter if needed
	if r.traceConfig.Enabled && len(r.traceConfig.Exporters) == 0 {
		if endpoint := otelconfig.DefaultEndpoint(); endpoint != "" {
			r.logger.Debug("Using default trace exporter", zap.String("endpoint", endpoint))
			r.traceConfig.Exporters = append(r.traceConfig.Exporters, &trace.Exporter{
				Endpoint: endpoint,
				Exporter: otelconfig.ExporterOLTPHTTP,
				HTTPPath: "/v1/traces",
				Headers:  otelconfig.DefaultEndpointHeaders(r.graphApiToken),
			})
		}
	}

	// Add default metric exporter if none are configured
	if r.metricConfig.OpenTelemetry.Enabled && len(r.metricConfig.OpenTelemetry.Exporters) == 0 {
		if endpoint := otelconfig.DefaultEndpoint(); endpoint != "" {
			r.logger.Debug("Using default metrics exporter", zap.String("endpoint", endpoint))
			r.metricConfig.OpenTelemetry.Exporters = append(r.metricConfig.OpenTelemetry.Exporters, &metric.OpenTelemetryExporter{
				Endpoint: endpoint,
				Exporter: otelconfig.ExporterOLTPHTTP,
				HTTPPath: "/v1/metrics",
				Headers:  otelconfig.DefaultEndpointHeaders(r.graphApiToken),
			})
		}
	}

	// The user might want to start the server with a static config
	// Disable all features that requires a valid graph token and inform the user
	if r.graphApiToken == "" {
		r.graphqlMetricsConfig.Enabled = false
		r.logger.Warn("No graph token provided. Disabling schema usage tracking, thus breaking change detection. Not recommended for production use.")

		if !r.developmentMode {
			r.logger.Warn("No graph token provided. Advanced Request Tracing disabled and can only be used with a graph token or in dev mode.")
		}

		if r.traceConfig.Enabled {
			defaultExporter := trace.GetDefaultExporter(r.traceConfig)
			if defaultExporter != nil {
				r.logger.Warn("No graph token provided. Tracing ingestion to Cosmo Cloud disabled. Please specify a custom trace exporter or provide a graph token.")
				defaultExporter.Disabled = true
			}
		}
		if r.metricConfig.OpenTelemetry.Enabled {
			defaultExporter := metric.GetDefaultExporter(r.metricConfig)
			if defaultExporter != nil {
				r.logger.Warn("No graph token provided. Metrics ingestion to Cosmo Cloud disabled. Please specify a custom trace exporter or provide a graph token.")
				defaultExporter.Disabled = true
			}
		}
	}

	routerCDN, err := cdn.New(cdn.CDNOptions{
		URL:                 r.cdnConfig.URL,
		AuthenticationToken: r.graphApiToken,
		CacheSize:           r.cdnConfig.CacheSize.Uint64(),
	})
	if err != nil {
		return nil, err
	}
	r.cdn = routerCDN

	if r.developmentMode {
		r.logger.Warn("Development mode enabled. This should only be used for testing purposes")
	}

	for _, source := range r.eventsConfig.Sources {
		r.logger.Info("event source", zap.String("provider", source.Provider), zap.String("url", source.URL))
	}

	return r, nil
}

func (r *Router) configureSubgraphOverwrites(cfg *nodev1.RouterConfig) ([]Subgraph, error) {
	subgraphs := make([]Subgraph, 0, len(cfg.Subgraphs))
	for _, sg := range cfg.Subgraphs {

		subgraph := Subgraph{
			Id:   sg.Id,
			Name: sg.Name,
		}

		// Validate subgraph url. Note that that it can be empty if the subgraph is virtual
		parsedURL, err := url.Parse(sg.RoutingUrl)
		if err != nil {
			return nil, fmt.Errorf("failed to parse subgraph url '%s': %w", sg.RoutingUrl, err)
		}

		subgraph.Url = parsedURL

		overrideURL, ok := r.overrideRoutingURLConfiguration.Subgraphs[sg.Name]

		// check if the subgraph is overridden
		if ok && overrideURL != "" {
			parsedURL, err := url.Parse(overrideURL)
			if err != nil {
				return nil, fmt.Errorf("failed to parse override url '%s': %w", overrideURL, err)
			}

			subgraph.Url = parsedURL

			// Override datasource urls
			for _, conf := range cfg.EngineConfig.DatasourceConfigurations {
				if conf.Id == sg.Id {
					conf.CustomGraphql.Fetch.Url.StaticVariableContent = overrideURL
					conf.CustomGraphql.Subscription.Url.StaticVariableContent = overrideURL
					sg.RoutingUrl = overrideURL
					break
				}
			}
		}

		subgraphs = append(subgraphs, subgraph)
	}

	return subgraphs, nil
}

// updateServer starts a new Server. It swaps the active Server with a new Server instance when the config has changed.
// This method is safe for concurrent use. When the router can't be swapped due to an error the old server kept running.
func (r *Router) updateServer(ctx context.Context, cfg *nodev1.RouterConfig) error {
	// Rebuild Server with new router config
	// In case of an error, we return early and keep the old Server running
	newRouter, err := r.newServer(ctx, cfg)
	if err != nil {
		r.logger.Error("Failed to create a new router instance. Keeping old router running", zap.Error(err))
		return err
	}

	prevRouter := r.activeRouter

	if prevRouter != nil {
		if err := prevRouter.Shutdown(ctx); err != nil {
			r.logger.Error("Could not shutdown router", zap.Error(err))
			return err
		}
	}

	// Swap active Server
	r.mu.Lock()
	r.activeRouter = newRouter
	r.mu.Unlock()

	// Start new Server
	go func() {
		r.logger.Info("Server listening",
			zap.String("listen_addr", r.listenAddr),
			zap.Bool("playground", r.playground),
			zap.Bool("introspection", r.introspection),
			zap.String("config_version", cfg.GetVersion()),
		)

		r.activeRouter.healthChecks.SetReady(true)

		// This is a blocking call
		if err := r.activeRouter.listenAndServe(); err != nil {
			r.activeRouter.healthChecks.SetReady(true)
			r.logger.Error("Failed to start new server", zap.Error(err))
		}

		r.logger.Info("Server stopped", zap.String("config_version", newRouter.routerConfig.GetVersion()))
	}()

	return nil
}

func (r *Router) initModules(ctx context.Context) error {
	for _, moduleInfo := range modules {
		now := time.Now()

		moduleInstance := moduleInfo.New()

		mc := &ModuleContext{
			Context: ctx,
			Module:  moduleInstance,
			Logger:  r.logger.With(zap.String("module", string(moduleInfo.ID))),
		}

		moduleConfig, ok := r.modulesConfig[string(moduleInfo.ID)]
		if ok {
			if err := mapstructure.Decode(moduleConfig, &moduleInstance); err != nil {
				return fmt.Errorf("failed to decode module config from module %s: %w", moduleInfo.ID, err)
			}
		} else {
			r.logger.Debug("No config found for module", zap.String("id", string(moduleInfo.ID)))
		}

		if fn, ok := moduleInstance.(Provisioner); ok {
			if err := fn.Provision(mc); err != nil {
				return fmt.Errorf("failed to provision module '%s': %w", moduleInfo.ID, err)
			}
		}

		if fn, ok := moduleInstance.(RouterMiddlewareHandler); ok {
			r.routerMiddlewares = append(r.routerMiddlewares, func(handler http.Handler) http.Handler {
				return http.HandlerFunc(func(writer http.ResponseWriter, request *http.Request) {
					reqContext := getRequestContext(request.Context())
					// Ensure we work with latest request in the chain to work with the right context
					reqContext.request = request
					fn.Middleware(reqContext, handler)
				})
			})
		}

		if handler, ok := moduleInstance.(EnginePreOriginHandler); ok {
			r.preOriginHandlers = append(r.preOriginHandlers, handler.OnOriginRequest)
		}

		if handler, ok := moduleInstance.(EnginePostOriginHandler); ok {
			r.postOriginHandlers = append(r.postOriginHandlers, handler.OnOriginResponse)
		}

		r.modules = append(r.modules, moduleInstance)

		r.logger.Info("Module registered",
			zap.String("id", string(moduleInfo.ID)),
			zap.String("duration", time.Since(now).String()),
		)
	}

	return nil
}

// NewTestServer prepares a new Server instance but does not start it. The method should be only used for testing purposes.
// Use core.WithStaticRouterConfig to pass the initial config otherwise the engine will error.
func (r *Router) NewTestServer(ctx context.Context) (*Server, error) {
	if err := r.bootstrap(ctx); err != nil {
		return nil, fmt.Errorf("failed to bootstrap application: %w", err)
	}

	newRouter, err := r.newServer(ctx, r.routerConfig)
	if err != nil {
		r.logger.Error("Failed to create new server", zap.Error(err))
		return nil, err
	}

	return newRouter, nil
}

// bootstrap initializes the Router. It is called by Start() and NewTestServer().
// It should only be called once for a Router instance.
func (r *Router) bootstrap(ctx context.Context) error {
	cosmoCloudTracingEnabled := r.traceConfig.Enabled && trace.GetDefaultExporter(r.traceConfig) != nil
	artInProductionEnabled := r.engineExecutionConfiguration.EnableRequestTracing && !r.developmentMode
	needsRegistration := cosmoCloudTracingEnabled || artInProductionEnabled

	if needsRegistration && r.selfRegister != nil {

		r.logger.Info("Registering router with control plane because you opted in to send telemetry to Cosmo Cloud or advanced request tracing (ART) in production")

		ri, registerErr := r.selfRegister.Register(ctx)
		if registerErr != nil {
			r.logger.Warn("Failed to register router on the control plane. If this warning persists, please contact support. During local development or testing, this can be ignored.")
		} else {
			r.registrationInfo = ri

			// Only ensure sampling rate if the user exports traces to Cosmo Cloud
			if cosmoCloudTracingEnabled {
				if r.traceConfig.Sampler > float64(r.registrationInfo.AccountLimits.TraceSamplingRate) {
					r.logger.Warn("Trace sampling rate is higher than account limit. Using account limit instead. Please contact support to increase your account limit.",
						zap.Float64("limit", r.traceConfig.Sampler),
						zap.String("account_limit", fmt.Sprintf("%.2f", r.registrationInfo.AccountLimits.TraceSamplingRate)),
					)
					r.traceConfig.Sampler = float64(r.registrationInfo.AccountLimits.TraceSamplingRate)
				}
			}
		}
	}

	if r.traceConfig.Enabled {
		tp, err := trace.NewTracerProvider(ctx, r.logger, r.traceConfig)
		if err != nil {
			return fmt.Errorf("failed to start trace agent: %w", err)
		}
		r.tracerProvider = tp
	}

	// Prometheus metrics rely on OTLP metrics
	if r.metricConfig.IsEnabled() {
		if r.metricConfig.Prometheus.Enabled {
			mp, registry, err := metric.NewPrometheusMeterProvider(ctx, r.metricConfig)
			if err != nil {
				return fmt.Errorf("failed to create Prometheus exporter: %w", err)
			}
			r.promMeterProvider = mp
			r.prometheusServer = metric.ServePrometheus(r.logger, r.metricConfig.Prometheus.ListenAddr, r.metricConfig.Prometheus.Path, registry)
			go func() {
				if err := r.prometheusServer.ListenAndServe(); err != nil && !errors.Is(err, http.ErrServerClosed) {
					r.logger.Error("Failed to start Prometheus server", zap.Error(err))
				}
			}()
		}
		mp, err := metric.NewOtlpMeterProvider(ctx, r.logger, r.metricConfig)
		if err != nil {
			return fmt.Errorf("failed to start trace agent: %w", err)
		}
		r.otlpMeterProvider = mp
	}

	if r.graphqlMetricsConfig.Enabled {
		client := graphqlmetricsv1connect.NewGraphQLMetricsServiceClient(
			http.DefaultClient,
			r.graphqlMetricsConfig.CollectorEndpoint,
			brotli.WithCompression(),
			// Compress requests with Brotli.
			connect.WithSendCompression(brotli.Name),
		)
		r.gqlMetricsExporter = graphqlmetrics.NewExporter(
			r.logger,
			client,
			r.graphApiToken,
			graphqlmetrics.NewDefaultExporterSettings(),
		)
		if err := r.gqlMetricsExporter.Validate(); err != nil {
			return fmt.Errorf("failed to validate graphql metrics exporter: %w", err)
		}

		r.gqlMetricsExporter.Start()

		r.logger.Info("GraphQL schema coverage metrics enabled")
	}

	if r.engineExecutionConfiguration.Debug.ReportWebSocketConnections {
		r.WebsocketStats = NewWebSocketStats(ctx, r.logger)
	}

	if r.engineExecutionConfiguration.Debug.ReportMemoryUsage {
		debug.ReportMemoryUsage(ctx, r.logger)
	}

	// Modules are only initialized once and not on every config change
	if err := r.initModules(ctx); err != nil {
		return fmt.Errorf("failed to init user modules: %w", err)
	}

	return nil
}

// Start starts the Server. It blocks until the context is cancelled or when the initial config could not be fetched
// from the control plane. All bootstrapping logic should be done in bootstrap().
func (r *Router) Start(ctx context.Context) error {
	if r.shutdown {
		return fmt.Errorf("router is shutdown. Create a new instance with router.NewRouter()")
	}

	if err := r.bootstrap(ctx); err != nil {
		return fmt.Errorf("failed to bootstrap application: %w", err)
	}

	// Start the server with the static config without polling
	if r.routerConfig != nil {
		r.logger.Info("Static router config provided. Polling is disabled. Updating router config is only possible by providing a config.")
		return r.updateServer(ctx, r.routerConfig)
	}

	// when no static config is provided and no poller is configured, we can't start the server
	if r.configPoller == nil {
		return fmt.Errorf("config fetcher not provided. Please provide a static router config instead")
	}

	routerConfig, err := r.configPoller.GetRouterConfig(ctx)
	if err != nil {
		return fmt.Errorf("failed to get initial router config: %w", err)
	}

	if err := r.updateServer(ctx, routerConfig); err != nil {
		r.logger.Error("Failed to start server with initial config", zap.Error(err))
		return err
	}

	r.logger.Info("Polling for router config updates in the background")

	r.configPoller.Subscribe(ctx, func(newConfig *nodev1.RouterConfig, oldVersion string) error {
		r.logger.Info("Router config has changed, upgrading server",
			zap.String("old_version", oldVersion),
			zap.String("new_version", newConfig.GetVersion()),
		)
		if err := r.updateServer(ctx, newConfig); err != nil {
			r.logger.Error("Failed to start server with new config. Trying again on the next update cycle.", zap.Error(err))
			return err
		}
		return nil
	})

	return nil
}

// newServer creates a new Server instance.
// All stateful data is copied from the Router over to the new server instance.
func (r *Router) newServer(ctx context.Context, routerConfig *nodev1.RouterConfig) (*Server, error) {
	subgraphs, err := r.configureSubgraphOverwrites(routerConfig)
	if err != nil {
		return nil, err
	}

	rootContext, rootContextCancel := context.WithCancel(ctx)
	ro := &Server{
		rootContext:       rootContext,
		rootContextCancel: rootContextCancel,
		routerConfig:      routerConfig,
		Config:            r.Config,
	}

	recoveryHandler := recovery.New(recovery.WithLogger(r.logger), recovery.WithPrintStack())
	var traceHandler *trace.Middleware
	if r.traceConfig.Enabled {
		traceHandler = trace.NewMiddleware(otel.RouterServerAttribute,
			otelhttp.WithSpanOptions(
				oteltrace.WithAttributes(
					otel.WgRouterGraphName.String(r.federatedGraphName),
					otel.WgRouterConfigVersion.String(routerConfig.GetVersion()),
					otel.WgRouterVersion.String(Version),
				),
			),
			// Disable built-in metricStore
			otelhttp.WithMeterProvider(sdkmetric.NewMeterProvider()),
			otelhttp.WithSpanNameFormatter(SpanNameFormatter),
		)
	}
	requestLogger := requestlogger.New(
		r.logger,
		requestlogger.WithDefaultOptions(),
		requestlogger.WithContext(func(request *http.Request) []zapcore.Field {
			return []zapcore.Field{
				zap.String("config_version", routerConfig.GetVersion()),
				zap.String("request_id", middleware.GetReqID(request.Context())),
				zap.String("federated_graph_name", r.federatedGraphName),
			}
		}),
	)

	httpRouter := chi.NewRouter()
	httpRouter.Use(func(h http.Handler) http.Handler {
		return http.HandlerFunc(func(w http.ResponseWriter, r *http.Request) {
			r = r.WithContext(withSubgraphs(r.Context(), subgraphs))
			h.ServeHTTP(w, r)
		})
	})
	httpRouter.Use(recoveryHandler)
	httpRouter.Use(middleware.RequestID)
	httpRouter.Use(middleware.RealIP)
	// Register the trace middleware before the request logger, so we can log the trace ID
	if traceHandler != nil {
		httpRouter.Use(traceHandler.Handler)
	}
	httpRouter.Use(requestLogger)
	httpRouter.Use(cors.New(*r.corsOptions))

	if r.healthChecks != nil {
		ro.healthChecks = r.healthChecks
	} else {
		ro.healthChecks = health.New(&health.Options{
			Logger: r.logger,
		})
	}

	httpRouter.Get(r.healthCheckPath, ro.healthChecks.Liveness())
	httpRouter.Get(r.livenessCheckPath, ro.healthChecks.Liveness())
	httpRouter.Get(r.readinessCheckPath, ro.healthChecks.Readiness())

	// when an execution plan was generated, which can be quite expensive, we want to cache it
	// this means that we can hash the input and cache the generated plan
	// the next time we get the same input, we can just return the cached plan
	// the engine is smart enough to first do normalization and then hash the input
	// this means that we can cache the normalized input and don't have to worry about
	// different inputs that would generate the same execution plan
	planCache, err := ristretto.NewCache(&ristretto.Config{
		MaxCost:     1024 * 10,      // keep 10k execution plans in the cache
		NumCounters: 1024 * 10 * 10, // 10k * 10
		BufferItems: 64,             // number of keys per Get buffer.
	})
	if err != nil {
		return nil, fmt.Errorf("failed to create planner cache: %w", err)
	}

	if r.localhostFallbackInsideDocker && docker.Inside() {
		r.logger.Info("localhost fallback enabled, connections that fail to connect to localhost will be retried using host.docker.internal")
	}

<<<<<<< HEAD
	transport := newHTTPTransport(r.subgraphTransportOptions)
=======
	metricStore := metric.NewNoopMetrics()

	// Prometheus metricStore rely on OTLP metricStore
	if r.metricConfig.IsEnabled() {
		m, err := metric.NewMetrics(
			r.metricConfig.Name,
			Version,
			metric.WithPromMeterProvider(r.promMeterProvider),
			metric.WithOtlpMeterProvider(r.otlpMeterProvider),
			metric.WithLogger(r.logger),
			metric.WithAttributes(
				otel.WgRouterGraphName.String(r.federatedGraphName),
				otel.WgRouterConfigVersion.String(routerConfig.GetVersion()),
				otel.WgRouterVersion.String(Version),
			),
		)
		if err != nil {
			return nil, fmt.Errorf("failed to create metric handler: %w", err)
		}

		metricStore = m
	}

	routerMetrics := NewRouterMetrics(metricStore, r.gqlMetricsExporter, routerConfig.GetVersion())
>>>>>>> 086be35f

	ecb := &ExecutorConfigurationBuilder{
		introspection: r.introspection,
		baseURL:       r.baseURL,
		transport:     transport,
		logger:        r.logger,
		includeInfo:   r.graphqlMetricsConfig.Enabled,
		transportOptions: &TransportOptions{
			RequestTimeout: r.subgraphTransportOptions.RequestTimeout,
			PreHandlers:    r.preOriginHandlers,
			PostHandlers:   r.postOriginHandlers,
			MetricStore:    metricStore,
			RetryOptions: retrytransport.RetryOptions{
				Enabled:       r.retryOptions.Enabled,
				MaxRetryCount: r.retryOptions.MaxRetryCount,
				MaxDuration:   r.retryOptions.MaxDuration,
				Interval:      r.retryOptions.Interval,
				ShouldRetry: func(err error, req *http.Request, resp *http.Response) bool {
					return retrytransport.IsRetryableError(err, resp) && !isMutationRequest(req.Context())
				},
			},
			LocalhostFallbackInsideDocker: r.localhostFallbackInsideDocker,
			Logger:                        r.logger,
		},
	}

	routerEngineConfig := &RouterEngineConfiguration{
		Execution: r.engineExecutionConfiguration,
		Headers:   r.headerRules,
		Events:    r.eventsConfig,
	}

	if r.developmentMode && r.engineExecutionConfiguration.EnableRequestTracing && r.graphApiToken == "" {
		r.logger.Warn("Request tracing is enabled in development mode but requires a graph token to work in production. For more information see https://cosmo-docs.wundergraph.com/router/advanced-request-tracing-art")
	}

	executor, err := ecb.Build(ctx, routerConfig, routerEngineConfig, r.WebsocketStats)
	if err != nil {
		return nil, fmt.Errorf("failed to build plan configuration: %w", err)
	}

	operationParser := NewOperationParser(OperationParserOptions{
		Executor:                executor,
		MaxOperationSizeInBytes: int64(r.routerTrafficConfig.MaxRequestBodyBytes),
		CDN:                     r.cdn,
	})
	operationPlanner := NewOperationPlanner(executor, planCache)

	var graphqlPlaygroundHandler func(http.Handler) http.Handler

	if r.playground {
		r.logger.Info("Serving GraphQL playground", zap.String("url", r.baseURL))
		graphqlPlaygroundHandler = graphiql.NewPlayground(&graphiql.PlaygroundOptions{
			Log:        r.logger,
			Html:       graphiql.PlaygroundHTML(),
			GraphqlURL: r.graphqlPath,
		})
	}

	graphqlHandler := NewGraphQLHandler(HandlerOptions{
		Executor:                               executor,
		Log:                                    r.logger,
		EnableExecutionPlanCacheResponseHeader: routerEngineConfig.Execution.EnableExecutionPlanCacheResponseHeader,
		WebSocketStats:                         r.WebsocketStats,
	})

	var publicKey *ecdsa.PublicKey

	if r.registrationInfo != nil {
		publicKey, err = jwt.ParseECPublicKeyFromPEM([]byte(r.registrationInfo.GetGraphPublicKey()))
		if err != nil {
			return nil, fmt.Errorf("failed to parse router public key: %w", err)
		}
	}

	graphqlPreHandler := NewPreHandler(&PreHandlerOptions{
		Logger:               r.logger,
		Executor:             executor,
		Metrics:              routerMetrics,
		Parser:               operationParser,
		Planner:              operationPlanner,
		AccessController:     r.accessController,
		RouterPublicKey:      publicKey,
		EnableRequestTracing: r.engineExecutionConfiguration.EnableRequestTracing,
		DevelopmentMode:      r.developmentMode,
	})

	wsMiddleware := NewWebsocketMiddleware(rootContext, WebsocketMiddlewareOptions{
		Parser:                     operationParser,
		Planner:                    operationPlanner,
		Metrics:                    routerMetrics,
		GraphQLHandler:             graphqlHandler,
		AccessController:           r.accessController,
		Logger:                     r.logger,
		Stats:                      r.WebsocketStats,
		EnableWebSocketEpollKqueue: r.engineExecutionConfiguration.EnableWebSocketEpollKqueue,
		ReadTimeout:                r.engineExecutionConfiguration.WebSocketReadTimeout,
	})

	graphqlChiRouter := chi.NewRouter()

	// When the playground path is equal to the graphql path, we need to handle
	// ws upgrades and html requests on the same route
	if r.playground && r.graphqlPath == "/" {
		graphqlChiRouter.Use(graphqlPlaygroundHandler, wsMiddleware)
	} else {
		if r.playground {
			httpRouter.Get("/", graphqlPlaygroundHandler(nil).ServeHTTP)
		}
		graphqlChiRouter.Use(wsMiddleware)
	}

	graphqlChiRouter.Use(graphqlPreHandler.Handler)
	graphqlChiRouter.Use(r.routerMiddlewares...)

	graphqlChiRouter.Post("/", graphqlHandler.ServeHTTP)

	// Serve GraphQL. MetricStore are collected after the request is handled and classified as r GraphQL request.
	httpRouter.Mount(r.graphqlPath, graphqlChiRouter)

	r.logger.Info("GraphQL endpoint",
		zap.String("method", http.MethodPost),
		zap.String("url", r.baseURL+r.graphqlPath),
	)

	ro.Server = &http.Server{
		Addr: r.listenAddr,
		// https://ieftimov.com/posts/make-resilient-golang-net-http-servers-using-timeouts-deadlines-context-cancellation/
		ReadTimeout:       1 * time.Minute,
		WriteTimeout:      2 * time.Minute,
		ReadHeaderTimeout: 20 * time.Second,
		Handler:           httpRouter,
		ErrorLog:          zap.NewStdLog(r.logger),
	}

	return ro, nil
}

// listenAndServe starts the Server and blocks until the Server is shutdown.
func (r *Server) listenAndServe() error {
	if err := r.Server.ListenAndServe(); err != nil && !errors.Is(err, http.ErrServerClosed) {
		return err
	}

	return nil
}

// Shutdown gracefully shuts down the router.
func (r *Router) Shutdown(ctx context.Context) (err error) {
	r.shutdown = true

	if r.configPoller != nil {
		if subErr := r.configPoller.Stop(ctx); subErr != nil {
			err = errors.Join(err, fmt.Errorf("failed to stop config poller: %w", subErr))
		}
	}

	if r.selfRegister != nil {
		if subErr := r.selfRegister.Stop(ctx); subErr != nil {
			err = errors.Join(err, fmt.Errorf("failed to stop self registration: %w", subErr))
		}
	}

	if r.activeRouter != nil {
		if subErr := r.activeRouter.Shutdown(ctx); subErr != nil {
			err = errors.Join(err, fmt.Errorf("failed to shutdown primary server: %w", subErr))
		}
	}

	var wg sync.WaitGroup

	if r.prometheusServer != nil {
		wg.Add(1)
		go func() {
			defer wg.Done()
			if subErr := r.prometheusServer.Close(); subErr != nil {
				err = errors.Join(err, fmt.Errorf("failed to shutdown prometheus server: %w", subErr))
			}
		}()
	}

	if r.tracerProvider != nil {
		wg.Add(1)

		go func() {
			defer wg.Done()

			if subErr := r.tracerProvider.Shutdown(ctx); subErr != nil {
				err = errors.Join(err, fmt.Errorf("failed to shutdown tracer: %w", subErr))
			}
		}()
	}

	if r.gqlMetricsExporter != nil {
		wg.Add(1)

		go func() {
			defer wg.Done()

			if subErr := r.gqlMetricsExporter.Shutdown(ctx); subErr != nil {
				err = errors.Join(err, fmt.Errorf("failed to stop graphql metrics exporter: %w", subErr))
			}
		}()
	}

	wg.Add(1)
	go func() {
		defer wg.Done()

		for _, module := range r.modules {
			if cleaner, ok := module.(Cleaner); ok {
				if subErr := cleaner.Cleanup(); subErr != nil {
					err = errors.Join(err, fmt.Errorf("failed to clean module %s: %w", module.Module().ID, subErr))
				}
			}
		}
	}()

	wg.Wait()

	return err
}

// Shutdown gracefully shutdown the Server.
func (r *Server) Shutdown(ctx context.Context) (err error) {
	r.logger.Info("Gracefully shutting down the router ...",
		zap.String("config_version", r.routerConfig.GetVersion()),
		zap.String("grace_period", r.gracePeriod.String()),
	)

	r.rootContextCancel()

	if r.gracePeriod > 0 {
		ctxWithTimer, cancel := context.WithTimeout(ctx, r.gracePeriod)
		ctx = ctxWithTimer
		defer cancel()
	}

	r.healthChecks.SetReady(false)

	if r.Server != nil {
		if err := r.Server.Shutdown(ctx); err != nil {
			return err
		}
	}

	return err
}

func WithListenerAddr(addr string) Option {
	return func(r *Router) {
		r.listenAddr = addr
	}
}

func WithLogger(logger *zap.Logger) Option {
	return func(r *Router) {
		r.logger = logger
	}
}

func WithPlayground(enable bool) Option {
	return func(r *Router) {
		r.playground = enable
	}
}

func WithIntrospection(enable bool) Option {
	return func(r *Router) {
		r.introspection = enable
	}
}

func WithTracing(cfg *trace.Config) Option {
	return func(r *Router) {
		r.traceConfig = cfg
	}
}

func WithCors(corsOpts *cors.Config) Option {
	return func(r *Router) {
		r.corsOptions = corsOpts
	}
}

func WithGraphQLPath(path string) Option {
	return func(r *Router) {
		r.graphqlPath = path
	}
}

func WithConfigPoller(cf configpoller.ConfigPoller) Option {
	return func(r *Router) {
		r.configPoller = cf
	}
}

func WithSelfRegistration(sr selfregister.SelfRegister) Option {
	return func(r *Router) {
		r.selfRegister = sr
	}
}

func WithGracePeriod(timeout time.Duration) Option {
	return func(r *Router) {
		r.gracePeriod = timeout
	}
}

func WithMetrics(cfg *metric.Config) Option {
	return func(r *Router) {
		r.metricConfig = cfg
	}
}

func WithFederatedGraphName(name string) Option {
	return func(r *Router) {
		r.federatedGraphName = name
	}
}

// CorsDefaultOptions returns the default CORS options for the rs/cors package.
func CorsDefaultOptions() *cors.Config {
	return &cors.Config{
		AllowOrigins: []string{"*"},
		AllowMethods: []string{
			http.MethodHead,
			http.MethodGet,
			http.MethodPost,
		},
		AllowHeaders:     []string{},
		AllowCredentials: false,
	}
}

func WithGraphApiToken(token string) Option {
	return func(r *Router) {
		r.graphApiToken = token
	}
}

func WithModulesConfig(config map[string]interface{}) Option {
	return func(r *Router) {
		r.modulesConfig = config
	}
}

func WithStaticRouterConfig(cfg *nodev1.RouterConfig) Option {
	return func(r *Router) {
		r.routerConfig = cfg
	}
}

func WithHealthCheckPath(path string) Option {
	return func(r *Router) {
		r.healthCheckPath = path
	}
}

func WithHealthChecks(healthChecks health.Checker) Option {
	return func(r *Router) {
		r.healthChecks = healthChecks
	}
}

func WithReadinessCheckPath(path string) Option {
	return func(r *Router) {
		r.readinessCheckPath = path
	}
}

func WithLivenessCheckPath(path string) Option {
	return func(r *Router) {
		r.livenessCheckPath = path
	}
}

// WithCDN sets the configuration for the CDN client
func WithCDN(cfg config.CDNConfiguration) Option {
	return func(r *Router) {
		r.cdnConfig = cfg
	}
}

// WithEvents sets the configuration for the events client
func WithEvents(cfg config.EventsConfiguration) Option {
	return func(r *Router) {
		r.eventsConfig = cfg
	}
}

func WithHeaderRules(headers config.HeaderRules) Option {
	return func(r *Router) {
		r.headerRules = headers
	}
}

func WithOverrideRoutingURL(overrideRoutingURL config.OverrideRoutingURLConfiguration) Option {
	return func(r *Router) {
		r.overrideRoutingURLConfiguration = overrideRoutingURL
	}
}

func WithEngineExecutionConfig(cfg config.EngineExecutionConfiguration) Option {
	return func(r *Router) {
		r.engineExecutionConfiguration = cfg
	}
}

func WithSubgraphTransportOptions(opts *SubgraphTransportOptions) Option {
	return func(r *Router) {
		r.subgraphTransportOptions = opts
	}
}

func WithSubgraphRetryOptions(enabled bool, maxRetryCount int, retryMaxDuration, retryInterval time.Duration) Option {
	return func(r *Router) {
		r.retryOptions = retrytransport.RetryOptions{
			Enabled:       enabled,
			MaxRetryCount: maxRetryCount,
			MaxDuration:   retryMaxDuration,
			Interval:      retryInterval,
		}
	}
}

func WithRouterTrafficConfig(cfg *config.RouterTrafficConfiguration) Option {
	return func(r *Router) {
		r.routerTrafficConfig = cfg
	}
}

func WithAccessController(controller *AccessController) Option {
	return func(r *Router) {
		r.accessController = controller
	}
}

func WithLocalhostFallbackInsideDocker(fallback bool) Option {
	return func(r *Router) {
		r.localhostFallbackInsideDocker = fallback
	}
}

func DefaultRouterTrafficConfig() *config.RouterTrafficConfiguration {
	return &config.RouterTrafficConfiguration{
		MaxRequestBodyBytes: 1000 * 1000 * 5, // 5 MB
	}
}

func DefaultSubgraphTransportOptions() *SubgraphTransportOptions {
	return &SubgraphTransportOptions{
		RequestTimeout:         60 * time.Second,
		TLSHandshakeTimeout:    10 * time.Second,
		ResponseHeaderTimeout:  0 * time.Second,
		ExpectContinueTimeout:  0 * time.Second,
		KeepAliveProbeInterval: 30 * time.Second,
		KeepAliveIdleTimeout:   0 * time.Second,
		DialTimeout:            30 * time.Second,
	}
}

func DefaultGraphQLMetricsConfig() *GraphQLMetricsConfig {
	return &GraphQLMetricsConfig{
		Enabled:           false,
		CollectorEndpoint: "",
	}
}

func WithGraphQLMetrics(cfg *GraphQLMetricsConfig) Option {
	return func(r *Router) {
		r.graphqlMetricsConfig = cfg
	}
}

// WithDevelopmentMode enables development mode. This should only be used for testing purposes.
// Development mode allows e.g. to use ART (Advanced Request Tracing) without request signing.
func WithDevelopmentMode(enabled bool) Option {
	return func(r *Router) {
		r.developmentMode = enabled
	}
}

func newHTTPTransport(opts *SubgraphTransportOptions) *http.Transport {
	dialer := &net.Dialer{
		Timeout:   opts.DialTimeout,
		KeepAlive: opts.KeepAliveProbeInterval,
	}
	// Great source of inspiration: https://gitlab.com/gitlab-org/gitlab-pages
	// A pages proxy in go that handles tls to upstreams, rate limiting, and more
	return &http.Transport{
		DialContext: func(ctx context.Context, network, addr string) (net.Conn, error) {
			return dialer.DialContext(ctx, network, addr)
		},
		// The defaults value 0 = unbounded.
		// We set to some value to prevent resource exhaustion e.g max requests and ports.
		MaxConnsPerHost: 100,
		// The defaults value 0 = unbounded. 100 is used by the default go transport.
		// This value should be significant higher than MaxIdleConnsPerHost.
		MaxIdleConns: 1024,
		// The default value is 2. Such a low limit will open and close connections too often.
		// Details: https://gitlab.com/gitlab-org/gitlab-pages/-/merge_requests/274
		MaxIdleConnsPerHost: 20,
		ForceAttemptHTTP2:   true,
		IdleConnTimeout:     opts.KeepAliveIdleTimeout,
		// Set more timeouts https://gitlab.com/gitlab-org/gitlab-pages/-/issues/495
		TLSHandshakeTimeout:   opts.TLSHandshakeTimeout,
		ResponseHeaderTimeout: opts.ResponseHeaderTimeout,
		ExpectContinueTimeout: opts.ExpectContinueTimeout,
	}
}<|MERGE_RESOLUTION|>--- conflicted
+++ resolved
@@ -713,9 +713,6 @@
 		r.logger.Info("localhost fallback enabled, connections that fail to connect to localhost will be retried using host.docker.internal")
 	}
 
-<<<<<<< HEAD
-	transport := newHTTPTransport(r.subgraphTransportOptions)
-=======
 	metricStore := metric.NewNoopMetrics()
 
 	// Prometheus metricStore rely on OTLP metricStore
@@ -740,7 +737,8 @@
 	}
 
 	routerMetrics := NewRouterMetrics(metricStore, r.gqlMetricsExporter, routerConfig.GetVersion())
->>>>>>> 086be35f
+
+	transport := newHTTPTransport(r.subgraphTransportOptions)
 
 	ecb := &ExecutorConfigurationBuilder{
 		introspection: r.introspection,
