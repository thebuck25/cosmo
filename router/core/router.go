--- conflicted
+++ resolved
@@ -102,15 +102,9 @@
 		headerRuleEngine         *HeaderRuleEngine
 		headerRules              config.HeaderRules
 		subgraphTransportOptions *SubgraphTransportOptions
-<<<<<<< HEAD
 		graphqlMetricsConfig     *GraphQLMetricsConfig
 		routerTrafficConfig      *config.RouterTrafficConfiguration
 		retryOptions             retrytransport.RetryOptions
-=======
-		routerTrafficConfig      *config.RouterTrafficConfiguration
-
-		retryOptions retrytransport.RetryOptions
->>>>>>> 702ef47c
 
 		engineExecutionConfiguration config.EngineExecutionConfiguration
 
@@ -169,12 +163,9 @@
 		r.subgraphTransportOptions = DefaultSubgraphTransportOptions()
 	}
 
-<<<<<<< HEAD
 	if r.graphqlMetricsConfig == nil {
 		r.graphqlMetricsConfig = DefaultGraphQLMetricsConfig()
 	}
-=======
->>>>>>> 702ef47c
 	if r.routerTrafficConfig == nil {
 		r.routerTrafficConfig = DefaultRouterTrafficConfig()
 	}
@@ -650,12 +641,8 @@
 		return nil, fmt.Errorf("failed to build plan configuration: %w", err)
 	}
 
-<<<<<<< HEAD
 	operationParser := NewOperationParser(executor, int64(r.routerTrafficConfig.MaxRequestBodyBytes))
 	operationPlanner := NewOperationPlanner(executor, planCache)
-=======
-	operationParser := NewOperationParser(executor)
->>>>>>> 702ef47c
 
 	var graphqlPlaygroundHandler http.Handler
 
@@ -696,18 +683,11 @@
 	routerMetrics := NewRouterMetrics(metricStore, r.gqlMetricsExporter, routerConfig.GetVersion())
 
 	graphqlPreHandler := NewPreHandler(&PreHandlerOptions{
-<<<<<<< HEAD
+		Logger:   r.logger,
 		Executor: executor,
-		Logger:   r.logger,
 		Metrics:  routerMetrics,
 		Parser:   operationParser,
 		Planner:  operationPlanner,
-=======
-		Parser:                operationParser,
-		Logger:                r.logger,
-		RequestMetrics:        metricStore,
-		MaxRequestSizeInBytes: int64(r.routerTrafficConfig.MaxRequestBodyBytes),
->>>>>>> 702ef47c
 	})
 
 	var traceHandler *trace.Middleware
@@ -736,18 +716,11 @@
 		}
 
 		subChiRouter.Use(NewWebsocketMiddleware(rootContext, WebsocketMiddlewareOptions{
-<<<<<<< HEAD
 			Parser:         operationParser,
 			Planner:        operationPlanner,
+			Metrics:        routerMetrics,
 			GraphQLHandler: graphqlHandler,
-			Metrics:        routerMetrics,
 			Logger:         r.logger,
-=======
-			Parser:                operationParser,
-			MaxRequestSizeInBytes: int64(r.routerTrafficConfig.MaxRequestBodyBytes),
-			GraphQLHandler:        graphqlHandler,
-			Logger:                r.logger,
->>>>>>> 702ef47c
 		}))
 
 		subChiRouter.Use(graphqlPreHandler.Handler)
