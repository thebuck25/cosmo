package core

import (
	"context"
	"crypto/tls"
	"crypto/x509"
	"errors"
	"fmt"
<<<<<<< HEAD
	"github.com/wundergraph/cosmo/router/internal/persistedoperation"
	"github.com/wundergraph/cosmo/router/internal/persistedoperation/cdn"
=======
>>>>>>> 7f55e182
	"net"
	"net/http"
	"net/url"
	"os"
	"sync"
	"time"

<<<<<<< HEAD
=======
	"github.com/wundergraph/cosmo/router/internal/cdn"
>>>>>>> 7f55e182
	"github.com/wundergraph/cosmo/router/internal/docker"
	"github.com/wundergraph/cosmo/router/internal/graphiql"
	"go.uber.org/atomic"
	brotli "go.withmatt.com/connect-brotli"

	"github.com/nats-io/nuid"
	"github.com/redis/go-redis/v9"

	"connectrpc.com/connect"
	"github.com/mitchellh/mapstructure"
	"github.com/wundergraph/cosmo/router/gen/proto/wg/cosmo/graphqlmetrics/v1/graphqlmetricsv1connect"
	nodev1 "github.com/wundergraph/cosmo/router/gen/proto/wg/cosmo/node/v1"
	"github.com/wundergraph/cosmo/router/internal/debug"
	"github.com/wundergraph/cosmo/router/internal/graphqlmetrics"
	"github.com/wundergraph/cosmo/router/internal/retrytransport"
	"github.com/wundergraph/cosmo/router/internal/stringsx"
	"github.com/wundergraph/cosmo/router/pkg/config"
	"github.com/wundergraph/cosmo/router/pkg/controlplane/configpoller"
	"github.com/wundergraph/cosmo/router/pkg/controlplane/selfregister"
	"github.com/wundergraph/cosmo/router/pkg/cors"
	"github.com/wundergraph/cosmo/router/pkg/health"
	rmetric "github.com/wundergraph/cosmo/router/pkg/metric"
	"github.com/wundergraph/cosmo/router/pkg/otel/otelconfig"
	rtrace "github.com/wundergraph/cosmo/router/pkg/trace"
	"go.opentelemetry.io/otel/attribute"
	sdkmetric "go.opentelemetry.io/otel/sdk/metric"
	sdktrace "go.opentelemetry.io/otel/sdk/trace"
	"go.uber.org/zap"
)

type IPAnonymizationMethod string

const (
	Hash   IPAnonymizationMethod = "hash"
	Redact IPAnonymizationMethod = "redact"
)

var CompressibleContentTypes = []string{
	"text/html",
	"text/css",
	"text/plain",
	"text/javascript",
	"application/javascript",
	"application/x-javascript",
	"application/json",
	"application/atom+xml",
	"application/rss+xml",
	"image/svg+xml",
	"application/graphql",
	"application/graphql-response+json",
	"application/graphql+json",
}

type (
	// Router is the main application instance.
	Router struct {
		Config
		httpServer        *server
		modules           []Module
		WebsocketStats    WebSocketsStatistics
		playgroundHandler func(http.Handler) http.Handler
	}

	SubgraphTransportOptions struct {
		RequestTimeout         time.Duration
		ResponseHeaderTimeout  time.Duration
		ExpectContinueTimeout  time.Duration
		KeepAliveIdleTimeout   time.Duration
		DialTimeout            time.Duration
		TLSHandshakeTimeout    time.Duration
		KeepAliveProbeInterval time.Duration
	}

	GraphQLMetricsConfig struct {
		Enabled           bool
		CollectorEndpoint string
	}

	IPAnonymizationConfig struct {
		Enabled bool
		Method  IPAnonymizationMethod
	}

	TlsClientAuthConfig struct {
		Required bool
		CertFile string
	}

	TlsConfig struct {
		Enabled  bool
		CertFile string
		KeyFile  string

		ClientAuth *TlsClientAuthConfig
	}

	// Config defines the configuration options for the Router.
	Config struct {
		clusterName              string
		instanceID               string
		logger                   *zap.Logger
		traceConfig              *rtrace.Config
		metricConfig             *rmetric.Config
		tracerProvider           *sdktrace.TracerProvider
		otlpMeterProvider        *sdkmetric.MeterProvider
		promMeterProvider        *sdkmetric.MeterProvider
		gqlMetricsExporter       graphqlmetrics.SchemaUsageExporter
		corsOptions              *cors.Config
		setConfigVersionHeader   bool
		routerGracePeriod        time.Duration
		staticRouterConfig       *nodev1.RouterConfig
		awsLambda                bool
		shutdown                 atomic.Bool
		bootstrapped             bool
		ipAnonymization          *IPAnonymizationConfig
		listenAddr               string
		baseURL                  string
		graphqlWebURL            string
		playgroundPath           string
		graphqlPath              string
		playground               bool
		introspection            bool
		graphApiToken            string
		healthCheckPath          string
		readinessCheckPath       string
		livenessCheckPath        string
		cdnConfig                config.CDNConfiguration
<<<<<<< HEAD
		persistedOperationClient persistedoperation.Client
=======
		cdnOperationClient       *cdn.PersistedOperationsClient
>>>>>>> 7f55e182
		eventsConfig             config.EventsConfiguration
		prometheusServer         *http.Server
		modulesConfig            map[string]interface{}
		routerMiddlewares        []func(http.Handler) http.Handler
		preOriginHandlers        []TransportPreHandler
		postOriginHandlers       []TransportPostHandler
		headerRuleEngine         *HeaderRuleEngine
		headerRules              config.HeaderRules
		subgraphTransportOptions *SubgraphTransportOptions
		graphqlMetricsConfig     *GraphQLMetricsConfig
		routerTrafficConfig      *config.RouterTrafficConfiguration
		fileUploadConfig         *config.FileUpload
		accessController         *AccessController
		retryOptions             retrytransport.RetryOptions
		redisClient              *redis.Client
		processStartTime         time.Time
		developmentMode          bool
		healthcheck              health.Checker
		// If connecting to localhost inside Docker fails, fallback to the docker internal address for the host
		localhostFallbackInsideDocker bool

		tlsServerConfig *tls.Config
		tlsConfig       *TlsConfig

		// Poller
		configPoller configpoller.ConfigPoller
		selfRegister selfregister.SelfRegister

		registrationInfo *nodev1.RegistrationInfo

		securityConfiguration config.SecurityConfiguration

		engineExecutionConfiguration config.EngineExecutionConfiguration
		// should be removed once the users have migrated to the new overrides config
		overrideRoutingURLConfiguration config.OverrideRoutingURLConfiguration
		// the new overrides config
		overrides config.OverridesConfiguration

		authorization *config.AuthorizationConfiguration

		rateLimit *config.RateLimitConfiguration

		webSocketConfiguration *config.WebSocketConfiguration

		subgraphErrorPropagation config.SubgraphErrorPropagationConfiguration
	}
	// Option defines the method to customize server.
	Option func(svr *Router)
)

// NewRouter creates a new Router instance. Router.Start() must be called to start the server.
// Alternatively, use Router.NewServer() to create a new server instance without starting it.
func NewRouter(opts ...Option) (*Router, error) {
	r := &Router{
		WebsocketStats: NewNoopWebSocketStats(),
	}

	for _, opt := range opts {
		opt(r)
	}

	if r.logger == nil {
		r.logger = zap.NewNop()
	}

	// Default value for graphql path
	if r.graphqlPath == "" {
		r.graphqlPath = "/graphql"
	}

	if r.graphqlWebURL == "" {
		r.graphqlWebURL = r.graphqlPath
	}

	if r.playgroundPath == "" {
		r.playgroundPath = "/"
	}

	if r.instanceID == "" {
		r.instanceID = nuid.Next()
	}

	r.processStartTime = time.Now()

	// Create noop tracer and meter to avoid nil pointer panics and to avoid checking for nil everywhere

	r.tracerProvider = sdktrace.NewTracerProvider(sdktrace.WithSampler(sdktrace.NeverSample()))
	r.otlpMeterProvider = sdkmetric.NewMeterProvider()
	r.promMeterProvider = sdkmetric.NewMeterProvider()

	// Default values for trace and metric config

	if r.traceConfig == nil {
		r.traceConfig = rtrace.DefaultConfig(Version)
	}

	if r.metricConfig == nil {
		r.metricConfig = rmetric.DefaultConfig(Version)
	}

	if r.corsOptions == nil {
		r.corsOptions = CorsDefaultOptions()
	}

	if r.subgraphTransportOptions == nil {
		r.subgraphTransportOptions = DefaultSubgraphTransportOptions()
	}

	if r.graphqlMetricsConfig == nil {
		r.graphqlMetricsConfig = DefaultGraphQLMetricsConfig()
	}
	if r.routerTrafficConfig == nil {
		r.routerTrafficConfig = DefaultRouterTrafficConfig()
	}
	if r.fileUploadConfig == nil {
		r.fileUploadConfig = DefaultFileUploadConfig()
	}
	if r.accessController == nil {
		r.accessController = DefaultAccessController()
	} else {
		if len(r.accessController.authenticators) == 0 && r.accessController.authenticationRequired {
			r.logger.Warn("authentication is required but no authenticators are configured")
		}
	}

	if r.ipAnonymization == nil {
		r.ipAnonymization = &IPAnonymizationConfig{
			Enabled: true,
			Method:  Redact,
		}
	}

	// Default values for health check paths

	if r.healthCheckPath == "" {
		r.healthCheckPath = "/health"
	}
	if r.readinessCheckPath == "" {
		r.readinessCheckPath = "/health/ready"
	}
	if r.livenessCheckPath == "" {
		r.livenessCheckPath = "/health/live"
	}

	hr, err := NewHeaderTransformer(r.headerRules)
	if err != nil {
		return nil, err
	}

	r.headerRuleEngine = hr

	r.preOriginHandlers = append(r.preOriginHandlers, r.headerRuleEngine.OnOriginRequest)

	defaultHeaders := []string{
		// Common headers
		"authorization",
		"origin",
		"content-length",
		"content-type",
		// Semi standard client info headers
		"graphql-client-name",
		"graphql-client-version",
		// Apollo client info headers
		"apollographql-client-name",
		"apollographql-client-version",
		// Required for WunderGraph ART
		"x-wg-trace",
		"x-wg-token",
		// Required for Trace Context propagation
		"traceparent",
		"tracestate",
		// Required for feature flags
		"x-feature-flag",
	}

	defaultMethods := []string{
		"HEAD", "GET", "POST",
	}
	r.corsOptions.AllowHeaders = stringsx.RemoveDuplicates(append(r.corsOptions.AllowHeaders, defaultHeaders...))
	r.corsOptions.AllowMethods = stringsx.RemoveDuplicates(append(r.corsOptions.AllowMethods, defaultMethods...))

	if r.tlsConfig != nil && r.tlsConfig.Enabled {
		r.baseURL = fmt.Sprintf("https://%s", r.listenAddr)
	} else {
		r.baseURL = fmt.Sprintf("http://%s", r.listenAddr)
	}

	if r.tlsConfig != nil && r.tlsConfig.Enabled {
		if r.tlsConfig.CertFile == "" {
			return nil, errors.New("tls cert file not provided")
		}

		if r.tlsConfig.KeyFile == "" {
			return nil, errors.New("tls key file not provided")
		}

		var caCertPool *x509.CertPool
		clientAuthMode := tls.NoClientCert

		if r.tlsConfig.ClientAuth != nil && r.tlsConfig.ClientAuth.CertFile != "" {
			caCert, err := os.ReadFile(r.tlsConfig.ClientAuth.CertFile)
			if err != nil {
				return nil, fmt.Errorf("failed to read cert file: %w", err)
			}

			// Create a CA an empty cert pool and add the CA cert to it to serve as authority to validate client certs
			caPool := x509.NewCertPool()
			if ok := caPool.AppendCertsFromPEM(caCert); !ok {
				return nil, errors.New("failed to append cert to pool")
			}
			caCertPool = caPool

			if r.tlsConfig.ClientAuth.Required {
				clientAuthMode = tls.RequireAndVerifyClientCert
			} else {
				clientAuthMode = tls.VerifyClientCertIfGiven
			}

			r.logger.Debug("Client auth enabled", zap.String("mode", clientAuthMode.String()))
		}

		// Load the server cert and private key
		cer, err := tls.LoadX509KeyPair(r.tlsConfig.CertFile, r.tlsConfig.KeyFile)
		if err != nil {
			return nil, fmt.Errorf("failed to load tls cert and key: %w", err)
		}

		r.tlsServerConfig = &tls.Config{
			ClientCAs:    caCertPool,
			Certificates: []tls.Certificate{cer},
			ClientAuth:   clientAuthMode,
		}
	}

	// Add default tracing exporter if needed
	if r.traceConfig.Enabled && len(r.traceConfig.Exporters) == 0 && r.traceConfig.TestMemoryExporter == nil {
		if endpoint := otelconfig.DefaultEndpoint(); endpoint != "" {
			r.logger.Debug("Using default trace exporter", zap.String("endpoint", endpoint))
			r.traceConfig.Exporters = append(r.traceConfig.Exporters, &rtrace.ExporterConfig{
				Endpoint: endpoint,
				Exporter: otelconfig.ExporterOLTPHTTP,
				HTTPPath: "/v1/traces",
				Headers:  otelconfig.DefaultEndpointHeaders(r.graphApiToken),
			})
		}
	}

	// Add default metric exporter if none are configured
	if r.metricConfig.OpenTelemetry.Enabled && len(r.metricConfig.OpenTelemetry.Exporters) == 0 && r.metricConfig.OpenTelemetry.TestReader == nil {
		if endpoint := otelconfig.DefaultEndpoint(); endpoint != "" {
			r.logger.Debug("Using default metrics exporter", zap.String("endpoint", endpoint))
			r.metricConfig.OpenTelemetry.Exporters = append(r.metricConfig.OpenTelemetry.Exporters, &rmetric.OpenTelemetryExporter{
				Endpoint: endpoint,
				Exporter: otelconfig.ExporterOLTPHTTP,
				HTTPPath: "/v1/metrics",
				Headers:  otelconfig.DefaultEndpointHeaders(r.graphApiToken),
			})
		}
	}

	var disabledFeatures []string

	// The user might want to start the server with a static config
	// Disable all features that requires a valid graph token and inform the user
	if r.graphApiToken == "" {
		r.graphqlMetricsConfig.Enabled = false

		disabledFeatures = append(disabledFeatures, "Schema Usage Tracking", "Persistent operations")

		if !r.developmentMode {
			disabledFeatures = append(disabledFeatures, "Advanced Request Tracing")
		}

		if r.traceConfig.Enabled {
			defaultExporter := rtrace.DefaultExporter(r.traceConfig)
			if defaultExporter != nil {
				disabledFeatures = append(disabledFeatures, "Cosmo Cloud Tracing")
				defaultExporter.Disabled = true
			}
		}
		if r.metricConfig.OpenTelemetry.Enabled {
			defaultExporter := rmetric.GetDefaultExporter(r.metricConfig)
			if defaultExporter != nil {
				disabledFeatures = append(disabledFeatures, "Cosmo Cloud Metrics")
				defaultExporter.Disabled = true
			}
		}

		r.logger.Warn("No graph token provided. The following features are disabled. Not recommended for Production.", zap.Strings("features", disabledFeatures))
	}

	if r.developmentMode {
		r.logger.Warn("Development mode enabled. This should only be used for testing purposes")
	}

	if r.healthcheck == nil {
		r.healthcheck = health.New(&health.Options{
			Logger: r.logger,
		})
	}

<<<<<<< HEAD
	if r.graphApiToken != "" {
		cdnPersistentOpClient, err := cdn.NewClient(r.cdnConfig.URL, r.graphApiToken, cdn.Options{
			CacheSize: r.cdnConfig.CacheSize.Uint64(),
			Logger:    r.logger,
		})
		if err != nil {
			return nil, err
		}
		r.persistedOperationClient = cdnPersistentOpClient
	}

=======
>>>>>>> 7f55e182
	for _, source := range r.eventsConfig.Providers.Nats {
		r.logger.Info("Nats Event source enabled", zap.String("providerID", source.ID), zap.String("url", source.URL))
	}
	for _, source := range r.eventsConfig.Providers.Kafka {
		r.logger.Info("Kafka Event source enabled", zap.String("providerID", source.ID), zap.Strings("brokers", source.Brokers))
	}

	return r, nil
}

// newGraphServer creates a new server.
func (r *Router) newServer(ctx context.Context, cfg *nodev1.RouterConfig) error {

	start := time.Now()

	server, err := newGraphServer(ctx, r, cfg)
	if err != nil {
		r.logger.Error("Failed to create graph server. Keeping the old server", zap.Error(err))
		return err
	}

	r.httpServer.SwapGraphServer(ctx, server)

	r.logger.Debug(
		"New graph server swapped",
		zap.String("duration", time.Since(start).String()),
		zap.String("config_version", cfg.GetVersion()),
	)

	return nil
}

func (r *Router) listenAndServe(cfg *nodev1.RouterConfig) error {
	r.logger.Info("Server listening and serving",
		zap.String("listen_addr", r.listenAddr),
		zap.Bool("playground", r.playground),
		zap.Bool("introspection", r.introspection),
		zap.String("config_version", cfg.GetVersion()),
	)

	// Mark the server as ready
	r.httpServer.healthcheck.SetReady(true)

	go func() {
		// Mark the server as not ready when the server is stopped
		defer r.httpServer.healthcheck.SetReady(false)

		// This is a blocking call
		if err := r.httpServer.listenAndServe(); err != nil {
			r.logger.Error("Failed to start new server", zap.Error(err))
		}
	}()

	return nil
}

func (r *Router) initModules(ctx context.Context) error {
	for _, moduleInfo := range modules {
		now := time.Now()

		moduleInstance := moduleInfo.New()

		mc := &ModuleContext{
			Context: ctx,
			Module:  moduleInstance,
			Logger:  r.logger.With(zap.String("module", string(moduleInfo.ID))),
		}

		moduleConfig, ok := r.modulesConfig[string(moduleInfo.ID)]
		if ok {
			if err := mapstructure.Decode(moduleConfig, &moduleInstance); err != nil {
				return fmt.Errorf("failed to decode module config from module %s: %w", moduleInfo.ID, err)
			}
		} else {
			r.logger.Debug("No config found for module", zap.String("id", string(moduleInfo.ID)))
		}

		if fn, ok := moduleInstance.(Provisioner); ok {
			if err := fn.Provision(mc); err != nil {
				return fmt.Errorf("failed to provision module '%s': %w", moduleInfo.ID, err)
			}
		}

		if fn, ok := moduleInstance.(RouterMiddlewareHandler); ok {
			r.routerMiddlewares = append(r.routerMiddlewares, func(handler http.Handler) http.Handler {
				return http.HandlerFunc(func(writer http.ResponseWriter, request *http.Request) {
					reqContext := getRequestContext(request.Context())
					// Ensure we work with latest request in the chain to work with the right context
					reqContext.request = request
					fn.Middleware(reqContext, handler)
				})
			})
		}

		if handler, ok := moduleInstance.(EnginePreOriginHandler); ok {
			r.preOriginHandlers = append(r.preOriginHandlers, handler.OnOriginRequest)
		}

		if handler, ok := moduleInstance.(EnginePostOriginHandler); ok {
			r.postOriginHandlers = append(r.postOriginHandlers, handler.OnOriginResponse)
		}

		r.modules = append(r.modules, moduleInstance)

		r.logger.Info("Module registered",
			zap.String("id", string(moduleInfo.ID)),
			zap.String("duration", time.Since(now).String()),
		)
	}

	return nil
}

func (r *Router) BaseURL() string {
	return r.baseURL
}

// NewServer prepares a new server instance but does not start it. The method should only be used when you want to bootstrap
// the server manually otherwise you can use Router.Start(). You're responsible for setting health checks status to ready with Server.HealthChecks().
// The server can be shutdown with Router.Shutdown(). Use core.WithStaticRouterConfig to pass the initial config otherwise the Router will
// try to fetch the config from the control plane. You can swap the router config by using Router.newGraphServer().
func (r *Router) NewServer(ctx context.Context) (Server, error) {
	if r.shutdown.Load() {
		return nil, fmt.Errorf("router is shutdown. Create a new instance with router.NewRouter()")
	}

	if err := r.bootstrap(ctx); err != nil {
		return nil, fmt.Errorf("failed to bootstrap application: %w", err)
	}

	r.httpServer = newServer(&httpServerOptions{
		addr:            r.listenAddr,
		logger:          r.logger,
		tlsConfig:       r.tlsConfig,
		tlsServerConfig: r.tlsServerConfig,
		healthcheck:     r.healthcheck,
		baseURL:         r.baseURL,
	})

	// Start the server with the static config without polling
	if r.staticRouterConfig != nil {
		r.logger.Info("Static router config provided. Polling is disabled. Updating router config is only possible by providing a config.")
		return r.httpServer, r.newServer(ctx, r.staticRouterConfig)
	}

	// when no static config is provided and no poller is configured, we can't start the server
	if r.configPoller == nil {
		return nil, fmt.Errorf("config fetcher not provided. Please provide a static router config instead")
	}

	cfg, err := r.configPoller.GetRouterConfig(ctx)
	if err != nil {
		return nil, fmt.Errorf("failed to get initial router config: %w", err)
	}

	if err := r.newServer(ctx, cfg.Config); err != nil {
		r.logger.Error("Failed to start server with initial config", zap.Error(err))
		return nil, err
	}

	return r.httpServer, nil
}

// bootstrap initializes the Router. It is called by Start() and NewServer().
// It should only be called once for a Router instance. Not safe for concurrent use.
func (r *Router) bootstrap(ctx context.Context) error {
	if r.bootstrapped {
		return fmt.Errorf("router is already bootstrapped")
	}

	r.bootstrapped = true

	cosmoCloudTracingEnabled := r.traceConfig.Enabled && rtrace.DefaultExporter(r.traceConfig) != nil
	artInProductionEnabled := r.engineExecutionConfiguration.EnableRequestTracing && !r.developmentMode
	needsRegistration := cosmoCloudTracingEnabled || artInProductionEnabled

	if needsRegistration && r.selfRegister != nil {

		r.logger.Info("Registering router with control plane because you opted in to send telemetry to Cosmo Cloud or advanced request tracing (ART) in production")

		ri, registerErr := r.selfRegister.Register(ctx)
		if registerErr != nil {
			r.logger.Warn("Failed to register router on the control plane. If this warning persists, please contact support.")
		} else {
			r.registrationInfo = ri

			// Only ensure sampling rate if the user exports traces to Cosmo Cloud
			if cosmoCloudTracingEnabled {
				if r.traceConfig.Sampler > float64(r.registrationInfo.AccountLimits.TraceSamplingRate) {
					r.logger.Warn("Trace sampling rate is higher than account limit. Using account limit instead. Please contact support to increase your account limit.",
						zap.Float64("limit", r.traceConfig.Sampler),
						zap.String("account_limit", fmt.Sprintf("%.2f", r.registrationInfo.AccountLimits.TraceSamplingRate)),
					)
					r.traceConfig.Sampler = float64(r.registrationInfo.AccountLimits.TraceSamplingRate)
				}
			}
		}
	}

	if r.traceConfig.Enabled {
		tp, err := rtrace.NewTracerProvider(ctx, &rtrace.ProviderConfig{
			Logger:            r.logger,
			Config:            r.traceConfig,
			ServiceInstanceID: r.instanceID,
			IPAnonymization: &rtrace.IPAnonymizationConfig{
				Enabled: r.ipAnonymization.Enabled,
				Method:  rtrace.IPAnonymizationMethod(r.ipAnonymization.Method),
			},
			MemoryExporter: r.traceConfig.TestMemoryExporter,
		})
		if err != nil {
			return fmt.Errorf("failed to start trace agent: %w", err)
		}
		r.tracerProvider = tp
	}

	// Prometheus metrics rely on OTLP metrics
	if r.metricConfig.IsEnabled() {
		if r.metricConfig.Prometheus.Enabled {
			mp, registry, err := rmetric.NewPrometheusMeterProvider(ctx, r.metricConfig, r.instanceID)
			if err != nil {
				return fmt.Errorf("failed to create Prometheus exporter: %w", err)
			}
			r.promMeterProvider = mp

			r.prometheusServer = rmetric.NewPrometheusServer(r.logger, r.metricConfig.Prometheus.ListenAddr, r.metricConfig.Prometheus.Path, registry)
			go func() {
				if err := r.prometheusServer.ListenAndServe(); err != nil && !errors.Is(err, http.ErrServerClosed) {
					r.logger.Error("Failed to start Prometheus server", zap.Error(err))
				}
			}()
		}

		if r.metricConfig.OpenTelemetry.Enabled {
			mp, err := rmetric.NewOtlpMeterProvider(ctx, r.logger, r.metricConfig, r.instanceID)
			if err != nil {
				return fmt.Errorf("failed to start trace agent: %w", err)
			}
			r.otlpMeterProvider = mp
		}

	}

	if r.graphApiToken != "" {
		cdnPersistentOpClient, err := cdn.NewPersistentOperationClient(r.cdnConfig.URL, r.graphApiToken, cdn.PersistentOperationsOptions{
			CacheSize:     r.cdnConfig.CacheSize.Uint64(),
			Logger:        r.logger,
			TraceProvider: r.tracerProvider,
		})
		if err != nil {
			return err
		}
		r.cdnOperationClient = cdnPersistentOpClient
	}

	r.gqlMetricsExporter = graphqlmetrics.NewNoopExporter()

	if r.graphqlMetricsConfig.Enabled {
		client := graphqlmetricsv1connect.NewGraphQLMetricsServiceClient(
			http.DefaultClient,
			r.graphqlMetricsConfig.CollectorEndpoint,
			brotli.WithCompression(),
			// Compress requests with Brotli.
			connect.WithSendCompression(brotli.Name),
		)
		ge, err := graphqlmetrics.NewExporter(
			r.logger,
			client,
			r.graphApiToken,
			graphqlmetrics.NewDefaultExporterSettings(),
		)
		if err != nil {
			return fmt.Errorf("failed to validate graphql metrics exporter: %w", err)
		}
		r.gqlMetricsExporter = ge

		r.logger.Info("GraphQL schema coverage metrics enabled")
	}

	if r.Config.rateLimit != nil && r.Config.rateLimit.Enabled {
		options, err := redis.ParseURL(r.Config.rateLimit.Storage.Url)
		if err != nil {
			return fmt.Errorf("failed to parse the redis connection url: %w", err)
		}

		r.redisClient = redis.NewClient(options)
	}

	if r.engineExecutionConfiguration.Debug.ReportWebSocketConnections {
		r.WebsocketStats = NewWebSocketStats(ctx, r.logger)
	}

	if r.engineExecutionConfiguration.Debug.ReportMemoryUsage {
		debug.ReportMemoryUsage(ctx, r.logger)
	}

	if r.playground {
		playgroundUrl, err := url.JoinPath(r.baseURL, r.playgroundPath)
		if err != nil {
			return fmt.Errorf("failed to join playground url: %w", err)
		}
		r.logger.Info("Serving GraphQL playground", zap.String("url", playgroundUrl))
		r.playgroundHandler = graphiql.NewPlayground(&graphiql.PlaygroundOptions{
			Html:       graphiql.PlaygroundHTML(),
			GraphqlURL: r.graphqlWebURL,
		})
	}

	// Modules are only initialized once and not on every config change
	if err := r.initModules(ctx); err != nil {
		return fmt.Errorf("failed to init user modules: %w", err)
	}

	return nil
}

// Start starts the server. It does not block. The server can be shutdown with Router.Shutdown().
// Not safe for concurrent use.
func (r *Router) Start(ctx context.Context) error {
	if r.shutdown.Load() {
		return fmt.Errorf("router is shutdown. Create a new instance with router.NewRouter()")
	}

	if err := r.bootstrap(ctx); err != nil {
		return fmt.Errorf("failed to bootstrap application: %w", err)
	}

	r.httpServer = newServer(&httpServerOptions{
		addr:            r.listenAddr,
		logger:          r.logger,
		tlsConfig:       r.tlsConfig,
		tlsServerConfig: r.tlsServerConfig,
		healthcheck:     r.healthcheck,
		baseURL:         r.baseURL,
	})

	// Start the server with the static config without polling
	if r.staticRouterConfig != nil {
		r.logger.Info("Static router config provided. Polling is disabled. Updating router config is only possible by providing a config.")

		if err := r.newServer(ctx, r.staticRouterConfig); err != nil {
			return err
		}

		return r.listenAndServe(r.staticRouterConfig)
	}

	// when no static config is provided and no poller is configured, we can't start the server
	if r.configPoller == nil {
		return fmt.Errorf("config fetcher not provided. Please provide a static router config instead")
	}

	cfg, err := r.configPoller.GetRouterConfig(ctx)
	if err != nil {
		return fmt.Errorf("failed to get initial router config: %w", err)
	}

	if err := r.newServer(ctx, cfg.Config); err != nil {
		return err
	}

	if r.playground {
		graphqlEndpointURL, err := url.JoinPath(r.baseURL, r.graphqlPath)
		if err != nil {
			return fmt.Errorf("failed to join graphql endpoint url: %w", err)
		}
		r.logger.Info("GraphQL endpoint",
			zap.String("method", http.MethodPost),
			zap.String("url", graphqlEndpointURL),
		)
	}

	/**
	* Server logging after features has been initialized / disabled
	 */

	if r.localhostFallbackInsideDocker && docker.Inside() {
		r.logger.Info("localhost fallback enabled, connections that fail to connect to localhost will be retried using host.docker.internal")
	}

	if r.developmentMode && r.engineExecutionConfiguration.EnableRequestTracing && r.graphApiToken == "" {
		r.logger.Warn("Advanced Request Tracing (ART) is enabled in development mode but requires a graph token to work in production. For more information see https://cosmo-docs.wundergraph.com/router/advanced-request-tracing-art")
	}

	if r.redisClient != nil {
		r.logger.Info("Rate limiting enabled",
			zap.Int("rate", r.rateLimit.SimpleStrategy.Rate),
			zap.Int("burst", r.rateLimit.SimpleStrategy.Burst),
			zap.Duration("duration", r.Config.rateLimit.SimpleStrategy.Period),
			zap.Bool("rejectExceeding", r.Config.rateLimit.SimpleStrategy.RejectExceedingRequests),
		)
	}

	if err := r.listenAndServe(cfg.Config); err != nil {
		r.logger.Error("Failed to start server with initial config", zap.Error(err))
		return err
	}

	r.configPoller.Subscribe(ctx, func(newConfig *nodev1.RouterConfig, oldVersion string) error {
		r.logger.Info("Router execution config has changed, hot reloading server",
			zap.String("old_version", oldVersion),
			zap.String("new_version", newConfig.GetVersion()),
		)

		if r.shutdown.Load() {
			r.logger.Warn("Router is in shutdown state. Skipping config update")
			return nil
		}

		if err := r.newServer(ctx, newConfig); err != nil {
			return err
		}

		return nil
	})

	return nil
}

// Shutdown gracefully shuts down the router. It blocks until the server is shutdown.
// If the router is already shutdown, the method returns immediately without error. Not safe for concurrent use.
func (r *Router) Shutdown(ctx context.Context) (err error) {

	if r.shutdown.Load() {
		return nil
	}

	r.shutdown.Store(true)

	// Respect grace period
	if r.routerGracePeriod > 0 {
		ctxWithTimer, cancel := context.WithTimeout(ctx, r.routerGracePeriod)
		defer cancel()

		ctx = ctxWithTimer
	}

	if r.configPoller != nil {
		if subErr := r.configPoller.Stop(ctx); subErr != nil {
			err = errors.Join(err, fmt.Errorf("failed to stop config poller: %w", subErr))
		}
	}

	if r.httpServer != nil {
		if subErr := r.httpServer.Shutdown(ctx); subErr != nil {
			if errors.Is(err, context.DeadlineExceeded) {
				r.logger.Warn(
					"Shutdown deadline exceeded. Router took too long to shutdown. Consider increasing the grace period",
					zap.Duration("grace_period", r.routerGracePeriod),
				)
			}
			err = errors.Join(err, fmt.Errorf("failed to shutdown router: %w", subErr))
		}
	}

	var wg sync.WaitGroup

	if r.prometheusServer != nil {
		wg.Add(1)
		go func() {
			defer wg.Done()
			if subErr := r.prometheusServer.Close(); subErr != nil {
				err = errors.Join(err, fmt.Errorf("failed to shutdown prometheus server: %w", subErr))
			}
		}()
	}

	if r.tracerProvider != nil {
		wg.Add(1)

		go func() {
			defer wg.Done()

			if subErr := r.tracerProvider.Shutdown(ctx); subErr != nil {
				err = errors.Join(err, fmt.Errorf("failed to shutdown tracer: %w", subErr))
			}
		}()
	}

	if r.gqlMetricsExporter != nil {
		wg.Add(1)

		go func() {
			defer wg.Done()

			if subErr := r.gqlMetricsExporter.Shutdown(ctx); subErr != nil {
				err = errors.Join(err, fmt.Errorf("failed to shutdown graphql metrics exporter: %w", subErr))
			}
		}()
	}

	if r.promMeterProvider != nil {
		wg.Add(1)

		go func() {
			defer wg.Done()

			if subErr := r.promMeterProvider.Shutdown(ctx); subErr != nil {
				err = errors.Join(err, fmt.Errorf("failed to shutdown prometheus meter provider: %w", subErr))
			}
		}()
	}

	if r.otlpMeterProvider != nil {
		wg.Add(1)

		go func() {
			defer wg.Done()

			if subErr := r.otlpMeterProvider.Shutdown(ctx); subErr != nil {
				err = errors.Join(err, fmt.Errorf("failed to shutdown OTLP meter provider: %w", subErr))
			}
		}()
	}

	if r.redisClient != nil {
		wg.Add(1)

		go func() {
			defer wg.Done()

			if subErr := r.redisClient.FlushAll(ctx); subErr.Err() != nil {
				err = errors.Join(err, fmt.Errorf("failed to flush redis client: %w", subErr.Err()))
			}
			if closeErr := r.redisClient.Close(); closeErr != nil {
				err = errors.Join(err, fmt.Errorf("failed to close redis client: %w", closeErr))
			}
		}()
	}

	wg.Add(1)
	go func() {
		defer wg.Done()

		for _, module := range r.modules {
			if cleaner, ok := module.(Cleaner); ok {
				if subErr := cleaner.Cleanup(); subErr != nil {
					err = errors.Join(err, fmt.Errorf("failed to clean module %s: %w", module.Module().ID, subErr))
				}
			}
		}
	}()

	// Shutdown the CDN operation client and free up resources
	if r.persistedOperationClient != nil {
		r.persistedOperationClient.Close()
	}

	wg.Wait()

	return err
}

func WithListenerAddr(addr string) Option {
	return func(r *Router) {
		r.listenAddr = addr
	}
}

func WithLogger(logger *zap.Logger) Option {
	return func(r *Router) {
		r.logger = logger
	}
}

func WithPlayground(enable bool) Option {
	return func(r *Router) {
		r.playground = enable
	}
}

func WithIntrospection(enable bool) Option {
	return func(r *Router) {
		r.introspection = enable
	}
}

func WithTracing(cfg *rtrace.Config) Option {
	return func(r *Router) {
		r.traceConfig = cfg
	}
}

func WithCors(corsOpts *cors.Config) Option {
	return func(r *Router) {
		r.corsOptions = corsOpts
	}
}

// WithGraphQLPath sets the path where the GraphQL endpoint is served.
func WithGraphQLPath(p string) Option {
	return func(r *Router) {
		r.graphqlPath = p
	}
}

// WithGraphQLWebURL sets the URL to the GraphQL endpoint used by the GraphQL Playground.
// This is useful when the path differs from the actual GraphQL endpoint e.g. when the router is behind a reverse proxy.
// If not set, the GraphQL Playground uses the same URL as the GraphQL endpoint.
func WithGraphQLWebURL(p string) Option {
	return func(r *Router) {
		r.graphqlWebURL = p
	}
}

// WithPlaygroundPath sets the path where the GraphQL Playground is served.
func WithPlaygroundPath(p string) Option {
	return func(r *Router) {
		r.playgroundPath = p
	}
}

func WithConfigPoller(cf configpoller.ConfigPoller) Option {
	return func(r *Router) {
		r.configPoller = cf
	}
}

func WithSelfRegistration(sr selfregister.SelfRegister) Option {
	return func(r *Router) {
		r.selfRegister = sr
	}
}

func WithGracePeriod(timeout time.Duration) Option {
	return func(r *Router) {
		r.routerGracePeriod = timeout
	}
}

func WithMetrics(cfg *rmetric.Config) Option {
	return func(r *Router) {
		r.metricConfig = cfg
	}
}

// CorsDefaultOptions returns the default CORS options for the rs/cors package.
func CorsDefaultOptions() *cors.Config {
	return &cors.Config{
		AllowOrigins: []string{"*"},
		AllowMethods: []string{
			http.MethodHead,
			http.MethodGet,
			http.MethodPost,
		},
		AllowHeaders:     []string{},
		AllowCredentials: false,
	}
}

func WithGraphApiToken(token string) Option {
	return func(r *Router) {
		r.graphApiToken = token
	}
}

func WithModulesConfig(config map[string]interface{}) Option {
	return func(r *Router) {
		r.modulesConfig = config
	}
}

func WithStaticRouterConfig(cfg *nodev1.RouterConfig) Option {
	return func(r *Router) {
		r.staticRouterConfig = cfg
	}
}

// WithAwsLambdaRuntime enables the AWS Lambda behaviour.
// This flushes all telemetry data synchronously after the request is handled.
func WithAwsLambdaRuntime() Option {
	return func(r *Router) {
		r.awsLambda = true
	}
}

func WithHealthCheckPath(path string) Option {
	return func(r *Router) {
		r.healthCheckPath = path
	}
}

func WithHealthChecks(healthChecks health.Checker) Option {
	return func(r *Router) {
		r.healthcheck = healthChecks
	}
}

func WithReadinessCheckPath(path string) Option {
	return func(r *Router) {
		r.readinessCheckPath = path
	}
}

func WithLivenessCheckPath(path string) Option {
	return func(r *Router) {
		r.livenessCheckPath = path
	}
}

// WithCDN sets the configuration for the CDN client
func WithCDN(cfg config.CDNConfiguration) Option {
	return func(r *Router) {
		r.cdnConfig = cfg
	}
}

// WithEvents sets the configuration for the events client
func WithEvents(cfg config.EventsConfiguration) Option {
	return func(r *Router) {
		r.eventsConfig = cfg
	}
}

func WithHeaderRules(headers config.HeaderRules) Option {
	return func(r *Router) {
		r.headerRules = headers
	}
}

func WithOverrideRoutingURL(overrideRoutingURL config.OverrideRoutingURLConfiguration) Option {
	return func(r *Router) {
		r.overrideRoutingURLConfiguration = overrideRoutingURL
	}
}

func WithOverrides(overrides config.OverridesConfiguration) Option {
	return func(r *Router) {
		r.overrides = overrides
	}
}

func WithSecurityConfig(cfg config.SecurityConfiguration) Option {
	return func(r *Router) {
		r.securityConfiguration = cfg
	}
}

func WithEngineExecutionConfig(cfg config.EngineExecutionConfiguration) Option {
	return func(r *Router) {
		r.engineExecutionConfiguration = cfg
	}
}

func WithSubgraphTransportOptions(opts *SubgraphTransportOptions) Option {
	return func(r *Router) {
		r.subgraphTransportOptions = opts
	}
}

func WithSubgraphRetryOptions(enabled bool, maxRetryCount int, retryMaxDuration, retryInterval time.Duration) Option {
	return func(r *Router) {
		r.retryOptions = retrytransport.RetryOptions{
			Enabled:       enabled,
			MaxRetryCount: maxRetryCount,
			MaxDuration:   retryMaxDuration,
			Interval:      retryInterval,
		}
	}
}

func WithRouterTrafficConfig(cfg *config.RouterTrafficConfiguration) Option {
	return func(r *Router) {
		r.routerTrafficConfig = cfg
	}
}

func WithFileUploadConfig(cfg *config.FileUpload) Option {
	return func(r *Router) {
		r.fileUploadConfig = cfg
	}
}

func WithAccessController(controller *AccessController) Option {
	return func(r *Router) {
		r.accessController = controller
	}
}

func WithAuthorizationConfig(cfg *config.AuthorizationConfiguration) Option {
	return func(r *Router) {
		r.Config.authorization = cfg
	}
}

func WithRateLimitConfig(cfg *config.RateLimitConfiguration) Option {
	return func(r *Router) {
		r.Config.rateLimit = cfg
	}
}

func WithLocalhostFallbackInsideDocker(fallback bool) Option {
	return func(r *Router) {
		r.localhostFallbackInsideDocker = fallback
	}
}

func DefaultRouterTrafficConfig() *config.RouterTrafficConfiguration {
	return &config.RouterTrafficConfiguration{
		MaxRequestBodyBytes: 1000 * 1000 * 5, // 5 MB
	}
}

func DefaultFileUploadConfig() *config.FileUpload {
	return &config.FileUpload{
		Enabled:          true,
		MaxFileSizeBytes: 1000 * 1000 * 50, // 50 MB,
		MaxFiles:         10,
	}
}

func DefaultSubgraphTransportOptions() *SubgraphTransportOptions {
	return &SubgraphTransportOptions{
		RequestTimeout:         60 * time.Second,
		TLSHandshakeTimeout:    10 * time.Second,
		ResponseHeaderTimeout:  0 * time.Second,
		ExpectContinueTimeout:  0 * time.Second,
		KeepAliveProbeInterval: 30 * time.Second,
		KeepAliveIdleTimeout:   0 * time.Second,
		DialTimeout:            30 * time.Second,
	}
}

func DefaultGraphQLMetricsConfig() *GraphQLMetricsConfig {
	return &GraphQLMetricsConfig{
		Enabled:           false,
		CollectorEndpoint: "",
	}
}

func WithGraphQLMetrics(cfg *GraphQLMetricsConfig) Option {
	return func(r *Router) {
		r.graphqlMetricsConfig = cfg
	}
}

// WithDevelopmentMode enables development mode. This should only be used for testing purposes.
// Development mode allows e.g. to use ART (Advanced Request Tracing) without request signing.
func WithDevelopmentMode(enabled bool) Option {
	return func(r *Router) {
		r.developmentMode = enabled
	}
}

func WithClusterName(name string) Option {
	return func(r *Router) {
		r.clusterName = name
	}
}

func WithInstanceID(id string) Option {
	return func(r *Router) {
		r.instanceID = id
	}
}

func WithConfigVersionHeader(include bool) Option {
	return func(r *Router) {
		r.setConfigVersionHeader = include
	}
}

func WithAnonymization(ipConfig *IPAnonymizationConfig) Option {
	return func(r *Router) {
		r.ipAnonymization = ipConfig
	}
}

func WithWebSocketConfiguration(cfg *config.WebSocketConfiguration) Option {
	return func(r *Router) {
		r.Config.webSocketConfiguration = cfg
	}
}

func WithSubgraphErrorPropagation(cfg config.SubgraphErrorPropagationConfiguration) Option {
	return func(r *Router) {
		r.Config.subgraphErrorPropagation = cfg
	}
}

func WithTLSConfig(cfg *TlsConfig) Option {
	return func(r *Router) {
		r.tlsConfig = cfg
	}
}

func newHTTPTransport(opts *SubgraphTransportOptions) *http.Transport {
	dialer := &net.Dialer{
		Timeout:   opts.DialTimeout,
		KeepAlive: opts.KeepAliveProbeInterval,
	}
	// Great source of inspiration: https://gitlab.com/gitlab-org/gitlab-pages
	// A pages proxy in go that handles tls to upstreams, rate limiting, and more
	return &http.Transport{
		DialContext: func(ctx context.Context, network, addr string) (net.Conn, error) {
			return dialer.DialContext(ctx, network, addr)
		},
		// The defaults value 0 = unbounded.
		// We set to some value to prevent resource exhaustion e.g max requests and ports.
		MaxConnsPerHost: 100,
		// The defaults value 0 = unbounded. 100 is used by the default go transport.
		// This value should be significant higher than MaxIdleConnsPerHost.
		MaxIdleConns: 1024,
		// The default value is 2. Such a low limit will open and close connections too often.
		// Details: https://gitlab.com/gitlab-org/gitlab-pages/-/merge_requests/274
		MaxIdleConnsPerHost: 20,
		ForceAttemptHTTP2:   true,
		IdleConnTimeout:     opts.KeepAliveIdleTimeout,
		// Set more timeouts https://gitlab.com/gitlab-org/gitlab-pages/-/issues/495
		TLSHandshakeTimeout:   opts.TLSHandshakeTimeout,
		ResponseHeaderTimeout: opts.ResponseHeaderTimeout,
		ExpectContinueTimeout: opts.ExpectContinueTimeout,
	}
}

func TraceConfigFromTelemetry(cfg *config.Telemetry) *rtrace.Config {
	var exporters []*rtrace.ExporterConfig
	for _, exp := range cfg.Tracing.Exporters {
		exporters = append(exporters, &rtrace.ExporterConfig{
			Disabled:      exp.Disabled,
			Endpoint:      exp.Endpoint,
			Exporter:      exp.Exporter,
			BatchTimeout:  exp.BatchTimeout,
			ExportTimeout: exp.ExportTimeout,
			Headers:       exp.Headers,
			HTTPPath:      exp.HTTPPath,
		})
	}

	var propagators []rtrace.Propagator

	if cfg.Tracing.Propagation.TraceContext {
		propagators = append(propagators, rtrace.PropagatorTraceContext)
	}
	if cfg.Tracing.Propagation.B3 {
		propagators = append(propagators, rtrace.PropagatorB3)
	}
	if cfg.Tracing.Propagation.Jaeger {
		propagators = append(propagators, rtrace.PropagatorJaeger)
	}
	if cfg.Tracing.Propagation.Baggage {
		propagators = append(propagators, rtrace.PropagatorBaggage)
	}

	return &rtrace.Config{
		Enabled:            cfg.Tracing.Enabled,
		Name:               cfg.ServiceName,
		Version:            Version,
		Sampler:            cfg.Tracing.SamplingRate,
		ParentBasedSampler: cfg.Tracing.ParentBasedSampler,
		WithNewRoot:        cfg.Tracing.WithNewRoot,
		ExportGraphQLVariables: rtrace.ExportGraphQLVariables{
			Enabled: cfg.Tracing.ExportGraphQLVariables,
		},
		SpanAttributesMapper: buildAttributesMapper(cfg.Attributes),
		ResourceAttributes:   buildResourceAttributes(cfg.ResourceAttributes),
		Exporters:            exporters,
		Propagators:          propagators,
	}
}

func buildAttributesMapper(attributes []config.OtelAttribute) func(req *http.Request) []attribute.KeyValue {
	return func(req *http.Request) []attribute.KeyValue {
		var result []attribute.KeyValue

		for _, attr := range attributes {
			if attr.ValueFrom != nil {
				if req != nil && attr.ValueFrom.RequestHeader != "" {
					hv := req.Header.Get(attr.ValueFrom.RequestHeader)
					if hv != "" {
						result = append(result, attribute.String(attr.Key, hv))
					} else if attr.Default != "" {
						result = append(result, attribute.String(attr.Key, attr.Default))
					}
				} else if attr.Default != "" {
					result = append(result, attribute.String(attr.Key, attr.Default))
				}
			} else if attr.Default != "" {
				result = append(result, attribute.String(attr.Key, attr.Default))
			}
		}

		return result
	}
}

func buildResourceAttributes(attributes []config.OtelResourceAttribute) []attribute.KeyValue {
	var result []attribute.KeyValue
	for _, attr := range attributes {
		result = append(result, attribute.String(attr.Key, attr.Value))
	}
	r := attribute.NewSet(result...)
	return r.ToSlice()
}

func MetricConfigFromTelemetry(cfg *config.Telemetry) *rmetric.Config {
	var openTelemetryExporters []*rmetric.OpenTelemetryExporter
	for _, exp := range cfg.Metrics.OTLP.Exporters {
		openTelemetryExporters = append(openTelemetryExporters, &rmetric.OpenTelemetryExporter{
			Disabled: exp.Disabled,
			Endpoint: exp.Endpoint,
			Exporter: exp.Exporter,
			Headers:  exp.Headers,
			HTTPPath: exp.HTTPPath,
		})
	}

	return &rmetric.Config{
		Name:               cfg.ServiceName,
		Version:            Version,
		AttributesMapper:   buildAttributesMapper(cfg.Attributes),
		ResourceAttributes: buildResourceAttributes(cfg.ResourceAttributes),
		OpenTelemetry: rmetric.OpenTelemetry{
			Enabled:       cfg.Metrics.OTLP.Enabled,
			RouterRuntime: cfg.Metrics.OTLP.RouterRuntime,
			Exporters:     openTelemetryExporters,
		},
		Prometheus: rmetric.PrometheusConfig{
			Enabled:             cfg.Metrics.Prometheus.Enabled,
			ListenAddr:          cfg.Metrics.Prometheus.ListenAddr,
			Path:                cfg.Metrics.Prometheus.Path,
			ExcludeMetrics:      cfg.Metrics.Prometheus.ExcludeMetrics,
			ExcludeMetricLabels: cfg.Metrics.Prometheus.ExcludeMetricLabels,
		},
	}
}<|MERGE_RESOLUTION|>--- conflicted
+++ resolved
@@ -6,11 +6,8 @@
 	"crypto/x509"
 	"errors"
 	"fmt"
-<<<<<<< HEAD
 	"github.com/wundergraph/cosmo/router/internal/persistedoperation"
 	"github.com/wundergraph/cosmo/router/internal/persistedoperation/cdn"
-=======
->>>>>>> 7f55e182
 	"net"
 	"net/http"
 	"net/url"
@@ -18,10 +15,6 @@
 	"sync"
 	"time"
 
-<<<<<<< HEAD
-=======
-	"github.com/wundergraph/cosmo/router/internal/cdn"
->>>>>>> 7f55e182
 	"github.com/wundergraph/cosmo/router/internal/docker"
 	"github.com/wundergraph/cosmo/router/internal/graphiql"
 	"go.uber.org/atomic"
@@ -149,11 +142,7 @@
 		readinessCheckPath       string
 		livenessCheckPath        string
 		cdnConfig                config.CDNConfiguration
-<<<<<<< HEAD
-		persistedOperationClient persistedoperation.Client
-=======
 		cdnOperationClient       *cdn.PersistedOperationsClient
->>>>>>> 7f55e182
 		eventsConfig             config.EventsConfiguration
 		prometheusServer         *http.Server
 		modulesConfig            map[string]interface{}
@@ -455,20 +444,6 @@
 		})
 	}
 
-<<<<<<< HEAD
-	if r.graphApiToken != "" {
-		cdnPersistentOpClient, err := cdn.NewClient(r.cdnConfig.URL, r.graphApiToken, cdn.Options{
-			CacheSize: r.cdnConfig.CacheSize.Uint64(),
-			Logger:    r.logger,
-		})
-		if err != nil {
-			return nil, err
-		}
-		r.persistedOperationClient = cdnPersistentOpClient
-	}
-
-=======
->>>>>>> 7f55e182
 	for _, source := range r.eventsConfig.Providers.Nats {
 		r.logger.Info("Nats Event source enabled", zap.String("providerID", source.ID), zap.String("url", source.URL))
 	}
