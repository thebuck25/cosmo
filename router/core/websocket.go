--- conflicted
+++ resolved
@@ -75,12 +75,9 @@
 		stats:              opts.Stats,
 		readTimeout:        opts.ReadTimeout,
 		config:             opts.WebSocketConfiguration,
-<<<<<<< HEAD
 		handlerPool:        handlerPool,
 		clientHeader:       opts.ClientHeader,
-=======
 		handlerSem:         semaphore.NewWeighted(128),
->>>>>>> 373b142a
 	}
 	if opts.WebSocketConfiguration != nil && opts.WebSocketConfiguration.AbsintheProtocol.Enabled {
 		handler.absintheHandlerEnabled = true
