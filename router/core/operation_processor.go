package core

import (
	"bytes"
	"context"
	"fmt"
	"github.com/wundergraph/cosmo/router/internal/persistedoperation"
	"io"
	"net/http"
	"slices"
	"sync"

	"github.com/buger/jsonparser"
	"github.com/cespare/xxhash/v2"
	"github.com/dgraph-io/ristretto"
	"github.com/goccy/go-json"
	"github.com/pkg/errors"
	"github.com/valyala/fastjson"
<<<<<<< HEAD
	"github.com/wundergraph/cosmo/router/internal/unsafebytes"
	"github.com/wundergraph/graphql-go-tools/v2/pkg/variablesvalidation"

=======
	"github.com/wundergraph/cosmo/router/internal/cdn"
>>>>>>> 7f55e182
	"github.com/wundergraph/cosmo/router/internal/pool"
	"github.com/wundergraph/cosmo/router/internal/unsafebytes"
	"github.com/wundergraph/graphql-go-tools/v2/pkg/ast"
	"github.com/wundergraph/graphql-go-tools/v2/pkg/astnormalization"
	"github.com/wundergraph/graphql-go-tools/v2/pkg/astparser"
	"github.com/wundergraph/graphql-go-tools/v2/pkg/astprinter"
	"github.com/wundergraph/graphql-go-tools/v2/pkg/engine/datasource/httpclient"
	"github.com/wundergraph/graphql-go-tools/v2/pkg/operationreport"
	"github.com/wundergraph/graphql-go-tools/v2/pkg/variablesvalidation"
	"go.opentelemetry.io/otel/attribute"
)

var (
	// staticOperationName is used to replace the operation name in the document when generating the operation ID
	// this ensures that the operation ID is the same for the same operation regardless of the operation name
	staticOperationName = []byte("O")
)

type ParsedOperation struct {
	// ID represents a unique-ish ID for the operation calculated by hashing
	// its normalized representation and its variables
	ID uint64
	// Type is a string representing the operation type. One of
	// "query", "mutation", "subscription"
	Type      string
	Variables *fastjson.Object
	// Files is a list of files, an interface representing the file data needed to be passed forward.
	Files []httpclient.File
	// NormalizedRepresentation is the normalized representation of the operation
	// as a string. This is provided for modules to be able to access the
	// operation. Only available after the operation has been normalized.
	NormalizedRepresentation   string
	Request                    GraphQLRequest
	GraphQLRequestExtensions   GraphQLRequestExtensions
	IsPersistedOperation       bool
	PersistedOperationCacheHit bool
	// NormalizationCacheHit is set to true if the request is a non-persisted operation and the normalized operation was loaded from cache
	NormalizationCacheHit bool
}

type invalidExtensionsTypeError jsonparser.ValueType

func (e invalidExtensionsTypeError) Error() string {
	return fmt.Sprintf("invalid extensions type: %s, most be object or null", jsonparser.ValueType(e))
}

func (e invalidExtensionsTypeError) Message() string {
	return e.Error()
}

func (e invalidExtensionsTypeError) StatusCode() int {
	return http.StatusBadRequest
}

var (
	_ InputError = invalidExtensionsTypeError(0)
)

<<<<<<< HEAD
type OperationParserOptions struct {
	Executor                 *Executor
	MaxOperationSizeInBytes  int64
	PersistedOperationClient persistedoperation.Client
=======
type OperationProcessorOptions struct {
	Executor                *Executor
	MaxOperationSizeInBytes int64
	PersistentOpClient      *cdn.PersistedOperationsClient
>>>>>>> 7f55e182

	EnablePersistedOperationsCache bool
	NormalizationCache             *ristretto.Cache[uint64, NormalizationCacheEntry]
}

// OperationProcessor provides shared resources to the parseKit and OperationKit.
// It should be only instantiated once and shared across requests
type OperationProcessor struct {
	executor                 *Executor
	maxOperationSizeInBytes  int64
<<<<<<< HEAD
	persistedOperationClient persistedoperation.Client
=======
	persistedOperationClient *cdn.PersistedOperationsClient
>>>>>>> 7f55e182
	parseKitPool             *sync.Pool
	operationCache           *OperationCache
}

// parseKit is a helper struct to parse, normalize and validate operations
type parseKit struct {
	skipReuse           bool
	parser              *astparser.Parser
	doc                 *ast.Document
	cachedDoc           *ast.Document
	keyGen              *xxhash.Digest
	normalizer          *astnormalization.OperationNormalizer
	printer             *astprinter.Printer
	normalizedOperation *bytes.Buffer
	variablesValidator  *variablesvalidation.VariablesValidator
}

type OperationCache struct {
	persistetOperationVariableNames     map[string][]string
	persistetOperationVariableNamesLock *sync.RWMutex

	persistedOperationCache     map[uint64]normalizedOperationCacheEntry
	persistedOperationCacheLock *sync.RWMutex

	normalizationCache *ristretto.Cache[uint64, NormalizationCacheEntry]
}

// OperationKit provides methods to parse, normalize and validate operations.
// After each step, the operation is available as a ParsedOperation.
// It must be created for each request and freed after the request is done.
type OperationKit struct {
	cache                    *OperationCache
	data                     []byte
	operationDefinitionRef   int
	originalOperationNameRef ast.ByteSliceReference
	operationProcessor       *OperationProcessor
	kit                      *parseKit
	parsedOperation          *ParsedOperation
}

type GraphQLRequest struct {
	Query         string          `json:"query"`
	OperationName string          `json:"operationName"`
	Variables     json.RawMessage `json:"variables"`
	Extensions    json.RawMessage `json:"extensions"`
}

type GraphQLRequestExtensions struct {
	PersistedQuery *GraphQLRequestExtensionsPersistedQuery `json:"persistedQuery"`
}

type GraphQLRequestExtensionsPersistedQuery struct {
	Version    int    `json:"version"`
	Sha256Hash string `json:"sha256Hash"`
}

// NewOperationKit creates a new OperationKit. The kit is used to parse, normalize and validate operations.
// It allocates resources that need to be freed by calling OperationKit.Free()
func NewOperationKit(processor *OperationProcessor, data []byte, files []httpclient.File) *OperationKit {
	return &OperationKit{
		operationProcessor:     processor,
		kit:                    processor.getKit(),
		operationDefinitionRef: -1,
		data:                   data,
		cache:                  processor.operationCache,
		parsedOperation: &ParsedOperation{
			Files: files,
		},
	}
}

// Free releases the resources used by the OperationKit
func (o *OperationKit) Free() {
	o.operationProcessor.freeKit(o.kit)
}

// UnmarshalOperation loads the operation from the request body and unmarshal it into the ParsedOperation
func (o *OperationKit) UnmarshalOperation() error {
	err := json.Unmarshal(o.data, &o.parsedOperation.Request)
	if err != nil {
		return &inputError{
			message:    fmt.Sprintf("error parsing request body: %s", err),
			statusCode: http.StatusBadRequest,
		}
	}

	if o.parsedOperation.Request.Extensions != nil {
		var mapExtensions map[string]any
		err = json.Unmarshal(o.parsedOperation.Request.Extensions, &mapExtensions)
		if err != nil {
			return &inputError{
				message:    fmt.Sprintf("error parsing extensions: %s", err),
				statusCode: http.StatusBadRequest,
			}
		}
		err = json.Unmarshal(o.parsedOperation.Request.Extensions, &o.parsedOperation.GraphQLRequestExtensions)
		if err != nil {
			return &inputError{
				message:    fmt.Sprintf("error parsing extensions: %s", err),
				statusCode: http.StatusBadRequest,
			}
		}
		if o.parsedOperation.GraphQLRequestExtensions.PersistedQuery != nil {
			// Delete persistedQuery from extensions to avoid it being passed to the subgraphs
			o.parsedOperation.Request.Extensions = jsonparser.Delete(o.parsedOperation.Request.Extensions, "persistedQuery")
		}
	}
	if o.parsedOperation.Request.Variables != nil {
		// variables must be a valid JSON object or null
		variables, err := fastjson.ParseBytes(o.parsedOperation.Request.Variables)
		if err != nil {
			return &inputError{
				message:    fmt.Sprintf("error parsing variables: %s", err),
				statusCode: http.StatusBadRequest,
			}
		}
		switch variables.Type() {
		case fastjson.TypeNull:
			// set variables to empty object if they are null, so we can later add exported defaults
			// also, other parts of the engine depend on variables being a valid JSON object
			o.parsedOperation.Request.Variables = []byte("{}")
			o.parsedOperation.Variables = fastjson.MustParseBytes(o.parsedOperation.Request.Variables).GetObject()
		case fastjson.TypeObject:
			o.parsedOperation.Variables = variables.GetObject()
		default:
			return &inputError{
				message:    "variables must be an object",
				statusCode: http.StatusBadRequest,
			}
		}
	} else {
		// set variables to empty object if they are null, so we can later add exported defaults
		// also, other parts of the engine depend on variables being a valid JSON object
		o.parsedOperation.Request.Variables = []byte("{}")
		o.parsedOperation.Variables = fastjson.MustParseBytes(o.parsedOperation.Request.Variables).GetObject()
	}

	// we're doing string matching on the operation name, so we override null with empty string
	if o.jsonIsNull(unsafebytes.StringToBytes(o.parsedOperation.Request.OperationName)) {
		o.parsedOperation.Request.OperationName = ""
	}

	if o.parsedOperation.GraphQLRequestExtensions.PersistedQuery != nil && len(o.parsedOperation.GraphQLRequestExtensions.PersistedQuery.Sha256Hash) > 0 {
<<<<<<< HEAD
		if o.operationParser.persistedOperationClient == nil {
			return &inputError{
				message:    "could not resolve persisted query, feature is not configured",
				statusCode: http.StatusOK,
			}
		}
=======
>>>>>>> 7f55e182
		o.parsedOperation.IsPersistedOperation = true
	}

	return nil
}

// FetchPersistedOperation fetches the persisted operation from the cache or the client. If the operation is fetched from the cache it returns true.
// UnmarshalOperation must be called before calling this method.
func (o *OperationKit) FetchPersistedOperation(ctx context.Context, clientInfo *ClientInfo, commonTraceAttributes []attribute.KeyValue) (bool, error) {
	if o.operationProcessor.persistedOperationClient == nil {
		return false, &inputError{
			message:    "could not resolve persisted query, feature is not configured",
			statusCode: http.StatusOK,
		}
<<<<<<< HEAD
		persistedOperationData, err := o.operationParser.persistedOperationClient.PersistedOperation(ctx, clientInfo.Name, o.parsedOperation.GraphQLRequestExtensions.PersistedQuery.Sha256Hash)
		if err != nil {
			return err
=======
	}
	fromCache, err := o.loadPersistedOperationFromCache()
	if err != nil {
		return false, &inputError{
			statusCode: http.StatusInternalServerError,
			message:    "error loading persisted operation from cache",
>>>>>>> 7f55e182
		}
	}
	if fromCache {
		return true, nil
	}
	persistedOperationData, err := o.operationProcessor.persistedOperationClient.PersistedOperation(ctx, clientInfo.Name, o.parsedOperation.GraphQLRequestExtensions.PersistedQuery.Sha256Hash, commonTraceAttributes)
	if err != nil {
		return false, err
	}
	// it's important to make a copy of the persisted operation data, because it's used in the cache
	// we might modify it later, so we don't want to modify the cached data
	o.parsedOperation.Request.Query = string(persistedOperationData)

	return false, nil
}

// Parse parses the operation, populate the document and set the operation type.
// UnmarshalOperation must be called before calling this method.
func (o *OperationKit) Parse() error {
	var (
		operationCount                  = 0
		anonymousOperationCount         = 0
		anonymousOperationDefinitionRef = -1
	)

	if len(o.parsedOperation.Request.Query) == 0 {
		return &inputError{
			message:    "error parsing request body",
			statusCode: http.StatusBadRequest,
		}
	}

	report := &operationreport.Report{}
	o.kit.doc.Input.ResetInputString(o.parsedOperation.Request.Query)
	o.kit.parser.Parse(o.kit.doc, report)
	if report.HasErrors() {
		return &reportError{
			report: report,
		}
	}

	for i := range o.kit.doc.RootNodes {
		if o.kit.doc.RootNodes[i].Kind != ast.NodeKindOperationDefinition {
			continue
		}
		operationCount++
		ref := o.kit.doc.RootNodes[i].Ref
		name := o.kit.doc.Input.ByteSliceString(o.kit.doc.OperationDefinitions[ref].Name)
		if len(name) == 0 {
			anonymousOperationCount++
			if anonymousOperationDefinitionRef == -1 {
				anonymousOperationDefinitionRef = ref
			}
			continue
		}
		if o.parsedOperation.Request.OperationName == "" {
			o.operationDefinitionRef = ref
			o.originalOperationNameRef = o.kit.doc.OperationDefinitions[ref].Name
			o.parsedOperation.Request.OperationName = name
			continue
		}
		if name == o.parsedOperation.Request.OperationName && o.operationDefinitionRef == -1 {
			o.operationDefinitionRef = ref
			o.originalOperationNameRef = o.kit.doc.OperationDefinitions[ref].Name
		}
	}

	if o.parsedOperation.Request.OperationName == "" && operationCount > 1 {
		return &inputError{
			message:    "operation name is required when multiple operations are defined",
			statusCode: http.StatusOK,
		}
	}

	if o.parsedOperation.Request.OperationName != "" && operationCount != 0 && o.operationDefinitionRef == -1 {
		return &inputError{
			message:    fmt.Sprintf("operation with name '%s' not found", o.parsedOperation.Request.OperationName),
			statusCode: http.StatusOK,
		}
	}

	if o.operationDefinitionRef == -1 {
		if anonymousOperationCount == 1 {
			o.operationDefinitionRef = anonymousOperationDefinitionRef
		} else if anonymousOperationCount > 1 {
			return &inputError{
				message:    "operation name is required when multiple operations are defined",
				statusCode: http.StatusOK,
			}
		} else {
			return &inputError{
				message:    fmt.Sprintf("operation with name '%s' not found", o.parsedOperation.Request.OperationName),
				statusCode: http.StatusOK,
			}
		}
	}

	switch o.kit.doc.OperationDefinitions[o.operationDefinitionRef].OperationType {
	case ast.OperationTypeQuery:
		o.parsedOperation.Type = "query"
	case ast.OperationTypeMutation:
		o.parsedOperation.Type = "mutation"
	case ast.OperationTypeSubscription:
		o.parsedOperation.Type = "subscription"
	default:
		return &inputError{
			message:    "operation type not supported",
			statusCode: http.StatusOK,
		}
	}

	// Replace the operation name with a static name to avoid different IDs for the same operation
	replaceOperationName := o.kit.doc.Input.AppendInputBytes(staticOperationName)
	o.kit.doc.OperationDefinitions[o.operationDefinitionRef].Name = replaceOperationName

	return nil
}

// Normalize normalizes the operation. After normalization the normalized representation of the operation
// and variables is available. Also, the final operation ID is generated.
func (o *OperationKit) Normalize() (bool, error) {
	if o.parsedOperation.IsPersistedOperation {
		return o.normalizePersistedOperation()
	}
	return o.normalizeNonPersistedOperation()
}

func (o *OperationKit) normalizePersistedOperation() (cached bool, err error) {
	if o.parsedOperation.NormalizedRepresentation != "" {
		// normalized operation was loaded from cache
		return true, nil
	}
	skipIncludeNames := o.skipIncludeVariableNames()

	// we create a copy of the original variables because we need to delete variables that are not used in "skip" and "include" directives
	// skip or include directives have an influence on normalization (we're removing unused parts of the Operation)
	// so we want to extract those variables and set them as default values
	// later on, we can re-use the original variables again
	// the exported variables minus the variables that are used in skip or include directives are used for the exported defaults in the cache
	originalVariables := make([]byte, len(o.parsedOperation.Request.Variables))
	copy(originalVariables, o.parsedOperation.Request.Variables)

	o.parsedOperation.Variables.Visit(func(key []byte, v *fastjson.Value) {
		keyStr := unsafebytes.BytesToString(key)
		for i := range skipIncludeNames {
			if keyStr == skipIncludeNames[i] {
				return
			}
		}
		o.parsedOperation.Request.Variables = jsonparser.Delete(o.parsedOperation.Request.Variables, keyStr)
	})

	report := &operationreport.Report{}
	o.kit.doc.Input.Variables = o.parsedOperation.Request.Variables
	o.kit.normalizer.NormalizeNamedOperation(o.kit.doc, o.operationProcessor.executor.ClientSchema, staticOperationName, report)
	if report.HasErrors() {
		return false, &reportError{
			report: report,
		}
	}

	exportedVariables := make([]byte, len(o.kit.doc.Input.Variables))
	copy(exportedVariables, o.kit.doc.Input.Variables)

	originalVariables, err = o.populateDefaultVariablesFromExportedDefaults(exportedVariables, originalVariables)
	if err != nil {
		return false, errors.WithStack(fmt.Errorf("failed to set default values for variables: %w", err))
	}

	o.parsedOperation.Request.Variables = originalVariables

	// Hash the normalized operation with the static operation name to avoid different IDs for the same operation
	err = o.kit.printer.Print(o.kit.doc, o.operationProcessor.executor.ClientSchema, o.kit.keyGen)
	if err != nil {
		return false, errors.WithStack(fmt.Errorf("failed to print normalized operation: %w", err))
	}

	// Generate the operation ID
	o.parsedOperation.ID = o.kit.keyGen.Sum64()
	o.kit.keyGen.Reset()

	listVariableNames, listVariableNameWraps := o.extractListVariableNamesFromDoc()

	// Print the operation with the original operation name
	o.kit.doc.OperationDefinitions[o.operationDefinitionRef].Name = o.originalOperationNameRef
	err = o.kit.printer.Print(o.kit.doc, o.operationProcessor.executor.ClientSchema, o.kit.normalizedOperation)
	if err != nil {
		return false, errors.WithStack(fmt.Errorf("failed to print normalized operation: %w", err))
	}

	// Set the normalized representation
	o.parsedOperation.NormalizedRepresentation = o.kit.normalizedOperation.String()
	err = o.coerceListVariables(listVariableNames, listVariableNameWraps)
	if err != nil {
		return false, errors.WithStack(fmt.Errorf("failed to coerce list variables: %w", err))
	}

	if o.cache != nil && o.cache.persistedOperationCache != nil {
		o.savePersistedOperationToCache(skipIncludeNames, listVariableNames, listVariableNameWraps, exportedVariables)
	}

	return false, nil
}

type NormalizationCacheEntry struct {
	operationID              uint64
	normalizedRepresentation string
	operationType            string
	exportedVariables        []byte
	listVariableNames        []string
	listVariableNameWraps    []int
	doc                      *ast.Document
}

func (o *OperationKit) normalizeNonPersistedOperation() (cached bool, err error) {

	skipIncludeVariableNames := o.skipIncludeVariableNames()
	cacheKey := o.normalizationCacheKey(skipIncludeVariableNames)
	if o.cache != nil && o.cache.normalizationCache != nil {
		entry, ok := o.cache.normalizationCache.Get(cacheKey)
		if ok {
			o.kit.cachedDoc = entry.doc
			o.parsedOperation.NormalizedRepresentation = entry.normalizedRepresentation
			o.parsedOperation.ID = entry.operationID
			o.parsedOperation.Type = entry.operationType
			o.parsedOperation.NormalizationCacheHit = true
			o.parsedOperation.Request.Variables, err = o.populateDefaultVariablesFromExportedDefaults(entry.exportedVariables, o.parsedOperation.Request.Variables)
			if err != nil {
				return false, errors.WithStack(fmt.Errorf("failed to set default values for variables: %w", err))
			}
			err = o.coerceListVariables(entry.listVariableNames, entry.listVariableNameWraps)
			if err != nil {
				return false, errors.WithStack(fmt.Errorf("failed to coerce list variables: %w", err))
			}
			return true, nil
		}
	}

	// we create a copy of the original variables because we need to delete variables that are not used in "skip" and "include" directives
	// skip or include directives have an influence on normalization (we're removing unused parts of the Operation)
	// so we want to extract those variables and set them as default values
	// later on, we can re-use the original variables again
	// the exported variables minus the variables that are used in skip or include directives are used for the exported defaults in the cache
	originalVariables := make([]byte, len(o.parsedOperation.Request.Variables))
	copy(originalVariables, o.parsedOperation.Request.Variables)

	// remove variables that are used in skip or include directives
	// these are just regular default values, so we can remove them
	// we only want to normalize the operation with variables that have an impact on the operation shape (skip or include directives)
	o.parsedOperation.Variables.Visit(func(key []byte, v *fastjson.Value) {
		keyStr := unsafebytes.BytesToString(key)
		for i := range skipIncludeVariableNames {
			if keyStr == skipIncludeVariableNames[i] {
				return
			}
		}
		o.parsedOperation.Request.Variables = jsonparser.Delete(o.parsedOperation.Request.Variables, keyStr)
	})

	// normalize the operation
	report := &operationreport.Report{}
	o.kit.doc.Input.Variables = o.parsedOperation.Request.Variables
	o.kit.normalizer.NormalizeNamedOperation(o.kit.doc, o.operationProcessor.executor.ClientSchema, staticOperationName, report)
	if report.HasErrors() {
		return false, &reportError{
			report: report,
		}
	}

	// make a copy of the exported variables, so we can store them in the cache
	// for subsequent requests, they can be used to add missing variables
	exportedVariables := make([]byte, len(o.kit.doc.Input.Variables))
	copy(exportedVariables, o.kit.doc.Input.Variables)

	originalVariables, err = o.populateDefaultVariablesFromExportedDefaults(exportedVariables, originalVariables)
	if err != nil {
		return false, errors.WithStack(fmt.Errorf("failed to set default values for variables: %w", err))
	}

	// reset with the original variables
	o.parsedOperation.Request.Variables = originalVariables
	o.kit.doc.Input.Variables = originalVariables

	// Hash the normalized operation with the static operation name & original variables to avoid different IDs for the same operation
	err = o.kit.printer.Print(o.kit.doc, o.operationProcessor.executor.ClientSchema, o.kit.keyGen)
	if err != nil {
		return false, errors.WithStack(fmt.Errorf("failed to print normalized operation: %w", err))
	}

	// Generate the operation ID
	o.parsedOperation.ID = o.kit.keyGen.Sum64()
	listVariableNames, listVariableNameWraps := o.extractListVariableNamesFromDoc()

	// Print the operation with the original operation name
	o.kit.doc.OperationDefinitions[o.operationDefinitionRef].Name = o.originalOperationNameRef
	err = o.kit.printer.Print(o.kit.doc, o.operationProcessor.executor.ClientSchema, o.kit.normalizedOperation)
	if err != nil {
		return false, errors.WithStack(fmt.Errorf("failed to print normalized operation: %w", err))
	}

	// Set the normalized representation
	o.parsedOperation.NormalizedRepresentation = o.kit.normalizedOperation.String()
	err = o.coerceListVariables(listVariableNames, listVariableNameWraps)
	if err != nil {
		return false, errors.WithStack(fmt.Errorf("failed to coerce list variables: %w", err))
	}

	if o.cache != nil && o.cache.normalizationCache != nil {
		entry := NormalizationCacheEntry{
			operationID:              o.parsedOperation.ID,
			normalizedRepresentation: o.parsedOperation.NormalizedRepresentation,
			operationType:            o.parsedOperation.Type,
			exportedVariables:        exportedVariables,
			listVariableNames:        listVariableNames,
			listVariableNameWraps:    listVariableNameWraps,
			doc:                      o.kit.doc,
		}
		o.cache.normalizationCache.Set(cacheKey, entry, 1)
		// we typically re-use the kit, but in this case we're sharing the doc across requests for validation
		// as such, we don't want to return and re-use the kit for future requests, so we're setting it to skipReuse true
		o.kit.skipReuse = true
	}

	return false, nil
}

type normalizedOperationCacheEntry struct {
	operationID              uint64
	normalizedRepresentation string
	operationType            string
	exportedVariables        []byte
	listVariableNames        []string
	listVariableNameWraps    []int
}

func (o *OperationKit) loadPersistedOperationFromCache() (ok bool, err error) {

	if o.cache == nil || o.cache.persistedOperationCache == nil {
		return false, nil
	}

	cacheKey, ok := o.loadPersistedOperationCacheKey(o.parsedOperation.GraphQLRequestExtensions.PersistedQuery.Sha256Hash)
	if !ok {
		return false, nil
	}

	o.cache.persistedOperationCacheLock.RLock()
	entry, ok := o.cache.persistedOperationCache[cacheKey]
	o.cache.persistedOperationCacheLock.RUnlock()
	if !ok {
		return false, nil
	}
	o.parsedOperation.PersistedOperationCacheHit = true
	o.parsedOperation.ID = entry.operationID
	o.parsedOperation.NormalizedRepresentation = entry.normalizedRepresentation
	o.parsedOperation.Type = entry.operationType
	o.parsedOperation.Request.Variables, err = o.populateDefaultVariablesFromExportedDefaults(entry.exportedVariables, o.parsedOperation.Request.Variables)
	if err != nil {
		return false, errors.WithStack(fmt.Errorf("failed to set default values for variables: %w", err))
	}
	err = o.coerceListVariables(entry.listVariableNames, entry.listVariableNameWraps)
	if err != nil {
		return false, errors.WithStack(fmt.Errorf("failed to coerce list variables: %w", err))
	}

	o.kit.doc.Input.ResetInputString(entry.normalizedRepresentation)
	report := &operationreport.Report{}
	o.kit.parser.Parse(o.kit.doc, report)
	if report.HasErrors() {
		return false, &reportError{
			report: report,
		}
	}

	return true, nil
}

// populateDefaultVariablesFromExportedDefaults iterates through the exported default variables and sets missing ones in the variables
func (o *OperationKit) populateDefaultVariablesFromExportedDefaults(exportedVariables, override []byte) ([]byte, error) {
	err := jsonparser.ObjectEach(exportedVariables, func(key []byte, value []byte, dataType jsonparser.ValueType, offset int) (err error) {
		if v := o.parsedOperation.Variables.Get(unsafebytes.BytesToString(key)); v != nil {
			return nil
		}
		if dataType == jsonparser.String {
			stringValue := make([]byte, len(value)+2)
			stringValue[0] = '"'
			copy(stringValue[1:], value)
			stringValue[len(stringValue)-1] = '"'
			override, err = jsonparser.Set(override, stringValue, unsafebytes.BytesToString(key))
		} else {
			override, err = jsonparser.Set(override, value, unsafebytes.BytesToString(key))
		}
		return
	})
	if err != nil {
		return nil, errors.WithStack(fmt.Errorf("failed to set default values for variables: %w", err))
	}
	return override, nil
}

func (o *OperationKit) jsonIsNull(variables []byte) bool {
	if variables == nil {
		return true
	}
	if len(variables) == 4 && unsafebytes.BytesToString(variables) == "null" {
		return true
	}
	value, err := fastjson.ParseBytes(variables)
	if err != nil {
		return false
	}
	return value.Type() == fastjson.TypeNull
}

func (o *OperationKit) savePersistedOperationToCache(skipIncludeVariableNames, listVariableNames []string, listVariableNameWraps []int, exportedVariables []byte) {
	cacheKey := o.generatePersistedOperationCacheKey(skipIncludeVariableNames)
	entry := normalizedOperationCacheEntry{
		operationID:              o.parsedOperation.ID,
		normalizedRepresentation: o.parsedOperation.NormalizedRepresentation,
		operationType:            o.parsedOperation.Type,
		exportedVariables:        make([]byte, len(exportedVariables)),
		listVariableNames:        listVariableNames,
		listVariableNameWraps:    listVariableNameWraps,
	}
	copy(entry.exportedVariables, exportedVariables)

	o.cache.persistedOperationCacheLock.Lock()
	o.cache.persistedOperationCache[cacheKey] = entry
	o.cache.persistedOperationCacheLock.Unlock()

	o.cache.persistetOperationVariableNamesLock.Lock()
	o.cache.persistetOperationVariableNames[o.parsedOperation.GraphQLRequestExtensions.PersistedQuery.Sha256Hash] = skipIncludeVariableNames
	o.cache.persistetOperationVariableNamesLock.Unlock()
}

func (o *OperationKit) loadPersistedOperationCacheKey(persistedQuerySha256Hash string) (key uint64, ok bool) {
	o.cache.persistetOperationVariableNamesLock.RLock()
	variableNames, ok := o.cache.persistetOperationVariableNames[persistedQuerySha256Hash]
	o.cache.persistetOperationVariableNamesLock.RUnlock()
	if !ok {
		return 0, false
	}
	key = o.generatePersistedOperationCacheKey(variableNames)
	return key, true
}

func (o *OperationKit) generatePersistedOperationCacheKey(skipIncludeVariableNames []string) uint64 {
	_, _ = o.kit.keyGen.WriteString(o.parsedOperation.GraphQLRequestExtensions.PersistedQuery.Sha256Hash)
	_, _ = o.kit.keyGen.WriteString(o.parsedOperation.Request.OperationName)
	o.writeSkipIncludeCacheKeyToKeyGen(skipIncludeVariableNames)
	sum := o.kit.keyGen.Sum64()
	o.kit.keyGen.Reset()
	return sum
}

func (o *OperationKit) normalizationCacheKey(skipIncludeVariableNames []string) uint64 {
	_, _ = o.kit.keyGen.WriteString(o.parsedOperation.Request.Query)
	_, _ = o.kit.keyGen.WriteString(o.parsedOperation.Request.OperationName)
	o.writeSkipIncludeCacheKeyToKeyGen(skipIncludeVariableNames)
	sum := o.kit.keyGen.Sum64()
	o.kit.keyGen.Reset()
	return sum
}

func (o *OperationKit) writeSkipIncludeCacheKeyToKeyGen(skipIncludeVariableNames []string) {
	for i := range skipIncludeVariableNames {
		value := o.parsedOperation.Variables.Get(skipIncludeVariableNames[i])
		if value == nil {
			_, _ = o.kit.keyGen.WriteString("x")
			continue
		}
		switch value.Type() {
		case fastjson.TypeTrue:
			_, _ = o.kit.keyGen.WriteString("t")
		case fastjson.TypeFalse:
			_, _ = o.kit.keyGen.WriteString("f")
		default:
			_, _ = o.kit.keyGen.WriteString("x")
		}
	}
}

// Validate validates the operation variables.
func (o *OperationKit) Validate() error {
	if o.kit.cachedDoc != nil {
		err := o.kit.variablesValidator.Validate(o.kit.cachedDoc, o.operationProcessor.executor.ClientSchema, o.parsedOperation.Request.Variables)
		if err != nil {
			return &inputError{
				message:    err.Error(),
				statusCode: http.StatusOK,
			}
		}
		return nil
	}
	err := o.kit.variablesValidator.Validate(o.kit.doc, o.operationProcessor.executor.ClientSchema, o.parsedOperation.Request.Variables)
	if err != nil {
		return &inputError{
			message:    err.Error(),
			statusCode: http.StatusOK,
		}
	}
	return nil
}

func (o *OperationKit) extractListVariableNamesFromDoc() ([]string, []int) {
	for i := range o.kit.doc.OperationDefinitions {
		nameRef := o.kit.doc.OperationDefinitions[i].Name
		name := o.kit.doc.Input.ByteSliceString(nameRef)
		if name != "O" {
			continue
		}
		refs := o.kit.doc.OperationDefinitions[i].VariableDefinitions.Refs
		listVariables := make([]string, 0, len(refs))
		listVariableDepth := make([]int, 0, len(refs))
		for j := range refs {
			isList := o.kit.doc.TypeIsList(o.kit.doc.VariableDefinitions[j].Type)
			if !isList {
				continue
			}
			listVariables = append(listVariables, o.kit.doc.VariableDefinitionNameString(j))
			listVariableDepth = append(listVariableDepth, o.kit.doc.TypeNumberOfListWraps(o.kit.doc.VariableDefinitions[j].Type))
		}
		return listVariables, listVariableDepth
	}
	return nil, nil
}

func (o *OperationKit) coerceListVariables(listVariableNames []string, listVariableNameWraps []int) (err error) {
	if len(listVariableNames) == 0 {
		return
	}
	o.parsedOperation.Variables.Visit(func(key []byte, v *fastjson.Value) {
		strKey := unsafebytes.BytesToString(key)
		i := slices.Index(listVariableNames, strKey)
		if i == -1 {
			return
		}
		switch v.Type() {
		case fastjson.TypeArray:
			return
		case fastjson.TypeNull:
			return
		default:
			wraps := listVariableNameWraps[i]
			arr := fastjson.MustParse(`[]`)
			arr.SetArrayItem(0, v)
			for j := 1; j < wraps; j++ {
				parent := fastjson.MustParse(`[]`)
				parent.SetArrayItem(0, arr)
				arr = parent
			}
			list := arr.MarshalTo(nil)
			o.parsedOperation.Request.Variables, err = jsonparser.Set(o.parsedOperation.Request.Variables, list, strKey)
			if err != nil {
				return
			}
		}
	})
	o.kit.doc.Input.Variables = o.parsedOperation.Request.Variables
	return
}

var (
	literalIF = []byte("if")
)

func (o *OperationKit) skipIncludeVariableNames() []string {
	if len(o.kit.doc.Directives) == 0 {
		return nil
	}
	variableNames := make(map[string]struct{}, len(o.kit.doc.Directives))
	for i := range o.kit.doc.Directives {
		name := o.kit.doc.DirectiveNameBytes(i)
		switch string(name) {
		case "skip", "include":
			if value, ok := o.kit.doc.DirectiveArgumentValueByName(i, literalIF); ok {
				if value.Kind != ast.ValueKindVariable {
					continue
				}
				variableName := o.kit.doc.VariableValueNameString(value.Ref)
				variableNames[variableName] = struct{}{}
			}
		}
	}
	names := make([]string, len(variableNames))
	i := 0
	for name := range variableNames {
		names[i] = name
		i++
	}
	slices.Sort(names)
	return names
}

func NewOperationProcessor(opts OperationProcessorOptions) *OperationProcessor {
	processor := &OperationProcessor{
		executor:                 opts.Executor,
		maxOperationSizeInBytes:  opts.MaxOperationSizeInBytes,
<<<<<<< HEAD
		persistedOperationClient: opts.PersistedOperationClient,
=======
		persistedOperationClient: opts.PersistentOpClient,
>>>>>>> 7f55e182
		parseKitPool: &sync.Pool{
			New: func() interface{} {
				return &parseKit{
					parser: astparser.NewParser(),
					doc:    ast.NewSmallDocument(),
					keyGen: xxhash.New(),
					normalizer: astnormalization.NewWithOpts(
						astnormalization.WithExtractVariables(),
						astnormalization.WithInlineFragmentSpreads(),
						astnormalization.WithRemoveFragmentDefinitions(),
						astnormalization.WithRemoveNotMatchingOperationDefinitions(),
						astnormalization.WithRemoveUnusedVariables(),
					),
					printer:             &astprinter.Printer{},
					normalizedOperation: &bytes.Buffer{},
					variablesValidator:  variablesvalidation.NewVariablesValidator(),
				}
			},
		},
	}
	if opts.EnablePersistedOperationsCache {
		processor.operationCache = &OperationCache{
			persistetOperationVariableNames:     map[string][]string{},
			persistetOperationVariableNamesLock: &sync.RWMutex{},
			persistedOperationCache:             map[uint64]normalizedOperationCacheEntry{},
			persistedOperationCacheLock:         &sync.RWMutex{},
		}
	}
	if opts.NormalizationCache != nil {
		if processor.operationCache == nil {
			processor.operationCache = &OperationCache{}
		}
		processor.operationCache.normalizationCache = opts.NormalizationCache
	}
	return processor
}

func (p *OperationProcessor) getKit() *parseKit {
	return p.parseKitPool.Get().(*parseKit)
}

func (p *OperationProcessor) freeKit(kit *parseKit) {
	if kit.skipReuse {
		kit.skipReuse = false
		kit.doc = ast.NewSmallDocument()
	}
	kit.cachedDoc = nil
	kit.keyGen.Reset()
	kit.doc.Reset()
	kit.normalizedOperation.Reset()
	p.parseKitPool.Put(kit)
}

func (p *OperationProcessor) entityTooLarge() error {
	return &inputError{
		message:    fmt.Sprintf("request body too large, max size is %d bytes", p.maxOperationSizeInBytes),
		statusCode: http.StatusRequestEntityTooLarge,
	}
}

func (p *OperationProcessor) ReadBody(buf *bytes.Buffer, r io.Reader) ([]byte, error) {
	if _, err := io.Copy(buf, r); err != nil {
		// Set when http.MaxBytesReader is used before
		var maxBytesErr *http.MaxBytesError
		if errors.As(err, &maxBytesErr) {
			return nil, p.entityTooLarge()
		}
		return nil, fmt.Errorf("failed to read request body: %w", err)
	}

	return buf.Bytes(), nil
}

func (p *OperationProcessor) NewKitFromReader(r io.Reader) (*OperationKit, error) {
	buf := pool.GetBytesBuffer()
	defer pool.PutBytesBuffer(buf)
	data, err := p.ReadBody(buf, r)
	if err != nil {
		return nil, err
	}
	return NewOperationKit(p, data, nil), nil
}

// NewKit creates a new OperationKit. The kit is used to parse, normalize and
// validate operations. It also validates if the operation size is within the
// limit.
func (p *OperationProcessor) NewKit(data []byte, files []httpclient.File) (*OperationKit, error) {
	if len(data) > int(p.maxOperationSizeInBytes) {
		return nil, p.entityTooLarge()
	}
	return NewOperationKit(p, data, files), nil
}<|MERGE_RESOLUTION|>--- conflicted
+++ resolved
@@ -16,13 +16,6 @@
 	"github.com/goccy/go-json"
 	"github.com/pkg/errors"
 	"github.com/valyala/fastjson"
-<<<<<<< HEAD
-	"github.com/wundergraph/cosmo/router/internal/unsafebytes"
-	"github.com/wundergraph/graphql-go-tools/v2/pkg/variablesvalidation"
-
-=======
-	"github.com/wundergraph/cosmo/router/internal/cdn"
->>>>>>> 7f55e182
 	"github.com/wundergraph/cosmo/router/internal/pool"
 	"github.com/wundergraph/cosmo/router/internal/unsafebytes"
 	"github.com/wundergraph/graphql-go-tools/v2/pkg/ast"
@@ -81,17 +74,10 @@
 	_ InputError = invalidExtensionsTypeError(0)
 )
 
-<<<<<<< HEAD
-type OperationParserOptions struct {
-	Executor                 *Executor
-	MaxOperationSizeInBytes  int64
-	PersistedOperationClient persistedoperation.Client
-=======
 type OperationProcessorOptions struct {
 	Executor                *Executor
 	MaxOperationSizeInBytes int64
 	PersistentOpClient      *cdn.PersistedOperationsClient
->>>>>>> 7f55e182
 
 	EnablePersistedOperationsCache bool
 	NormalizationCache             *ristretto.Cache[uint64, NormalizationCacheEntry]
@@ -102,11 +88,7 @@
 type OperationProcessor struct {
 	executor                 *Executor
 	maxOperationSizeInBytes  int64
-<<<<<<< HEAD
-	persistedOperationClient persistedoperation.Client
-=======
 	persistedOperationClient *cdn.PersistedOperationsClient
->>>>>>> 7f55e182
 	parseKitPool             *sync.Pool
 	operationCache           *OperationCache
 }
@@ -250,15 +232,6 @@
 	}
 
 	if o.parsedOperation.GraphQLRequestExtensions.PersistedQuery != nil && len(o.parsedOperation.GraphQLRequestExtensions.PersistedQuery.Sha256Hash) > 0 {
-<<<<<<< HEAD
-		if o.operationParser.persistedOperationClient == nil {
-			return &inputError{
-				message:    "could not resolve persisted query, feature is not configured",
-				statusCode: http.StatusOK,
-			}
-		}
-=======
->>>>>>> 7f55e182
 		o.parsedOperation.IsPersistedOperation = true
 	}
 
@@ -273,18 +246,12 @@
 			message:    "could not resolve persisted query, feature is not configured",
 			statusCode: http.StatusOK,
 		}
-<<<<<<< HEAD
-		persistedOperationData, err := o.operationParser.persistedOperationClient.PersistedOperation(ctx, clientInfo.Name, o.parsedOperation.GraphQLRequestExtensions.PersistedQuery.Sha256Hash)
-		if err != nil {
-			return err
-=======
 	}
 	fromCache, err := o.loadPersistedOperationFromCache()
 	if err != nil {
 		return false, &inputError{
 			statusCode: http.StatusInternalServerError,
 			message:    "error loading persisted operation from cache",
->>>>>>> 7f55e182
 		}
 	}
 	if fromCache {
@@ -883,11 +850,7 @@
 	processor := &OperationProcessor{
 		executor:                 opts.Executor,
 		maxOperationSizeInBytes:  opts.MaxOperationSizeInBytes,
-<<<<<<< HEAD
-		persistedOperationClient: opts.PersistedOperationClient,
-=======
 		persistedOperationClient: opts.PersistentOpClient,
->>>>>>> 7f55e182
 		parseKitPool: &sync.Pool{
 			New: func() interface{} {
 				return &parseKit{
