package core

import (
	"context"
	"time"

	"github.com/wundergraph/cosmo/router/pkg/otel"

	"go.uber.org/zap"

	semconv "go.opentelemetry.io/otel/semconv/v1.21.0"

	"go.opentelemetry.io/otel/attribute"
)

type OperationProtocol string

const (
	OperationProtocolHTTP = OperationProtocol("http")
	OperationProtocolWS   = OperationProtocol("ws")
)

func (p OperationProtocol) String() string {
	return string(p)
}

// OperationMetrics is a struct that holds the metrics for an operation. It should be created on the parent router request
// subgraph metrics are created in the transport or engine loader hooks.
type OperationMetrics struct {
	requestContentLength int64
	routerMetrics        RouterMetrics
	operationStartTime   time.Time
	inflightMetric       func()
	routerConfigVersion  string
	logger               *zap.Logger
	trackUsageInfo       bool
}

func (m *OperationMetrics) Finish(ctx context.Context, err error, statusCode int, responseSize int, opContext *operationContext, attr []attribute.KeyValue) {
	latency := time.Since(m.operationStartTime)

	m.inflightMetric()

	rm := m.routerMetrics.MetricStore()

	if err != nil {
		// We don't store false values in the metrics, so only add the error attribute if it's true
		attr = append(attr, otel.WgRequestError.Bool(true))
		rm.MeasureRequestError(ctx, attr...)
	}

	attr = append(attr, semconv.HTTPStatusCode(statusCode))
	rm.MeasureRequestCount(ctx, attr...)
	rm.MeasureRequestSize(ctx, m.requestContentLength, attr...)
	rm.MeasureLatency(ctx, latency, attr...)
	rm.MeasureResponseSize(ctx, int64(responseSize), attr...)

<<<<<<< HEAD
	if m.trackUsageInfo && opContext != nil {
		m.routerMetrics.ExportSchemaUsageInfo(opContext, statusCode, err != nil)
=======
	if m.trackUsageInfo && opContext != nil && !opContext.executionOptions.SkipLoader {
		m.routerMetrics.ExportSchemaUsageInfo(opContext, statusCode, err != nil, exportSynchronous)
>>>>>>> 0b1fceec
	}
}

type OperationMetricsOptions struct {
	Attributes           []attribute.KeyValue
	RouterConfigVersion  string
	RequestContentLength int64
	RouterMetrics        RouterMetrics
	Logger               *zap.Logger
	TrackUsageInfo       bool
}

// newOperationMetrics creates a new OperationMetrics struct and starts the operation metrics.
// routerMetrics.StartOperation()
func newOperationMetrics(opts OperationMetricsOptions) *OperationMetrics {
	operationStartTime := time.Now()

	inflightMetric := opts.RouterMetrics.MetricStore().MeasureInFlight(context.Background(), opts.Attributes...)
	return &OperationMetrics{
		requestContentLength: opts.RequestContentLength,
		operationStartTime:   operationStartTime,
		inflightMetric:       inflightMetric,
		routerConfigVersion:  opts.RouterConfigVersion,
		routerMetrics:        opts.RouterMetrics,
		logger:               opts.Logger,
		trackUsageInfo:       opts.TrackUsageInfo,
	}
}<|MERGE_RESOLUTION|>--- conflicted
+++ resolved
@@ -55,13 +55,8 @@
 	rm.MeasureLatency(ctx, latency, attr...)
 	rm.MeasureResponseSize(ctx, int64(responseSize), attr...)
 
-<<<<<<< HEAD
-	if m.trackUsageInfo && opContext != nil {
+	if m.trackUsageInfo && opContext != nil && !opContext.executionOptions.SkipLoader {
 		m.routerMetrics.ExportSchemaUsageInfo(opContext, statusCode, err != nil)
-=======
-	if m.trackUsageInfo && opContext != nil && !opContext.executionOptions.SkipLoader {
-		m.routerMetrics.ExportSchemaUsageInfo(opContext, statusCode, err != nil, exportSynchronous)
->>>>>>> 0b1fceec
 	}
 }
 
