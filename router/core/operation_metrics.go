--- conflicted
+++ resolved
@@ -36,7 +36,6 @@
 	opContext            *operationContext
 }
 
-<<<<<<< HEAD
 func (m *OperationMetrics) exportSchemaUsageInfo(operationContext *operationContext, attributes graphqlmetrics.Attributes) {
 	if m.gqlMetricsExporter == nil {
 		return
@@ -83,25 +82,10 @@
 	})
 }
 
-func (m *OperationMetrics) Finish(ctx context.Context, statusCode *int, responseSize *int64) {
+func (m *OperationMetrics) Finish(ctx context.Context, hasErrored bool, statusCode int, responseSize int64) {
 	if m == nil {
 		return
 	}
-	m.inflightMetric()
-
-	if statusCode == nil {
-		statusCode = new(int)
-		*statusCode = -1
-	}
-
-	if responseSize == nil {
-		responseSize = new(int64)
-		*responseSize = -1
-	}
-
-	m.metricBaseFields = append(m.metricBaseFields, semconv.HTTPStatusCode(*statusCode))
-=======
-func (m *OperationMetrics) Finish(ctx context.Context, hasErrored bool, statusCode int, responseSize int64) {
 	m.inflightMetric()
 
 	if hasErrored {
@@ -109,66 +93,23 @@
 	}
 
 	m.metricBaseFields = append(m.metricBaseFields, semconv.HTTPStatusCode(statusCode))
->>>>>>> 80062677
 	m.metrics.MeasureRequestCount(ctx, m.metricBaseFields...)
 	m.metrics.MeasureRequestSize(ctx, m.requestContentLength, m.metricBaseFields...)
 	m.metrics.MeasureLatency(ctx,
 		m.operationStartTime,
 		m.metricBaseFields...,
 	)
-<<<<<<< HEAD
-	m.metrics.MeasureResponseSize(ctx, *responseSize, m.metricBaseFields...)
+	m.metrics.MeasureResponseSize(ctx, responseSize, m.metricBaseFields...)
 
 	if m.opContext != nil {
 		m.exportSchemaUsageInfo(m.opContext, graphqlmetrics.Attributes{
-			graphqlmetrics.HTTPStatusCodeAttribute: strconv.Itoa(*statusCode),
+			graphqlmetrics.HTTPStatusCodeAttribute: strconv.Itoa(statusCode),
 		})
 	}
 }
 
-func (m *OperationMetrics) AddOperation(ctx context.Context, operation *ParsedOperation, protocol OperationProtocol) {
-	if m == nil {
-		return
-	}
-	if operation.Name != "" {
-		m.metricBaseFields = append(m.metricBaseFields, otel.WgOperationName.String(operation.Name))
-	}
-
-	if operation.Type != "" {
-		m.metricBaseFields = append(m.metricBaseFields, otel.WgOperationType.String(operation.Type))
-	}
-
-	// Add the operation to the trace span
-	span := trace.SpanFromContext(ctx)
-	// Set the span name to the operation name after we figured it out
-	// TODO: Ask Dustin about this name
-	span.SetName(GetSpanName(operation.Name, protocol.String()))
-
-	span.SetAttributes(otel.WgOperationName.String(operation.Name))
-	span.SetAttributes(otel.WgOperationType.String(operation.Type))
-	span.SetAttributes(otel.WgOperationContent.String(operation.Query))
-	span.SetAttributes(otel.WgOperationProtocol.String(protocol.String()))
-
-	// Add the operation hash to the trace span attributes
-	opHashID := otel.WgOperationHash.String(strconv.FormatUint(operation.ID, 10))
-	span.SetAttributes(opHashID)
-
-	// Add hash to metrics base fields
-	m.metricBaseFields = append(m.metricBaseFields, opHashID)
-=======
-	m.metrics.MeasureResponseSize(ctx, responseSize, m.metricBaseFields...)
-}
-
 func (m *OperationMetrics) AddSpanAttributes(kv ...attribute.KeyValue) {
 	m.metricBaseFields = append(m.metricBaseFields, kv...)
->>>>>>> 80062677
-}
-
-func (m *OperationMetrics) AddOperationContext(opContext *operationContext) {
-	if m == nil {
-		return
-	}
-	m.opContext = opContext
 }
 
 // AddClientInfo adds the client info to the operation metrics. If OperationMetrics
