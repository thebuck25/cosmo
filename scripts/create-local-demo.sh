--- conflicted
+++ resolved
@@ -11,13 +11,9 @@
 pnpm wgc subgraph create family --namespace default --label team=A --routing-url http://localhost:4002/graphql
 pnpm wgc subgraph create hobbies --namespace default --label team=B --routing-url http://localhost:4003/graphql
 pnpm wgc subgraph create products --namespace default --label team=B --routing-url http://localhost:4004/graphql
-<<<<<<< HEAD
 pnpm wgc subgraph create employeeupdated --namespace default --label team=B --event-driven-graph
-
 pnpm wgc contract create mygraph-external --source mygraph -r http://localhost:3003/graphql --exclude internal
-=======
 pnpm wgc subgraph create -edg employeeupdated --namespace default --label team=B
->>>>>>> 299b4fa2
 
 ./scripts/update-demo.sh
 
