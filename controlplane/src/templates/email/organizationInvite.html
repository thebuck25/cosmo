<!DOCTYPE html PUBLIC "-//W3C//DTD XHTML 1.0 Transitional//EN" "http://www.w3.org/TR/xhtml1/DTD/xhtml1-transitional.dtd">
<html lang="en">
  <head>
    <meta http-equiv="Content-Type" content="text/html charset=UTF-8" />
    <title>Organization Invitation</title>
  </head>
  <div
    id="__react-email-preview"
    style="display: none; overflow: hidden; line-height: 1px; opacity: 0; max-height: 0; max-width: 0"
  >
    Join <%= organizationName %> on WunderGraph Cosmo
  </div>

  <body
    style="background-color:#ffffff;margin:0 auto;font-family:-apple-system, BlinkMacSystemFont, &#x27;Segoe UI&#x27;, &#x27;Roboto&#x27;, &#x27;Oxygen&#x27;, &#x27;Ubuntu&#x27;, &#x27;Cantarell&#x27;, &#x27;Fira Sans&#x27;, &#x27;Droid Sans&#x27;, &#x27;Helvetica Neue&#x27;, sans-serif"
  >
    <table
      align="center"
      role="presentation"
      cellspacing="0"
      cellpadding="0"
      border="0"
      width="100%"
      style="
        max-width: 37.5em;
        border: 1px solid #eaeaea;
        border-radius: 5px;
        margin: 40px auto;
        padding: 20px;
        width: 465px;
      "
    >
      <tr style="width: 100%">
        <td>
          <table
            style="margin-top: 32px"
            align="center"
            border="0"
            cellpadding="0"
            cellspacing="0"
            role="presentation"
            width="100%"
          >
            <tbody>
              <tr>
                <td>
                  <img
                    alt="WunderGraph"
                    src="https://wundergraph.com/images/logos/wundergraph-light.png"
                    width="40"
                    height="40"
                    style="display: block; outline: none; border: none; text-decoration: none; margin: 0 auto"
                  />
                </td>
              </tr>
            </tbody>
          </table>
          <h1 style="color: #000; font-size: 24px; font-weight: normal; text-align: center; margin: 30px 0; padding: 0">
            Join the <strong><%= organizationName %></strong> organization on <strong>WunderGraph Cosmo</strong>
          </h1>
          <p style="font-size: 14px; line-height: 24px; margin: 16px 0; color: #000; text-align: center">
<<<<<<< HEAD
            Hello <strong><%= email %></strong>, you have been invited to
            <strong><%= organizationName %></strong> organization on <strong>WunderGraph Cosmo</strong>.
=======
            <%- inviteBody %>
>>>>>>> 8915cd80
          </p>
          <table
            style="text-align: center; margin-top: 26px; margin-bottom: 26px"
            align="center"
            border="0"
            cellpadding="0"
            cellspacing="0"
            role="presentation"
            width="100%"
          >
            <tbody>
              <tr>
                <td>
                  <a
                    href="<%= inviteLink %>"
                    target="_blank"
                    style="
                      background-color: #0284c7;
                      border-radius: 5px;
                      color: #fff;
                      font-size: 12px;
                      font-weight: 500;
                      line-height: 100%;
                      text-decoration: none;
                      text-align: center;
                      p-x: 20px;
                      p-y: 12px;
                      display: inline-block;
                      max-width: 100%;
                      padding: 12px 20px;
                    "
                    ><span
                      style="
                        background-color: #0284c7;
                        border-radius: 5px;
                        color: #fff;
                        font-size: 12px;
                        font-weight: 500;
                        line-height: 120%;
                        text-decoration: none;
                        text-align: center;
                        p-x: 20px;
                        p-y: 12px;
                        max-width: 100%;
                        display: inline-block;
                        text-transform: none;
                        mso-padding-alt: 0px;
                        mso-text-raise: 9px;
                      "
                      >Join the organization</span
                    ></a
                  >
                </td>
              </tr>
            </tbody>
          </table>
          <p style="font-size: 14px; line-height: 24px; margin: 16px 0; color: #000; text-align: center">
            or copy and paste this URL into your browser:
            <a target="_blank" style="color: #067df7; text-decoration: none" href="<%= inviteLink %>" rel="noreferrer"
              ><%= inviteLink %></a
            >
          </p>
        </td>
      </tr>
    </table>
  </body>
</html><|MERGE_RESOLUTION|>--- conflicted
+++ resolved
@@ -59,12 +59,7 @@
             Join the <strong><%= organizationName %></strong> organization on <strong>WunderGraph Cosmo</strong>
           </h1>
           <p style="font-size: 14px; line-height: 24px; margin: 16px 0; color: #000; text-align: center">
-<<<<<<< HEAD
-            Hello <strong><%= email %></strong>, you have been invited to
-            <strong><%= organizationName %></strong> organization on <strong>WunderGraph Cosmo</strong>.
-=======
             <%- inviteBody %>
->>>>>>> 8915cd80
           </p>
           <table
             style="text-align: center; margin-top: 26px; margin-bottom: 26px"
