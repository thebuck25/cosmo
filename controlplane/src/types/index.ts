--- conflicted
+++ resolved
@@ -104,7 +104,8 @@
   isEventDrivenGraph: boolean;
   creatorUserId?: string;
   isV2Graph?: boolean;
-<<<<<<< HEAD
+  readme?: string;
+  websocketSubprotocol?: 'auto' | 'graphql-ws' | 'graphql-transport-ws';
   isFeatureGraph?: boolean;
 }
 
@@ -118,10 +119,6 @@
   organizationId: string;
   createdAt: string;
   updatedAt?: string;
-=======
-  readme?: string;
-  websocketSubprotocol?: 'auto' | 'graphql-ws' | 'graphql-transport-ws';
->>>>>>> 11e39f2e
 }
 
 export interface MigrationSubgraph {
