import crypto from 'node:crypto';
import { PlainMessage } from '@bufbuild/protobuf';
import { ServiceImpl } from '@connectrpc/connect';
import { EnumStatusCode } from '@wundergraph/cosmo-connect/dist/common/common_pb';
import { GetConfigResponse } from '@wundergraph/cosmo-connect/dist/node/v1/node_pb';
import { OrganizationEventName, PlatformEventName } from '@wundergraph/cosmo-connect/dist/notifications/events_pb';
import { PlatformService } from '@wundergraph/cosmo-connect/dist/platform/v1/platform_connect';
import {
  AcceptOrDeclineInvitationResponse,
  AddReadmeResponse,
  AddSubgraphMemberResponse,
  AuditLog,
  CheckFederatedGraphResponse,
  CheckSubgraphSchemaResponse,
  CompositionError,
  ConfigureNamespaceLintConfigResponse,
  CreateAPIKeyResponse,
  CreateBillingPortalSessionResponse,
  CreateCheckoutSessionResponse,
  CreateDiscussionResponse,
  CreateFederatedGraphResponse,
  CreateFederatedGraphTokenResponse,
  CreateFederatedSubgraphResponse,
  CreateIntegrationResponse,
  CreateNamespaceResponse,
  CreateOIDCProviderResponse,
  CreateOperationIgnoreAllOverrideResponse,
  CreateOperationOverridesResponse,
  CreateOrganizationResponse,
  CreateOrganizationWebhookConfigResponse,
  DateRange as DateRangeProto,
  DeleteAPIKeyResponse,
  DeleteDiscussionCommentResponse,
  DeleteFederatedGraphResponse,
  DeleteFederatedSubgraphResponse,
  DeleteIntegrationResponse,
  DeleteNamespaceResponse,
  DeleteOIDCProviderResponse,
  DeleteOrganizationResponse,
  DeleteRouterTokenResponse,
  EnableLintingForTheNamespaceResponse,
  FixSubgraphSchemaResponse,
  ForceCheckSuccessResponse,
  GenerateRouterTokenResponse,
  GetAPIKeysResponse,
  GetAllDiscussionsResponse,
  GetAllOverridesResponse,
  GetAnalyticsViewResponse,
  GetAuditLogsResponse,
  GetBillingPlansResponse,
  GetChangelogBySchemaVersionResponse,
  GetCheckOperationsResponse,
  GetCheckSummaryResponse,
  GetChecksByFederatedGraphNameResponse,
  GetClientsResponse,
  GetCompositionDetailsResponse,
  GetCompositionsResponse,
  GetDashboardAnalyticsViewResponse,
  GetDiscussionResponse,
  GetDiscussionSchemasResponse,
  GetFederatedGraphByNameResponse,
  GetFederatedGraphChangelogResponse,
  GetFederatedGraphSDLByNameResponse,
  GetFederatedGraphsBySubgraphLabelsResponse,
  GetFederatedGraphsResponse,
  GetFieldUsageResponse,
  GetGraphMetricsResponse,
  GetInvitationsResponse,
  GetLatestSubgraphSDLResponse,
  GetMetricsErrorRateResponse,
  GetNamespaceLintConfigResponse,
  GetNamespacesResponse,
  GetOIDCProviderResponse,
  GetOperationContentResponse,
  GetOperationOverridesResponse,
  GetOrganizationIntegrationsResponse,
  GetOrganizationMembersResponse,
  GetOrganizationRequestsCountResponse,
  GetOrganizationWebhookConfigsResponse,
  GetOrganizationWebhookMetaResponse,
  GetPersistedOperationsResponse,
  GetRouterTokensResponse,
  GetRoutersResponse,
  GetSdlBySchemaVersionResponse,
  GetSubgraphByNameResponse,
  GetSubgraphMembersResponse,
  GetSubgraphMetricsErrorRateResponse,
  GetSubgraphMetricsResponse,
  GetSubgraphSDLFromLatestCompositionResponse,
  GetSubgraphsResponse,
  GetTraceResponse,
  GetUserAccessibleResourcesResponse,
  InviteUserResponse,
  IsGitHubAppInstalledResponse,
  LeaveOrganizationResponse,
  LintConfig,
  LintSeverity,
  MigrateFromApolloResponse,
  MoveGraphResponse,
  PublishFederatedSubgraphResponse,
  PublishPersistedOperationsResponse,
  PublishedOperation,
  PublishedOperationStatus,
  RemoveInvitationResponse,
  RemoveOperationIgnoreAllOverrideResponse,
  RemoveOperationOverridesResponse,
  RemoveSubgraphMemberResponse,
  RenameNamespaceResponse,
  ReplyToDiscussionResponse,
  RequestSeriesItem,
  Router,
  SetDiscussionResolutionResponse,
  UpdateAISettingsResponse,
  UpdateDiscussionCommentResponse,
  UpdateFederatedGraphResponse,
  UpdateIntegrationConfigResponse,
  UpdateOrgMemberRoleResponse,
  UpdateOrganizationDetailsResponse,
  UpdateOrganizationWebhookConfigResponse,
  UpdateRBACSettingsResponse,
  UpdateSubgraphResponse,
  UpgradePlanResponse,
  WhoAmIResponse,
<<<<<<< HEAD
  GetRoutersResponse,
  Router,
  GetLatestSubgraphSDLResponse,
  GetSubgraphSDLFromLatestCompositionResponse,
  GetFederatedGraphSDLByNameResponse,
  DeploymentError,
=======
>>>>>>> 1ad9a19c
} from '@wundergraph/cosmo-connect/dist/platform/v1/platform_pb';
import { isValidUrl } from '@wundergraph/cosmo-shared';
import { subHours } from 'date-fns';
import { FastifyBaseLogger } from 'fastify';
import { DocumentNode, buildASTSchema, parse } from 'graphql';
import { validate } from 'graphql/validation/index.js';
import { uid } from 'uid';
import {
  DateRange,
  FederatedGraphDTO,
  GraphApiKeyJwtPayload,
  GraphCompositionDTO,
  PublishedOperationData,
  SchemaLintIssues,
  SubgraphDTO,
  UpdatedPersistedOperation,
} from '../../types/index.js';
import { Composer, RouterConfigUploadError } from '../composition/composer.js';
import { buildSchema, composeSubgraphs } from '../composition/composition.js';
import { getDiffBetweenGraphs } from '../composition/schemaCheck.js';
<<<<<<< HEAD
import { nowInSeconds, signJwtHS256 } from '../crypto/jwt.js';
=======
import { schemaLintCheck } from '../composition/schemaLint.js';
import { signJwt } from '../crypto/jwt.js';
>>>>>>> 1ad9a19c
import { PublicError } from '../errors/errors.js';
import { OpenAIGraphql } from '../openai-graphql/index.js';
import { ApiKeyRepository } from '../repositories/ApiKeyRepository.js';
import { AuditLogRepository } from '../repositories/AuditLogRepository.js';
import { BillingRepository } from '../repositories/BillingRepository.js';
import { DiscussionRepository } from '../repositories/DiscussionRepository.js';
import { FederatedGraphRepository } from '../repositories/FederatedGraphRepository.js';
import { GitHubRepository } from '../repositories/GitHubRepository.js';
import { GraphCompositionRepository } from '../repositories/GraphCompositionRepository.js';
import { DefaultNamespace, NamespaceRepository } from '../repositories/NamespaceRepository.js';
import { OidcRepository } from '../repositories/OidcRepository.js';
import { OperationsRepository } from '../repositories/OperationsRepository.js';
import { OrganizationInvitationRepository } from '../repositories/OrganizationInvitationRepository.js';
import { OrganizationRepository } from '../repositories/OrganizationRepository.js';
import { SchemaCheckRepository } from '../repositories/SchemaCheckRepository.js';
import { SchemaLintRepository } from '../repositories/SchemaLintRepository.js';
import { SubgraphRepository } from '../repositories/SubgraphRepository.js';
import { TargetRepository } from '../repositories/TargetRepository.js';
import { UserRepository } from '../repositories/UserRepository.js';
import { AnalyticsDashboardViewRepository } from '../repositories/analytics/AnalyticsDashboardViewRepository.js';
import { AnalyticsRequestViewRepository } from '../repositories/analytics/AnalyticsRequestViewRepository.js';
import { MetricsRepository } from '../repositories/analytics/MetricsRepository.js';
import { MonthlyRequestViewRepository } from '../repositories/analytics/MonthlyRequestViewRepository.js';
import { RouterMetricsRepository } from '../repositories/analytics/RouterMetricsRepository.js';
import { SubgraphMetricsRepository } from '../repositories/analytics/SubgraphMetricsRepository.js';
import { TraceRepository } from '../repositories/analytics/TraceRepository.js';
import { UsageRepository } from '../repositories/analytics/UsageRepository.js';
import { parseTimeFilters } from '../repositories/analytics/util.js';
import type { RouterOptions } from '../routes.js';
import { ApiKeyGenerator } from '../services/ApiGenerator.js';
import ApolloMigrator from '../services/ApolloMigrator.js';
import { BillingService } from '../services/BillingService.js';
import OidcProvider from '../services/OidcProvider.js';
import {
  InspectorOperationResult,
  InspectorSchemaChange,
  SchemaUsageTrafficInspector,
  collectOperationUsageStats,
} from '../services/SchemaUsageTrafficInspector.js';
import Slack from '../services/Slack.js';
import {
  enrichLogger,
  extractOperationNames,
  formatSubscriptionProtocol,
  getHighestPriorityRole,
  getLogger,
  handleError,
  isValidLabelMatchers,
  isValidLabels,
  isValidNamespaceName,
  isValidOrganizationName,
  isValidOrganizationSlug,
  validateDateRanges,
} from '../util.js';
import { FederatedGraphSchemaUpdate, OrganizationWebhookService } from '../webhooks/OrganizationWebhookService.js';
<<<<<<< HEAD
import { RouterMetricsRepository } from '../repositories/analytics/RouterMetricsRepository.js';
import { AdmissionError } from '../services/AdmissionWebhookController.js';
=======
>>>>>>> 1ad9a19c

export default function (opts: RouterOptions): Partial<ServiceImpl<typeof PlatformService>> {
  return {
    /*
    Mutations
    */

    createNamespace: (req, ctx) => {
      let logger = getLogger(ctx, opts.logger);

      return handleError<PlainMessage<CreateNamespaceResponse>>(ctx, logger, async () => {
        const authContext = await opts.authenticator.authenticate(ctx.requestHeader);
        logger = enrichLogger(ctx, logger, authContext);

        const namespaceRepo = new NamespaceRepository(opts.db, authContext.organizationId);
        const auditLogRepo = new AuditLogRepository(opts.db);

        const isValid = isValidNamespaceName(req.name);
        if (!isValid) {
          return {
            response: {
              code: EnumStatusCode.ERR,
              details:
                'The provided name is invalid. The name can contain letters and numbers separated by underscore or hyphens',
            },
          };
        }

        const exists = await namespaceRepo.byName(req.name);
        if (exists) {
          return {
            response: {
              code: EnumStatusCode.ERR_ALREADY_EXISTS,
              details: 'The namespace already exists.',
            },
          };
        }

        const ns = await namespaceRepo.create({
          name: req.name,
          createdBy: authContext.userId,
        });

        if (!ns) {
          return {
            response: {
              code: EnumStatusCode.ERR_NOT_FOUND,
              details: `Could not create namespace ${req.name}`,
            },
            graphs: [],
          };
        }

        await auditLogRepo.addAuditLog({
          organizationId: authContext.organizationId,
          auditAction: 'namespace.created',
          action: 'created',
          actorId: authContext.userId,
          auditableType: 'namespace',
          auditableDisplayName: ns.name,
          actorDisplayName: authContext.userDisplayName,
          actorType: authContext.auth === 'api_key' ? 'api_key' : 'user',
        });

        return {
          response: {
            code: EnumStatusCode.OK,
          },
        };
      });
    },

    deleteNamespace: (req, ctx) => {
      let logger = getLogger(ctx, opts.logger);

      return handleError<PlainMessage<DeleteNamespaceResponse>>(ctx, logger, async () => {
        const authContext = await opts.authenticator.authenticate(ctx.requestHeader);
        logger = enrichLogger(ctx, logger, authContext);

        const namespaceRepo = new NamespaceRepository(opts.db, authContext.organizationId);
        const orgRepo = new OrganizationRepository(opts.db);

        if (req.name === DefaultNamespace) {
          return {
            response: {
              code: EnumStatusCode.ERR,
              details: 'You cannot delete the default namespace',
            },
          };
        }

        const ns = await namespaceRepo.byName(req.name);
        if (!ns) {
          return {
            response: {
              code: EnumStatusCode.ERR_NOT_FOUND,
              details: 'The namespace was not found',
            },
          };
        }

        const orgMember = await orgRepo.getOrganizationMember({
          organizationID: authContext.organizationId,
          userID: authContext.userId,
        });

        if (!orgMember) {
          return {
            response: {
              code: EnumStatusCode.ERR,
              details: 'User is not a part of this organization.',
            },
          };
        }

        // Ensure that only creator and admin can delete a namespace because it will delete all underlying resources
        if (ns.createdBy !== authContext.userId && !orgMember.roles.includes('admin')) {
          return {
            response: {
              code: EnumStatusCode.ERR,
              details: 'User does not have the permissions to delete the namespace.',
            },
          };
        }

        await opts.db.transaction(async (tx) => {
          const federatedGraphRepo = new FederatedGraphRepository(logger, tx, authContext.organizationId);
          const subgraphRepo = new SubgraphRepository(logger, tx, authContext.organizationId);
          const namespaceRepo = new NamespaceRepository(tx, authContext.organizationId);
          const auditLogRepo = new AuditLogRepository(tx);

          const federatedGraphs = await federatedGraphRepo.list({
            namespaceId: ns.id,
            offset: 0,
            limit: 999,
          });

          const subgraphs = await subgraphRepo.list({
            namespaceId: ns.id,
            offset: 0,
            limit: 999,
          });

          await namespaceRepo.delete(req.name);

          for (const federatedGraph of federatedGraphs) {
            const blobStorageDirectory = `${authContext.organizationId}/${federatedGraph.id}`;
            await opts.blobStorage.removeDirectory({
              key: blobStorageDirectory,
            });

            await auditLogRepo.addAuditLog({
              organizationId: authContext.organizationId,
              auditAction: 'federated_graph.created',
              action: 'deleted',
              actorId: authContext.userId,
              auditableType: 'federated_graph',
              auditableDisplayName: federatedGraph.name,
              actorDisplayName: authContext.userDisplayName,
              actorType: authContext.auth === 'api_key' ? 'api_key' : 'user',
              targetNamespaceId: federatedGraph.namespaceId,
              targetNamespaceDisplayName: federatedGraph.namespace,
            });
          }

          for (const subgraph of subgraphs) {
            await auditLogRepo.addAuditLog({
              organizationId: authContext.organizationId,
              auditAction: 'subgraph.deleted',
              action: 'deleted',
              actorId: authContext.userId,
              auditableType: 'subgraph',
              auditableDisplayName: subgraph.name,
              actorDisplayName: authContext.userDisplayName,
              actorType: authContext.auth === 'api_key' ? 'api_key' : 'user',
              targetNamespaceId: subgraph.namespaceId,
              targetNamespaceDisplayName: subgraph.namespace,
            });
          }

          await auditLogRepo.addAuditLog({
            organizationId: authContext.organizationId,
            auditAction: 'namespace.deleted',
            action: 'deleted',
            actorId: authContext.userId,
            auditableType: 'namespace',
            auditableDisplayName: ns.name,
            actorDisplayName: authContext.userDisplayName,
            actorType: authContext.auth === 'api_key' ? 'api_key' : 'user',
          });
        });

        return {
          response: {
            code: EnumStatusCode.OK,
          },
        };
      });
    },

    renameNamespace: (req, ctx) => {
      let logger = getLogger(ctx, opts.logger);

      return handleError<PlainMessage<RenameNamespaceResponse>>(ctx, logger, async () => {
        const authContext = await opts.authenticator.authenticate(ctx.requestHeader);
        logger = enrichLogger(ctx, logger, authContext);

        const namespaceRepo = new NamespaceRepository(opts.db, authContext.organizationId);

        const isValid = isValidNamespaceName(req.name);
        if (!isValid) {
          return {
            response: {
              code: EnumStatusCode.ERR,
              details:
                'The provided name is invalid. The name can contain letters and numbers separated by underscore or hyphens',
            },
          };
        }

        if (req.name === DefaultNamespace) {
          return {
            response: {
              code: EnumStatusCode.ERR,
              details: 'You cannot rename the default namespace',
            },
          };
        }

        const exists = await namespaceRepo.byName(req.name);
        if (!exists) {
          return {
            response: {
              code: EnumStatusCode.ERR_NOT_FOUND,
              details: 'The namespace was not found',
            },
          };
        }

        await namespaceRepo.rename({
          ...req,
        });

        return {
          response: {
            code: EnumStatusCode.OK,
          },
        };
      });
    },

    getNamespaces: (req, ctx) => {
      let logger = getLogger(ctx, opts.logger);

      return handleError<PlainMessage<GetNamespacesResponse>>(ctx, logger, async () => {
        const authContext = await opts.authenticator.authenticate(ctx.requestHeader);
        logger = enrichLogger(ctx, logger, authContext);

        const namespaceRepo = new NamespaceRepository(opts.db, authContext.organizationId);

        const namespaces = await namespaceRepo.list();

        return {
          response: {
            code: EnumStatusCode.OK,
          },
          namespaces,
        };
      });
    },

    moveFederatedGraph: (req, ctx) => {
      let logger = getLogger(ctx, opts.logger);

      return handleError<PlainMessage<MoveGraphResponse>>(ctx, logger, async () => {
        const authContext = await opts.authenticator.authenticate(ctx.requestHeader);
        logger = enrichLogger(ctx, logger, authContext);

        const fedGraphRepo = new FederatedGraphRepository(logger, opts.db, authContext.organizationId);
        const orgWebhooks = new OrganizationWebhookService(
          opts.db,
          authContext.organizationId,
          opts.logger,
          opts.billingDefaultPlanId,
        );
        const auditLogRepo = new AuditLogRepository(opts.db);
        const namespaceRepo = new NamespaceRepository(opts.db, authContext.organizationId);

        const graph = await fedGraphRepo.byName(req.name, req.namespace);
        if (!graph) {
          return {
            response: {
              code: EnumStatusCode.ERR_NOT_FOUND,
              details: `Federated graph '${req.name}' not found`,
            },
            compositionErrors: [],
            deploymentErrors: [],
          };
        }

        const exists = await fedGraphRepo.exists(req.name, req.newNamespace);
        if (exists) {
          return {
            response: {
              code: EnumStatusCode.ERR_ALREADY_EXISTS,
              details: `A federated graph '${req.name}' already exists in the namespace ${req.newNamespace}`,
            },
            compositionErrors: [],
            deploymentErrors: [],
          };
        }

        await opts.authorizer.authorize({
          db: opts.db,
          graph: {
            targetId: graph.targetId,
            name: graph.name,
            targetType: 'federatedGraph',
          },
          headers: ctx.requestHeader,
          authContext,
        });

        const newNamespace = await namespaceRepo.byName(req.newNamespace);
        if (!newNamespace) {
          return {
            response: {
              code: EnumStatusCode.ERR_NOT_FOUND,
              details: `Could not find namespace ${req.newNamespace}`,
            },
            compositionErrors: [],
            deploymentErrors: [],
          };
        }

        const { compositionErrors, deploymentErrors } = await fedGraphRepo.move(
          {
            targetId: graph.targetId,
            newNamespaceId: newNamespace.id,
            updatedBy: authContext.userId,
            federatedGraph: graph,
          },
          opts.blobStorage,
          {
            cdnBaseUrl: opts.cdnBaseUrl,
            jwtSecret: opts.admissionWebhookJWTSecret,
          },
        );

        await auditLogRepo.addAuditLog({
          organizationId: authContext.organizationId,
          auditAction: 'federated_graph.moved',
          action: 'moved',
          actorId: authContext.userId,
          auditableType: 'federated_graph',
          auditableDisplayName: graph.name,
          actorDisplayName: authContext.userDisplayName,
          actorType: authContext.auth === 'api_key' ? 'api_key' : 'user',
          targetNamespaceId: newNamespace.id,
          targetNamespaceDisplayName: newNamespace.name,
        });

        orgWebhooks.send(OrganizationEventName.FEDERATED_GRAPH_SCHEMA_UPDATED, {
          federated_graph: {
            id: graph.id,
            name: graph.name,
            namespace: graph.namespace,
          },
          organization: {
            id: authContext.organizationId,
            slug: authContext.organizationSlug,
          },
          errors: compositionErrors.length > 0 || deploymentErrors.length > 0,
          actor_id: authContext.userId,
        });

        const allDeploymentErrors: PlainMessage<DeploymentError>[] = [];

        allDeploymentErrors.push(
          ...deploymentErrors
            .filter((e) => e instanceof AdmissionError || e instanceof RouterConfigUploadError)
            .map((e) => ({
              federatedGraphName: req.name,
              namespace: graph.namespace,
              message: e.message ?? '',
            })),
        );

        if (compositionErrors.length > 0) {
          return {
            response: {
              code: EnumStatusCode.ERR_SUBGRAPH_COMPOSITION_FAILED,
            },
            deploymentErrors: [],
            compositionErrors: compositionErrors.map((e) => ({
              federatedGraphName: req.name,
              message: e.message,
              namespace: graph.namespace,
            })),
          };
        }

        if (deploymentErrors?.length > 0) {
          return {
            response: {
              code: EnumStatusCode.ERR_DEPLOYMENT_FAILED,
            },
            deploymentErrors: allDeploymentErrors,
            compositionErrors: [],
          };
        }

        return {
          response: {
            code: EnumStatusCode.OK,
          },
          compositionErrors: [],
          deploymentErrors: [],
        };
      });
    },

    moveSubgraph: (req, ctx) => {
      let logger = getLogger(ctx, opts.logger);

      return handleError<PlainMessage<MoveGraphResponse>>(ctx, logger, async () => {
        const authContext = await opts.authenticator.authenticate(ctx.requestHeader);
        logger = enrichLogger(ctx, logger, authContext);

        const subgraphRepo = new SubgraphRepository(logger, opts.db, authContext.organizationId);
        const orgWebhooks = new OrganizationWebhookService(
          opts.db,
          authContext.organizationId,
          opts.logger,
          opts.billingDefaultPlanId,
        );

        const graph = await subgraphRepo.byName(req.name, req.namespace);
        if (!graph) {
          return {
            response: {
              code: EnumStatusCode.ERR_NOT_FOUND,
              details: `Subgraph '${req.name}' not found`,
            },
            compositionErrors: [],
            deploymentErrors: [],
          };
        }

        await opts.authorizer.authorize({
          db: opts.db,
          graph: {
            targetId: graph.targetId,
            name: graph.name,
            targetType: 'subgraph',
          },
          headers: ctx.requestHeader,
          authContext,
        });

        const { compositionErrors, updatedFederatedGraphs, deploymentErrors } = await opts.db.transaction(
          async (tx) => {
            const auditLogRepo = new AuditLogRepository(tx);
            const subgraphRepo = new SubgraphRepository(logger, tx, authContext.organizationId);
            const namespaceRepo = new NamespaceRepository(tx, authContext.organizationId);

            const exists = await subgraphRepo.exists(req.name, req.newNamespace);
            if (exists) {
              throw new PublicError(
                EnumStatusCode.ERR_ALREADY_EXISTS,
                `A subgraph '${req.name}' already exists in the namespace ${req.newNamespace}`,
              );
            }

            const newNamespace = await namespaceRepo.byName(req.newNamespace);
            if (!newNamespace) {
              throw new PublicError(EnumStatusCode.ERR_NOT_FOUND, `Could not find namespace ${req.newNamespace}`);
            }

            const { compositionErrors, updatedFederatedGraphs, deploymentErrors } = await subgraphRepo.move(
              {
                targetId: graph.targetId,
                newNamespace: newNamespace.id,
                updatedBy: authContext.userId,
                subgraphId: graph.id,
                subgraphLabels: graph.labels,
                currentNamespaceId: graph.namespaceId,
                newNamespaceId: newNamespace.id,
              },
              opts.blobStorage,
              {
                cdnBaseUrl: opts.cdnBaseUrl,
                jwtSecret: opts.admissionWebhookJWTSecret,
              },
            );

            await auditLogRepo.addAuditLog({
              organizationId: authContext.organizationId,
              auditAction: 'subgraph.moved',
              action: 'moved',
              actorId: authContext.userId,
              auditableType: 'subgraph',
              auditableDisplayName: graph.name,
              actorDisplayName: authContext.userDisplayName,
              actorType: authContext.auth === 'api_key' ? 'api_key' : 'user',
              targetNamespaceId: newNamespace.id,
              targetNamespaceDisplayName: newNamespace.name,
            });

            return { compositionErrors, updatedFederatedGraphs, deploymentErrors };
          },
        );

        const allDeploymentErrors: PlainMessage<DeploymentError>[] = [];

        allDeploymentErrors.push(
          ...deploymentErrors
            .filter((e) => e instanceof AdmissionError || e instanceof RouterConfigUploadError)
            .map((e) => ({
              federatedGraphName: graph.name,
              namespace: graph.namespace,
              message: e.message ?? '',
            })),
        );

        for (const graph of updatedFederatedGraphs) {
          orgWebhooks.send(OrganizationEventName.FEDERATED_GRAPH_SCHEMA_UPDATED, {
            federated_graph: {
              id: graph.id,
              name: graph.name,
              namespace: graph.namespace,
            },
            organization: {
              id: authContext.organizationId,
              slug: authContext.organizationSlug,
            },
            errors: compositionErrors.length > 0 || allDeploymentErrors.length > 0,
            actor_id: authContext.userId,
          });
        }

        if (compositionErrors.length > 0) {
          return {
            response: {
              code: EnumStatusCode.ERR_SUBGRAPH_COMPOSITION_FAILED,
            },
            compositionErrors,
            deploymentErrors: [],
          };
        }

        if (deploymentErrors.length > 0) {
          return {
            response: {
              code: EnumStatusCode.ERR_DEPLOYMENT_FAILED,
            },
            compositionErrors: [],
            deploymentErrors: allDeploymentErrors,
          };
        }

        return {
          response: {
            code: EnumStatusCode.OK,
          },
          compositionErrors: [],
          deploymentErrors: [],
        };
      });
    },

    createFederatedGraph: (req, ctx) => {
      let logger = getLogger(ctx, opts.logger);

      return handleError<PlainMessage<CreateFederatedGraphResponse>>(ctx, logger, async () => {
        req.namespace = req.namespace || DefaultNamespace;

        const authContext = await opts.authenticator.authenticate(ctx.requestHeader);
        logger = enrichLogger(ctx, logger, authContext);

        const orgRepo = new OrganizationRepository(opts.db, opts.billingDefaultPlanId);
        const orgWebhooks = new OrganizationWebhookService(
          opts.db,
          authContext.organizationId,
          opts.logger,
          opts.billingDefaultPlanId,
        );
        const fedGraphRepo = new FederatedGraphRepository(logger, opts.db, authContext.organizationId);
        const subgraphRepo = new SubgraphRepository(logger, opts.db, authContext.organizationId);
        const auditLogRepo = new AuditLogRepository(opts.db);
        const namespaceRepo = new NamespaceRepository(opts.db, authContext.organizationId);

        if (!authContext.hasWriteAccess) {
          return {
            response: {
              code: EnumStatusCode.ERR,
              details: `The user doesn't have the permissions to perform this operation`,
            },
            compositionErrors: [],
            deploymentErrors: [],
          };
        }

        const namespace = await namespaceRepo.byName(req.namespace);
        if (!namespace) {
          return {
            response: {
              code: EnumStatusCode.ERR_NOT_FOUND,
              details: `Could not find namespace ${req.namespace}`,
            },
            compositionErrors: [],
            deploymentErrors: [],
          };
        }

        if (await fedGraphRepo.exists(req.name, req.namespace)) {
          return {
            response: {
              code: EnumStatusCode.ERR_ALREADY_EXISTS,
              details: `Federated graph '${req.name}' already exists in the namespace`,
            },
            compositionErrors: [],
            deploymentErrors: [],
          };
        }

        if (!isValidLabelMatchers(req.labelMatchers)) {
          return {
            response: {
              code: EnumStatusCode.ERR_INVALID_LABELS,
              details: `One or more labels in the matcher were found to be invalid`,
            },
            compositionErrors: [],
            deploymentErrors: [],
          };
        }

        if (!isValidUrl(req.routingUrl)) {
          return {
            response: {
              code: EnumStatusCode.ERR,
              details: `Routing URL is not a valid URL`,
            },
            compositionErrors: [],
            deploymentErrors: [],
          };
        }

        if (req.admissionWebhookURL && !isValidUrl(req.routingUrl)) {
          return {
            response: {
              code: EnumStatusCode.ERR,
              details: `Admission Webhook URL is not a valid URL`,
            },
            compositionErrors: [],
            deploymentErrors: [],
          };
        }

        const count = await fedGraphRepo.count();

        const feature = await orgRepo.getFeature({
          organizationId: authContext.organizationId,
          featureId: 'federated-graphs',
        });

        const limit = feature?.limit === -1 ? undefined : feature?.limit;

        if (limit && count >= limit) {
          return {
            response: {
              code: EnumStatusCode.ERR_LIMIT_REACHED,
              details: `The organization reached the limit of federated graphs`,
            },
            compositionErrors: [],
            deploymentErrors: [],
          };
        }

        const federatedGraph = await fedGraphRepo.create({
          name: req.name,
          createdBy: authContext.userId,
          labelMatchers: req.labelMatchers,
          routingUrl: req.routingUrl,
          readme: req.readme,
          namespace: req.namespace,
          namespaceId: namespace.id,
          admissionWebhookURL: req.admissionWebhookURL,
        });

        if (!federatedGraph) {
          return {
            response: {
              code: EnumStatusCode.ERR,
              details: `Could not create federated graph`,
            },
            compositionErrors: [],
            deploymentErrors: [],
          };
        }

        await fedGraphRepo.createGraphCryptoKeyPairs({
          federatedGraphId: federatedGraph.id,
          organizationId: authContext.organizationId,
        });

        await auditLogRepo.addAuditLog({
          organizationId: authContext.organizationId,
          auditAction: 'federated_graph.created',
          action: 'created',
          actorId: authContext.userId,
          auditableType: 'federated_graph',
          auditableDisplayName: federatedGraph.name,
          actorDisplayName: authContext.userDisplayName,
          actorType: authContext.auth === 'api_key' ? 'api_key' : 'user',
          targetNamespaceId: federatedGraph.namespaceId,
          targetNamespaceDisplayName: federatedGraph.namespace,
        });

        const subgraphs = await subgraphRepo.listByFederatedGraph({
          federatedGraphTargetId: federatedGraph.targetId,
          published: true,
        });

        // If there are no subgraphs, we don't need to compose anything
        // and avoid producing a version with a composition error
        if (subgraphs.length === 0) {
          return {
            response: {
              code: EnumStatusCode.OK,
            },
            compositionErrors: [],
            deploymentErrors: [],
          };
        }

        const compositionErrors: PlainMessage<CompositionError>[] = [];
        const deploymentErrors: PlainMessage<DeploymentError>[] = [];

        await opts.db.transaction(async (tx) => {
          const fedGraphRepo = new FederatedGraphRepository(logger, tx, authContext.organizationId);
          const subgraphRepo = new SubgraphRepository(logger, tx, authContext.organizationId);
          const composer = new Composer(logger, fedGraphRepo, subgraphRepo);
          const composition = await composer.composeFederatedGraph(federatedGraph);

          compositionErrors.push(
            ...composition.errors.map((e) => ({
              federatedGraphName: federatedGraph.name,
              namespace: federatedGraph.namespace,
              message: e.message,
            })),
          );

          const deployment = await composer.deployComposition({
            composedGraph: composition,
            composedBy: authContext.userId,
            blobStorage: opts.blobStorage,
            organizationId: authContext.organizationId,
            admissionWebhookURL: federatedGraph.admissionWebhookURL,
            admissionConfig: {
              cdnBaseUrl: opts.cdnBaseUrl,
              jwtSecret: opts.admissionWebhookJWTSecret,
            },
          });

          deploymentErrors.push(
            ...deployment.errors
              .filter((e) => e instanceof AdmissionError || e instanceof RouterConfigUploadError)
              .map((e) => ({
                federatedGraphName: composition.name,
                namespace: composition.namespace,
                message: e.message ?? '',
              })),
          );
        });

        orgWebhooks.send(OrganizationEventName.FEDERATED_GRAPH_SCHEMA_UPDATED, {
          federated_graph: {
            id: federatedGraph.id,
            name: federatedGraph.name,
            namespace: federatedGraph.namespace,
          },
          organization: {
            id: authContext.organizationId,
            slug: authContext.organizationSlug,
          },
          errors: compositionErrors.length > 0 || deploymentErrors.length > 0,
          actor_id: authContext.userId,
        });

        if (compositionErrors.length > 0) {
          return {
            response: {
              code: EnumStatusCode.ERR_SUBGRAPH_COMPOSITION_FAILED,
            },
            compositionErrors,
            deploymentErrors: [],
          };
        }

        if (deploymentErrors.length > 0) {
          return {
            response: {
              code: EnumStatusCode.ERR_DEPLOYMENT_FAILED,
            },
            compositionErrors: [],
            deploymentErrors,
          };
        }

        return {
          response: {
            code: EnumStatusCode.OK,
          },
          compositionErrors: [],
          deploymentErrors: [],
        };
      });
    },

    createFederatedSubgraph: (req, ctx) => {
      let logger = getLogger(ctx, opts.logger);

      return handleError<PlainMessage<CreateFederatedSubgraphResponse>>(ctx, logger, async () => {
        const authContext = await opts.authenticator.authenticate(ctx.requestHeader);
        logger = enrichLogger(ctx, logger, authContext);

        const subgraphRepo = new SubgraphRepository(logger, opts.db, authContext.organizationId);
        const auditLogRepo = new AuditLogRepository(opts.db);
        const namespaceRepo = new NamespaceRepository(opts.db, authContext.organizationId);

        req.namespace = req.namespace || DefaultNamespace;

        if (!authContext.hasWriteAccess) {
          return {
            response: {
              code: EnumStatusCode.ERR,
              details: `The user does not have the permissions to perform this operation`,
            },
            compositionErrors: [],
            admissionErrors: [],
          };
        }

        if (!isValidLabels(req.labels)) {
          return {
            response: {
              code: EnumStatusCode.ERR_INVALID_LABELS,
              details: `One or more labels were found to be invalid`,
            },
            compositionErrors: [],
            admissionErrors: [],
          };
        }

        if (!isValidUrl(req.routingUrl)) {
          return {
            response: {
              code: EnumStatusCode.ERR,
              details: `Routing URL is not a valid URL`,
            },
            compositionErrors: [],
            admissionErrors: [],
          };
        }

        const namespace = await namespaceRepo.byName(req.namespace);
        if (!namespace) {
          return {
            response: {
              code: EnumStatusCode.ERR_NOT_FOUND,
              details: `Could not find namespace ${req.namespace}`,
            },
            graphs: [],
          };
        }

        const exists = await subgraphRepo.exists(req.name, req.namespace);
        if (exists) {
          return {
            response: {
              code: EnumStatusCode.ERR_ALREADY_EXISTS,
              details: `Subgraph with the name ${req.name} already exists in the namespace ${req.namespace} `,
            },
            compositionErrors: [],
            admissionErrors: [],
          };
        }

        const subgraph = await subgraphRepo.create({
          name: req.name,
          namespace: req.namespace,
          namespaceId: namespace.id,
          createdBy: authContext.userId,
          labels: req.labels,
          routingUrl: req.routingUrl,
          readme: req.readme,
          subscriptionUrl: req.subscriptionUrl,
          subscriptionProtocol: req.subscriptionProtocol
            ? formatSubscriptionProtocol(req.subscriptionProtocol)
            : undefined,
        });

        if (!subgraph) {
          return {
            response: {
              code: EnumStatusCode.ERR,
              details: `Subgraph '${req.name}' could not be created`,
            },
          };
        }

        await auditLogRepo.addAuditLog({
          organizationId: authContext.organizationId,
          auditAction: 'subgraph.created',
          action: 'created',
          actorId: authContext.userId,
          auditableType: 'subgraph',
          auditableDisplayName: subgraph.name,
          actorDisplayName: authContext.userDisplayName,
          actorType: authContext.auth === 'api_key' ? 'api_key' : 'user',
          targetNamespaceId: subgraph.namespaceId,
          targetNamespaceDisplayName: subgraph.namespace,
        });

        return {
          response: {
            code: EnumStatusCode.OK,
          },
        };
      });
    },

    checkSubgraphSchema: (req, ctx) => {
      let logger = getLogger(ctx, opts.logger);

      return handleError<PlainMessage<CheckSubgraphSchemaResponse>>(ctx, logger, async () => {
        const authContext = await opts.authenticator.authenticate(ctx.requestHeader);
        logger = enrichLogger(ctx, logger, authContext);

        const fedGraphRepo = new FederatedGraphRepository(logger, opts.db, authContext.organizationId);
        const subgraphRepo = new SubgraphRepository(logger, opts.db, authContext.organizationId);
        const orgRepo = new OrganizationRepository(opts.db, opts.billingDefaultPlanId);
        const schemaLintRepo = new SchemaLintRepository(opts.db);
        const schemaCheckRepo = new SchemaCheckRepository(opts.db);
<<<<<<< HEAD
=======
        const compositionRepo = new GraphCompositionRepository(opts.db);
        const namespaceRepo = new NamespaceRepository(opts.db, authContext.organizationId);
>>>>>>> 1ad9a19c

        req.namespace = req.namespace || DefaultNamespace;

        if (!authContext.hasWriteAccess) {
          return {
            response: {
              code: EnumStatusCode.ERR,
              details: `The user doesnt have the permissions to perform this operation`,
            },
            breakingChanges: [],
            nonBreakingChanges: [],
            compositionErrors: [],
            checkId: '',
            checkedFederatedGraphs: [],
            lintWarnings: [],
            lintErrors: [],
          };
        }

        const org = await orgRepo.byId(authContext.organizationId);
        if (!org) {
          return {
            response: {
              code: EnumStatusCode.ERR_NOT_FOUND,
              details: `Organization not found`,
            },
            breakingChanges: [],
            nonBreakingChanges: [],
            compositionErrors: [],
            checkId: '',
            checkedFederatedGraphs: [],
            lintWarnings: [],
            lintErrors: [],
          };
        }

        const namespace = await namespaceRepo.byName(req.namespace);
        if (!namespace) {
          return {
            response: {
              code: EnumStatusCode.ERR_NOT_FOUND,
              details: `Namespace '${req.namespace}' not found`,
            },
            breakingChanges: [],
            nonBreakingChanges: [],
            compositionErrors: [],
            checkId: '',
            checkedFederatedGraphs: [],
            lintWarnings: [],
            lintErrors: [],
          };
        }

        const subgraph = await subgraphRepo.byName(req.subgraphName, req.namespace);

        if (!subgraph) {
          return {
            response: {
              code: EnumStatusCode.ERR_NOT_FOUND,
              details: `Subgraph '${req.subgraphName}' not found`,
            },
            breakingChanges: [],
            nonBreakingChanges: [],
            compositionErrors: [],
            checkId: '',
            checkedFederatedGraphs: [],
            lintWarnings: [],
            lintErrors: [],
          };
        }

        const newSchemaSDL = req.delete ? '' : new TextDecoder().decode(req.schema);

        const schemaCheckID = await schemaCheckRepo.create({
          targetId: subgraph.targetId,
          isDeleted: !!req.delete,
          proposedSubgraphSchemaSDL: newSchemaSDL,
        });

        const schemaChanges = await getDiffBetweenGraphs(subgraph.schemaSDL, newSchemaSDL);
        if (schemaChanges.kind === 'failure') {
          logger.debug(`Error finding diff between graphs: ${schemaChanges.error}`);
          return {
            response: {
              code: schemaChanges.errorCode,
              details: schemaChanges.errorMessage,
            },
            breakingChanges: [],
            nonBreakingChanges: [],
            compositionErrors: [],
            checkId: schemaCheckID,
            checkedFederatedGraphs: [],
            lintWarnings: [],
            lintErrors: [],
          };
        }

        let isInspectable = true;
        const hasBreakingChanges = schemaChanges.breakingChanges.length > 0;

        await schemaCheckRepo.createSchemaCheckChanges({
          changes: schemaChanges.nonBreakingChanges,
          schemaCheckID,
        });

        const storedBreakingChanges = await schemaCheckRepo.createSchemaCheckChanges({
          changes: schemaChanges.breakingChanges,
          schemaCheckID,
        });

        const composer = new Composer(logger, fedGraphRepo, subgraphRepo);

        const result = req.delete
          ? await composer.composeWithDeletedSubgraph(subgraph.labels, subgraph.name, subgraph.namespaceId)
          : await composer.composeWithProposedSDL(subgraph.labels, subgraph.name, subgraph.namespaceId, newSchemaSDL);

        await schemaCheckRepo.createSchemaCheckCompositions({
          schemaCheckID,
          compositions: result.compositions,
        });

        let hasClientTraffic = false;

        const trafficInspector = new SchemaUsageTrafficInspector(opts.chClient!);
        const inspectedOperations: InspectorOperationResult[] = [];
        const compositionErrors: PlainMessage<CompositionError>[] = [];

        let inspectorChanges: InspectorSchemaChange[] = [];
        try {
          // For operations checks we only consider breaking changes
          // This method will throw if the schema changes cannot be converted to inspector changes
          inspectorChanges = trafficInspector.schemaChangesToInspectorChanges(
            schemaChanges.breakingChanges,
            storedBreakingChanges,
          );
        } catch {
          isInspectable = false;
        }

        const changeRetention = await orgRepo.getFeature({
          organizationId: authContext.organizationId,
          featureId: 'breaking-change-retention',
        });

        const limit = changeRetention?.limit ?? 7;

        for (const composition of result.compositions) {
          await schemaCheckRepo.createCheckedFederatedGraph(schemaCheckID, composition.id, limit);

          // We collect composition errors for all federated graphs
          if (composition.errors.length > 0) {
            for (const error of composition.errors) {
              compositionErrors.push({
                message: error.message,
                federatedGraphName: composition.name,
                namespace: composition.namespace,
              });
            }
          }

          // We don't collect operation usage when we have composition errors or
          // when we don't have any inspectable changes. That means any breaking change is really breaking
          if (composition.errors.length === 0 && isInspectable && inspectorChanges.length > 0) {
            if (limit <= 0) {
              continue;
            }

            const result = await trafficInspector.inspect(inspectorChanges, {
              daysToConsider: limit,
              federatedGraphId: composition.id,
              organizationId: authContext.organizationId,
            });

            if (result.size > 0) {
              const overrideCheck = await schemaCheckRepo.checkClientTrafficAgainstOverrides({
                changes: storedBreakingChanges,
                inspectorResultsByChangeId: result,
                namespaceId: composition.namespaceId,
              });

              hasClientTraffic = overrideCheck.hasUnsafeClientTraffic;

              // Store operation usage
              await schemaCheckRepo.createOperationUsage(overrideCheck.result, composition.id);

              // Collect all inspected operations for later aggregation
              for (const resultElement of overrideCheck.result.values()) {
                inspectedOperations.push(...resultElement);
              }
            }
          }
        }

        if (req.gitInfo && opts.githubApp) {
          const githubRepo = new GitHubRepository(opts.db, opts.githubApp);
          await githubRepo.createCommitCheck({
            schemaCheckID,
            gitInfo: req.gitInfo,
            compositionErrors,
            breakingChangesCount: schemaChanges.breakingChanges.length,
            hasClientTraffic,
            subgraphName: subgraph.name,
            organizationSlug: org.slug,
            webBaseUrl: opts.webBaseUrl,
            composedGraphs: result.compositions.map((c) => c.name),
          });
        }

        let lintIssues: SchemaLintIssues = { warnings: [], errors: [] };
        if (namespace.enableLinting && newSchemaSDL !== '') {
          const lintConfigs = await schemaLintRepo.getNamespaceLintConfig(namespace.id);
          if (lintConfigs.length > 0) {
            lintIssues = await schemaLintCheck({
              schema: newSchemaSDL,
              rulesInput: lintConfigs,
            });
          }
        }

        await schemaLintRepo.addSchemaCheckLintIssues({
          schemaCheckId: schemaCheckID,
          lintIssues: [...lintIssues.warnings, ...lintIssues.errors],
        });

        // Update the overall schema check with the results
        await schemaCheckRepo.update({
          schemaCheckID,
          hasClientTraffic,
          hasBreakingChanges,
          hasLintErrors: lintIssues.errors.length > 0,
        });

        return {
          response: {
            code: EnumStatusCode.OK,
          },
          breakingChanges: schemaChanges.breakingChanges,
          nonBreakingChanges: schemaChanges.nonBreakingChanges,
          operationUsageStats: isInspectable ? collectOperationUsageStats(inspectedOperations) : undefined,
          compositionErrors,
          checkId: schemaCheckID,
          checkedFederatedGraphs: result.compositions.map((c) => ({
            id: c.id,
            name: c.name,
            namespace: c.namespace,
            organizationSlug: authContext.organizationSlug,
          })),
          lintWarnings: lintIssues.warnings,
          lintErrors: lintIssues.errors,
        };
      });
    },

    fixSubgraphSchema: (req, ctx) => {
      let logger = getLogger(ctx, opts.logger);

      return handleError<PlainMessage<FixSubgraphSchemaResponse>>(ctx, logger, async () => {
        const authContext = await opts.authenticator.authenticate(ctx.requestHeader);
        logger = enrichLogger(ctx, logger, authContext);

        const fedGraphRepo = new FederatedGraphRepository(logger, opts.db, authContext.organizationId);
        const subgraphRepo = new SubgraphRepository(logger, opts.db, authContext.organizationId);
        const composer = new Composer(logger, fedGraphRepo, subgraphRepo);

        req.namespace = req.namespace || DefaultNamespace;

        const subgraph = await subgraphRepo.byName(req.subgraphName, req.namespace);

        if (!authContext.hasWriteAccess) {
          return {
            response: {
              code: EnumStatusCode.ERR,
              details: `The user doesnt have the permissions to perform this operation`,
            },
            modified: false,
            schema: '',
          };
        }

        // Avoid calling OpenAI API if the schema is too big
        if (req.schema.length > 10_000) {
          return {
            response: {
              code: EnumStatusCode.ERR,
              details: `The schema is too big to be fixed automatically`,
            },
            modified: false,
            schema: '',
          };
        }

        if (!opts.openaiApiKey) {
          return {
            response: {
              code: EnumStatusCode.ERR_OPENAI_DISABLED,
              details: `Env var 'OPENAI_API_KEY' must be set to use this feature`,
            },
            modified: false,
            schema: '',
          };
        }

        const orgRepo = new OrganizationRepository(opts.db, opts.billingDefaultPlanId);
        const feature = await orgRepo.getFeature({
          organizationId: authContext.organizationId,
          featureId: 'ai',
        });

        if (!feature?.enabled) {
          return {
            response: {
              code: EnumStatusCode.ERR_OPENAI_DISABLED,
              details: `The organization must enable the AI feature to use this feature`,
            },
            modified: false,
            schema: '',
          };
        }

        if (!subgraph) {
          return {
            response: {
              code: EnumStatusCode.ERR_NOT_FOUND,
              details: `Subgraph '${req.subgraphName}' not found`,
            },
            modified: false,
            schema: '',
          };
        }
        const newSchemaSDL = req.schema;

        try {
          // Here we check if the schema is valid as a subgraph
          const { errors } = buildSchema(newSchemaSDL);
          if (errors && errors.length > 0) {
            return {
              response: {
                code: EnumStatusCode.ERR_INVALID_SUBGRAPH_SCHEMA,
                details: errors.map((e) => e.toString()).join('\n'),
              },
              modified: false,
              schema: '',
            };
          }
        } catch (e: any) {
          return {
            response: {
              code: EnumStatusCode.ERR_INVALID_SUBGRAPH_SCHEMA,
              details: e.message,
            },
            modified: false,
            schema: '',
          };
        }

        const result = await composer.composeWithProposedSDL(
          subgraph.labels,
          subgraph.name,
          subgraph.namespaceId,
          newSchemaSDL,
        );

        const compositionErrors: PlainMessage<CompositionError>[] = [];
        for (const composition of result.compositions) {
          if (composition.errors.length > 0) {
            for (const error of composition.errors) {
              compositionErrors.push({
                message: error.message,
                federatedGraphName: composition.name,
                namespace: composition.namespace,
              });
            }
          }
        }

        if (compositionErrors.length === 0) {
          return {
            response: {
              code: EnumStatusCode.OK,
            },
            modified: false,
            schema: '',
          };
        }

        const checkResult = compositionErrors
          .filter((e) => e.federatedGraphName !== req.subgraphName)
          .map((e) => e.message)
          .join('\n\n');

        const ai = new OpenAIGraphql({
          openAiApiKey: opts.openaiApiKey,
        });

        const fixResult = await ai.fixSDL({
          sdl: newSchemaSDL,
          checkResult,
        });

        if (fixResult.sdl === newSchemaSDL) {
          return {
            response: {
              code: EnumStatusCode.OK,
            },
            modified: false,
            schema: '',
          };
        }

        return {
          response: {
            code: EnumStatusCode.OK,
          },
          modified: true,
          schema: fixResult.sdl,
        };
      });
    },

    publishFederatedSubgraph: (req, ctx) => {
      let logger = getLogger(ctx, opts.logger);

      return handleError<PlainMessage<PublishFederatedSubgraphResponse>>(ctx, logger, async () => {
        const authContext = await opts.authenticator.authenticate(ctx.requestHeader);
        logger = enrichLogger(ctx, logger, authContext);

        const orgWebhooks = new OrganizationWebhookService(
          opts.db,
          authContext.organizationId,
          opts.logger,
          opts.billingDefaultPlanId,
        );
        const auditLogRepo = new AuditLogRepository(opts.db);
        const namespaceRepo = new NamespaceRepository(opts.db, authContext.organizationId);

        req.namespace = req.namespace || DefaultNamespace;

        if (!authContext.hasWriteAccess) {
          return {
            response: {
              code: EnumStatusCode.ERR,
              details: `The user doesnt have the permissions to perform this operation`,
            },
            compositionErrors: [],
            deploymentErrors: [],
          };
        }

        const subgraphSchemaSDL = req.schema;

        try {
          // Here we check if the schema is valid as a subgraph SDL
          const { errors } = buildSchema(subgraphSchemaSDL);
          if (errors && errors.length > 0) {
            return {
              response: {
                code: EnumStatusCode.ERR_INVALID_SUBGRAPH_SCHEMA,
                details: errors.map((e) => e.toString()).join('\n'),
              },
              compositionErrors: [],
              deploymentErrors: [],
            };
          }
        } catch (e: any) {
          return {
            response: {
              code: EnumStatusCode.ERR_INVALID_SUBGRAPH_SCHEMA,
              details: e.message,
            },
            compositionErrors: [],
            deploymentErrors: [],
          };
        }

        const namespace = await namespaceRepo.byName(req.namespace);
        if (!namespace) {
          return {
            response: {
              code: EnumStatusCode.ERR_NOT_FOUND,
              details: `Could not find namespace ${req.namespace}`,
            },
            compositionErrors: [],
            deploymentErrors: [],
          };
        }

        const subgraphRepo = new SubgraphRepository(logger, opts.db, authContext.organizationId);
        let subgraph = await subgraphRepo.byName(req.name, req.namespace);

        // Check if the subgraph already exists and if it doesn't, validate input and create it
        if (subgraph) {
          // check if the user is authorized to perform the action
          await opts.authorizer.authorize({
            db: opts.db,
            graph: {
              targetId: subgraph.targetId,
              name: subgraph.name,
              targetType: 'subgraph',
            },
            headers: ctx.requestHeader,
            authContext,
          });
        } else {
          if (!isValidLabels(req.labels)) {
            return {
              response: {
                code: EnumStatusCode.ERR_INVALID_LABELS,
                details: `One ore more labels were found to be invalid`,
              },
              compositionErrors: [],
              deploymentErrors: [],
            };
          }

          if (!req.routingUrl) {
            return {
              response: {
                code: EnumStatusCode.ERR,
                details: `Routing URL is required to create a new subgraph`,
              },
              compositionErrors: [],
              deploymentErrors: [],
            };
          }

          if (req.subscriptionUrl && !isValidUrl(req.subscriptionUrl)) {
            return {
              response: {
                code: EnumStatusCode.ERR,
                details: `Subscription URL is not a valid URL`,
              },
              compositionErrors: [],
              deploymentErrors: [],
            };
          }

          // Create the subgraph if it doesn't exist
          subgraph = await subgraphRepo.create({
            name: req.name,
            namespace: req.namespace,
            namespaceId: namespace.id,
            createdBy: authContext.userId,
            labels: req.labels,
            routingUrl: req.routingUrl!,
            subscriptionUrl: req.subscriptionUrl,
            subscriptionProtocol: req.subscriptionProtocol
              ? formatSubscriptionProtocol(req.subscriptionProtocol)
              : undefined,
          });

          if (!subgraph) {
            throw new Error(`Subgraph '${req.name}' could not be created`);
          }

          await auditLogRepo.addAuditLog({
            organizationId: authContext.organizationId,
            auditAction: 'subgraph.created',
            action: 'created',
            actorId: authContext.userId,
            auditableType: 'subgraph',
            auditableDisplayName: subgraph.name,
            actorDisplayName: authContext.userDisplayName,
            actorType: authContext.auth === 'api_key' ? 'api_key' : 'user',
            targetNamespaceId: subgraph.namespaceId,
            targetNamespaceDisplayName: subgraph.namespace,
          });
        }

        const { compositionErrors, updatedFederatedGraphs, deploymentErrors } = await subgraphRepo.update(
          {
            targetId: subgraph.targetId,
            labels: req.labels,
            unsetLabels: req.unsetLabels ?? false,
            routingUrl: req.routingUrl,
            subscriptionUrl: req.subscriptionUrl,
            schemaSDL: subgraphSchemaSDL,
            subscriptionProtocol: req.subscriptionProtocol
              ? formatSubscriptionProtocol(req.subscriptionProtocol)
              : undefined,
            updatedBy: authContext.userId,
            namespaceId: namespace.id,
          },
          opts.blobStorage,
          {
            cdnBaseUrl: opts.cdnBaseUrl,
            webhookJWTSecret: opts.admissionWebhookJWTSecret,
          },
        );

        for (const graph of updatedFederatedGraphs) {
          orgWebhooks.send(OrganizationEventName.FEDERATED_GRAPH_SCHEMA_UPDATED, {
            federated_graph: {
              id: graph.id,
              name: graph.name,
              namespace: graph.namespace,
            },
            organization: {
              id: authContext.organizationId,
              slug: authContext.organizationSlug,
            },
            errors: compositionErrors.length > 0 || deploymentErrors.length > 0,
            actor_id: authContext.userId,
          });
        }

        await auditLogRepo.addAuditLog({
          organizationId: authContext.organizationId,
          auditAction: 'subgraph.updated',
          action: 'updated',
          actorId: authContext.userId,
          auditableType: 'subgraph',
          auditableDisplayName: subgraph.name,
          actorDisplayName: authContext.userDisplayName,
          actorType: authContext.auth === 'api_key' ? 'api_key' : 'user',
          targetNamespaceId: subgraph.namespaceId,
          targetNamespaceDisplayName: subgraph.namespace,
        });

        if (
          opts.openaiApiKey &&
          // Avoid calling OpenAI API if the schema is too big.
          // Best effort approach. This way of counting tokens is not accurate.
          subgraph.schemaSDL.length <= 10_000
        ) {
          const orgRepo = new OrganizationRepository(opts.db, opts.billingDefaultPlanId);
          const feature = await orgRepo.getFeature({
            organizationId: authContext.organizationId,
            featureId: 'ai',
          });

          if (feature?.enabled) {
            try {
              await opts.readmeQueue.addJob({
                organizationId: authContext.organizationId,
                targetId: subgraph.targetId,
                type: 'subgraph',
              });
            } catch (e) {
              logger.error(e, `Error adding job to subgraph readme queue`);
              // Swallow error because this is not critical
            }
          }
        }

        if (compositionErrors.length > 0) {
          return {
            response: {
              code: EnumStatusCode.ERR_SUBGRAPH_COMPOSITION_FAILED,
            },
            compositionErrors,
            deploymentErrors: [],
          };
        }

        if (deploymentErrors.length > 0) {
          return {
            response: {
              code: EnumStatusCode.ERR_DEPLOYMENT_FAILED,
            },
            compositionErrors: [],
            deploymentErrors,
          };
        }

        return {
          response: {
            code: EnumStatusCode.OK,
          },
          compositionErrors: [],
          deploymentErrors: [],
        };
      });
    },

    forceCheckSuccess: (req, ctx) => {
      let logger = getLogger(ctx, opts.logger);

      return handleError<PlainMessage<ForceCheckSuccessResponse>>(ctx, logger, async () => {
        const authContext = await opts.authenticator.authenticate(ctx.requestHeader);
        logger = enrichLogger(ctx, logger, authContext);

        const subgraphRepo = new SubgraphRepository(logger, opts.db, authContext.organizationId);
        const fedGraphRepo = new FederatedGraphRepository(logger, opts.db, authContext.organizationId);

        req.namespace = req.namespace || DefaultNamespace;

        if (!authContext.hasWriteAccess) {
          return {
            response: {
              code: EnumStatusCode.ERR,
              details: `The user doesnt have the permissions to perform this operation`,
            },
          };
        }

        const graph = await fedGraphRepo.byName(req.graphName, req.namespace);

        if (!graph) {
          return {
            response: {
              code: EnumStatusCode.ERR_NOT_FOUND,
              details: 'Requested graph does not exist',
            },
          };
        }

        const check = await subgraphRepo.checkById({ id: req.checkId, federatedGraphTargetId: graph.targetId });

        if (!check) {
          return {
            response: {
              code: EnumStatusCode.ERR_NOT_FOUND,
              details: 'Requested check does not exist',
            },
          };
        }

        const githubDetails = await subgraphRepo.forceCheckSuccess(check.id);

        if (githubDetails && opts.githubApp) {
          const githubRepo = new GitHubRepository(opts.db, opts.githubApp);
          await githubRepo.markCheckAsSuccess({
            ...githubDetails,
          });
        }

        return {
          response: {
            code: EnumStatusCode.OK,
          },
        };
      });
    },

    createOperationOverrides: (req, ctx) => {
      let logger = getLogger(ctx, opts.logger);

      return handleError<PlainMessage<CreateOperationOverridesResponse>>(ctx, logger, async () => {
        const authContext = await opts.authenticator.authenticate(ctx.requestHeader);
        logger = enrichLogger(ctx, logger, authContext);

        const fedGraphRepo = new FederatedGraphRepository(logger, opts.db, authContext.organizationId);
        const auditLogRepo = new AuditLogRepository(opts.db);

        if (!authContext.hasWriteAccess) {
          return {
            response: {
              code: EnumStatusCode.ERR,
              details: `The user does not have permissions to perform this operation`,
            },
          };
        }

        const graph = await fedGraphRepo.byName(req.graphName, req.namespace);

        if (!graph) {
          return {
            response: {
              code: EnumStatusCode.ERR_NOT_FOUND,
              details: 'Requested graph does not exist',
            },
          };
        }

        const operationsRepo = new OperationsRepository(opts.db, graph.id);

        const affectedChanges = await operationsRepo.createOperationOverrides({
          namespaceId: graph.namespaceId,
          operationHash: req.operationHash,
          operationName: req.operationName,
          changes: req.changes,
          actorId: authContext.userId,
        });

        if (affectedChanges.length === 0) {
          return {
            response: {
              code: EnumStatusCode.ERR,
              details: 'Could not create overrides for this operation.',
            },
          };
        }

        await auditLogRepo.addAuditLog({
          organizationId: authContext.organizationId,
          auditAction: 'operation_change_override.created',
          action: 'updated',
          actorId: authContext.userId,
          auditableType: 'operation_change_override',
          auditableDisplayName: req.operationHash,
          actorDisplayName: authContext.userDisplayName,
          actorType: authContext.auth === 'api_key' ? 'api_key' : 'user',
          targetNamespaceId: graph.namespaceId,
          targetNamespaceDisplayName: graph.namespace,
        });

        return {
          response: {
            code: EnumStatusCode.OK,
          },
        };
      });
    },

    removeOperationOverrides: (req, ctx) => {
      let logger = getLogger(ctx, opts.logger);

      return handleError<PlainMessage<RemoveOperationOverridesResponse>>(ctx, logger, async () => {
        const authContext = await opts.authenticator.authenticate(ctx.requestHeader);
        logger = enrichLogger(ctx, logger, authContext);

        const fedGraphRepo = new FederatedGraphRepository(logger, opts.db, authContext.organizationId);
        const auditLogRepo = new AuditLogRepository(opts.db);

        if (!authContext.hasWriteAccess) {
          return {
            response: {
              code: EnumStatusCode.ERR,
              details: `The user does not have permissions to perform this operation.`,
            },
          };
        }

        const graph = await fedGraphRepo.byName(req.graphName, req.namespace);

        if (!graph) {
          return {
            response: {
              code: EnumStatusCode.ERR_NOT_FOUND,
              details: 'Requested graph does not exist.',
            },
          };
        }

        const operationsRepo = new OperationsRepository(opts.db, graph.id);

        await operationsRepo.removeOperationOverrides({
          operationHash: req.operationHash,
          namespaceId: graph.namespaceId,
          changes: req.changes,
        });

        await auditLogRepo.addAuditLog({
          organizationId: authContext.organizationId,
          auditAction: 'operation_change_override.deleted',
          action: 'deleted',
          actorId: authContext.userId,
          auditableType: 'operation_change_override',
          auditableDisplayName: req.operationHash,
          actorDisplayName: authContext.userDisplayName,
          actorType: authContext.auth === 'api_key' ? 'api_key' : 'user',
          targetNamespaceId: graph.namespaceId,
          targetNamespaceDisplayName: graph.namespace,
        });

        return {
          response: {
            code: EnumStatusCode.OK,
          },
        };
      });
    },

    removeOperationIgnoreAllOverride: (req, ctx) => {
      let logger = getLogger(ctx, opts.logger);

      return handleError<PlainMessage<RemoveOperationIgnoreAllOverrideResponse>>(ctx, logger, async () => {
        const authContext = await opts.authenticator.authenticate(ctx.requestHeader);
        logger = enrichLogger(ctx, logger, authContext);

        const fedGraphRepo = new FederatedGraphRepository(logger, opts.db, authContext.organizationId);
        const auditLogRepo = new AuditLogRepository(opts.db);

        if (!authContext.hasWriteAccess) {
          return {
            response: {
              code: EnumStatusCode.ERR,
              details: `The user does not have permissions to perform this operation`,
            },
          };
        }

        const graph = await fedGraphRepo.byName(req.graphName, req.namespace);

        if (!graph) {
          return {
            response: {
              code: EnumStatusCode.ERR_NOT_FOUND,
              details: 'Requested graph does not exist',
            },
          };
        }

        const operationsRepo = new OperationsRepository(opts.db, graph.id);

        const affectedChanges = await operationsRepo.removeIgnoreAllOverride({
          namespaceId: graph.namespaceId,
          operationHash: req.operationHash,
        });

        if (affectedChanges.length === 0) {
          return {
            response: {
              code: EnumStatusCode.ERR,
              details: 'Could not remove ignore override for this operation',
            },
          };
        }

        await auditLogRepo.addAuditLog({
          organizationId: authContext.organizationId,
          auditAction: 'operation_ignore_all_override.deleted',
          action: 'updated',
          actorId: authContext.userId,
          auditableType: 'operation_ignore_all_override',
          auditableDisplayName: req.operationHash,
          actorDisplayName: authContext.userDisplayName,
          actorType: authContext.auth === 'api_key' ? 'api_key' : 'user',
          targetNamespaceId: graph.namespaceId,
          targetNamespaceDisplayName: graph.namespace,
        });

        return {
          response: {
            code: EnumStatusCode.OK,
          },
        };
      });
    },

    createOperationIgnoreAllOverride: (req, ctx) => {
      let logger = getLogger(ctx, opts.logger);

      return handleError<PlainMessage<CreateOperationIgnoreAllOverrideResponse>>(ctx, logger, async () => {
        const authContext = await opts.authenticator.authenticate(ctx.requestHeader);
        logger = enrichLogger(ctx, logger, authContext);

        const fedGraphRepo = new FederatedGraphRepository(logger, opts.db, authContext.organizationId);
        const auditLogRepo = new AuditLogRepository(opts.db);

        if (!authContext.hasWriteAccess) {
          return {
            response: {
              code: EnumStatusCode.ERR,
              details: `The user does not have permissions to perform this operation`,
            },
          };
        }

        const graph = await fedGraphRepo.byName(req.graphName, req.namespace);

        if (!graph) {
          return {
            response: {
              code: EnumStatusCode.ERR_NOT_FOUND,
              details: 'Requested graph does not exist',
            },
          };
        }

        const operationsRepo = new OperationsRepository(opts.db, graph.id);

        const affectedChanges = await operationsRepo.createIgnoreAllOverride({
          namespaceId: graph.namespaceId,
          operationHash: req.operationHash,
          operationName: req.operationName,
          actorId: authContext.userId,
        });

        if (affectedChanges.length === 0) {
          return {
            response: {
              code: EnumStatusCode.ERR,
              details: 'Could not create ignore override for this operation',
            },
          };
        }

        await auditLogRepo.addAuditLog({
          organizationId: authContext.organizationId,
          auditAction: 'operation_ignore_all_override.created',
          action: 'updated',
          actorId: authContext.userId,
          auditableType: 'operation_ignore_all_override',
          auditableDisplayName: req.operationHash,
          actorDisplayName: authContext.userDisplayName,
          actorType: authContext.auth === 'api_key' ? 'api_key' : 'user',
          targetNamespaceId: graph.namespaceId,
          targetNamespaceDisplayName: graph.namespace,
        });

        return {
          response: {
            code: EnumStatusCode.OK,
          },
        };
      });
    },

    getOperationOverrides: (req, ctx) => {
      let logger = getLogger(ctx, opts.logger);

      return handleError<PlainMessage<GetOperationOverridesResponse>>(ctx, logger, async () => {
        const authContext = await opts.authenticator.authenticate(ctx.requestHeader);
        logger = enrichLogger(ctx, logger, authContext);

        const fedGraphRepo = new FederatedGraphRepository(logger, opts.db, authContext.organizationId);

        if (!authContext.hasWriteAccess) {
          return {
            response: {
              code: EnumStatusCode.ERR,
              details: `The user does not have permissions to perform this operation`,
            },
            changes: [],
            ignoreAll: false,
          };
        }

        const graph = await fedGraphRepo.byName(req.graphName, req.namespace);

        if (!graph) {
          return {
            response: {
              code: EnumStatusCode.ERR_NOT_FOUND,
              details: 'Requested graph does not exist',
            },
            changes: [],
            ignoreAll: false,
          };
        }

        const operationsRepo = new OperationsRepository(opts.db, graph.id);

        const overrides = await operationsRepo.getChangeOverridesByOperationHash({
          operationHash: req.operationHash,
          namespaceId: graph.namespaceId,
        });

        const ignoreAll = await operationsRepo.hasIgnoreAllOverride({
          operationHash: req.operationHash,
          namespaceId: graph.namespaceId,
        });

        return {
          response: {
            code: EnumStatusCode.OK,
          },
          changes: overrides.map((o) => ({
            changeType: o.changeType,
            path: o.path ?? undefined,
          })),
          ignoreAll,
        };
      });
    },

    getAllOverrides: (req, ctx) => {
      let logger = getLogger(ctx, opts.logger);

      return handleError<PlainMessage<GetAllOverridesResponse>>(ctx, logger, async () => {
        const authContext = await opts.authenticator.authenticate(ctx.requestHeader);
        logger = enrichLogger(ctx, logger, authContext);

        const fedGraphRepo = new FederatedGraphRepository(logger, opts.db, authContext.organizationId);

        if (!authContext.hasWriteAccess) {
          return {
            response: {
              code: EnumStatusCode.ERR,
              details: `The user does not have permissions to perform this operation`,
            },
            overrides: [],
          };
        }

        const graph = await fedGraphRepo.byName(req.graphName, req.namespace);

        if (!graph) {
          return {
            response: {
              code: EnumStatusCode.ERR_NOT_FOUND,
              details: 'Requested graph does not exist',
            },
            overrides: [],
          };
        }

        const operationsRepo = new OperationsRepository(opts.db, graph.id);

        const overrides = await operationsRepo.getConsolidatedOverridesView({
          namespaceId: graph.namespaceId,
        });

        return {
          response: {
            code: EnumStatusCode.OK,
          },
          overrides,
        };
      });
    },

    deleteFederatedGraph: (req, ctx) => {
      let logger = getLogger(ctx, opts.logger);

      return handleError<PlainMessage<DeleteFederatedGraphResponse>>(ctx, logger, async () => {
        const authContext = await opts.authenticator.authenticate(ctx.requestHeader);
        logger = enrichLogger(ctx, logger, authContext);

        const fedGraphRepo = new FederatedGraphRepository(logger, opts.db, authContext.organizationId);
        const auditLogRepo = new AuditLogRepository(opts.db);

        req.namespace = req.namespace || DefaultNamespace;

        if (!authContext.hasWriteAccess) {
          return {
            response: {
              code: EnumStatusCode.ERR,
              details: `The user doesnt have the permissions to perform this operation`,
            },
          };
        }

        const federatedGraph = await fedGraphRepo.byName(req.name, req.namespace);
        if (!federatedGraph) {
          return {
            response: {
              code: EnumStatusCode.ERR_NOT_FOUND,
              details: `Federated graph '${req.name}' not found`,
            },
          };
        }

        // check if the user is authorized to perform the action
        await opts.authorizer.authorize({
          db: opts.db,
          graph: {
            targetId: federatedGraph.targetId,
            name: federatedGraph.name,
            targetType: 'federatedGraph',
          },
          headers: ctx.requestHeader,
          authContext,
        });

        const blobStorageDirectory = `${authContext.organizationId}/${federatedGraph.id}`;
        await opts.blobStorage.removeDirectory({
          key: blobStorageDirectory,
        });

        await fedGraphRepo.delete(federatedGraph.targetId);

        await auditLogRepo.addAuditLog({
          organizationId: authContext.organizationId,
          auditAction: 'federated_graph.created',
          action: 'deleted',
          actorId: authContext.userId,
          auditableType: 'federated_graph',
          auditableDisplayName: federatedGraph.name,
          actorDisplayName: authContext.userDisplayName,
          actorType: authContext.auth === 'api_key' ? 'api_key' : 'user',
          targetNamespaceId: federatedGraph.namespaceId,
          targetNamespaceDisplayName: federatedGraph.namespace,
        });

        return {
          response: {
            code: EnumStatusCode.OK,
          },
        };
      });
    },

    deleteFederatedSubgraph: (req, ctx) => {
      let logger = getLogger(ctx, opts.logger);

      return handleError<PlainMessage<DeleteFederatedSubgraphResponse>>(ctx, logger, async () => {
        const authContext = await opts.authenticator.authenticate(ctx.requestHeader);
        logger = enrichLogger(ctx, logger, authContext);

        const subgraphRepo = new SubgraphRepository(logger, opts.db, authContext.organizationId);
        const orgWebhooks = new OrganizationWebhookService(
          opts.db,
          authContext.organizationId,
          opts.logger,
          opts.billingDefaultPlanId,
        );

        req.namespace = req.namespace || DefaultNamespace;

        if (!authContext.hasWriteAccess) {
          return {
            response: {
              code: EnumStatusCode.ERR,
              details: `The user doesnt have the permissions to perform this operation`,
            },
            compositionErrors: [],
            deploymentErrors: [],
          };
        }

        const subgraph = await subgraphRepo.byName(req.subgraphName, req.namespace);
        if (!subgraph) {
          return {
            response: {
              code: EnumStatusCode.ERR_NOT_FOUND,
              details: `Subgraph '${req.subgraphName}' not found`,
            },
            compositionErrors: [],
            deploymentErrors: [],
          };
        }

        // check if the user is authorized to perform the action
        await opts.authorizer.authorize({
          db: opts.db,
          graph: {
            targetId: subgraph.targetId,
            name: subgraph.name,
            targetType: 'subgraph',
          },
          headers: ctx.requestHeader,
          authContext,
        });

        const federatedGraphSchemaUpdates: FederatedGraphSchemaUpdate[] = [];
        const deploymentErrors: PlainMessage<DeploymentError>[] = [];
        const compositionErrors: PlainMessage<CompositionError>[] = [];

        await opts.db.transaction(async (tx) => {
          const fedGraphRepo = new FederatedGraphRepository(logger, tx, authContext.organizationId);
          const subgraphRepo = new SubgraphRepository(logger, tx, authContext.organizationId);
          const namespaceRepo = new NamespaceRepository(tx, authContext.organizationId);
          const composer = new Composer(logger, fedGraphRepo, subgraphRepo);
          const auditLogRepo = new AuditLogRepository(tx);

          // Collect all federated graphs that used this subgraph before deleting subgraph to include them in the composition
          const affectedFederatedGraphs = await fedGraphRepo.bySubgraphLabels({
            labels: subgraph.labels,
            namespaceId: subgraph.namespaceId,
          });

          // Delete the subgraph
          await subgraphRepo.delete(subgraph.targetId);

          await auditLogRepo.addAuditLog({
            organizationId: authContext.organizationId,
            auditAction: 'subgraph.deleted',
            action: 'deleted',
            actorId: authContext.userId,
            auditableType: 'subgraph',
            auditableDisplayName: subgraph.name,
            actorDisplayName: authContext.userDisplayName,
            actorType: authContext.auth === 'api_key' ? 'api_key' : 'user',
            targetNamespaceId: subgraph.namespaceId,
            targetNamespaceDisplayName: subgraph.namespace,
          });

          // Collect all federated graphs that use this subgraph after deleting the subgraph
          const currentFederatedGraphs = await fedGraphRepo.bySubgraphLabels({
            labels: subgraph.labels,
            namespaceId: subgraph.namespaceId,
          });

          // Remove duplicates
          for (const federatedGraph of currentFederatedGraphs) {
            const exists = affectedFederatedGraphs.find((g) => g.name === federatedGraph.name);
            if (!exists) {
              affectedFederatedGraphs.push(federatedGraph);
            }
          }

          // Validate all federated graphs that use this subgraph.
          for (const federatedGraph of affectedFederatedGraphs) {
            const composition = await composer.composeFederatedGraph(federatedGraph);

            const namespace = await namespaceRepo.byTargetId(composition.targetID);
            if (!namespace) {
              throw new PublicError(EnumStatusCode.ERR_NOT_FOUND, 'Could not find namespace');
            }

            // Collect all composition errors
            compositionErrors.push(
              ...composition.errors.map((e) => ({
                federatedGraphName: composition.name,
                namespace: composition.namespace,
                message: e.message,
              })),
            );

            const deployment = await composer.deployComposition({
              composedGraph: composition,
              composedBy: authContext.userId,
              blobStorage: opts.blobStorage,
              organizationId: authContext.organizationId,
              admissionWebhookURL: federatedGraph.admissionWebhookURL,
              admissionConfig: {
                cdnBaseUrl: opts.cdnBaseUrl,
                jwtSecret: opts.admissionWebhookJWTSecret,
              },
            });

            deploymentErrors.push(
              ...deployment.errors
                .filter((e) => e instanceof AdmissionError || e instanceof RouterConfigUploadError)
                .map((e) => ({
                  federatedGraphName: composition.name,
                  namespace: composition.namespace,
                  message: e.message ?? '',
                })),
            );

            federatedGraphSchemaUpdates.push({
              federated_graph: {
                id: composition.targetID,
                name: composition.name,
                namespace: namespace.name,
              },
              organization: {
                id: authContext.organizationId,
                slug: authContext.organizationSlug,
              },
              errors: composition.errors.length > 0 || deploymentErrors.length > 0,
              actor_id: authContext.userId,
            });
          }
        });

        for (const update of federatedGraphSchemaUpdates) {
          orgWebhooks.send(OrganizationEventName.FEDERATED_GRAPH_SCHEMA_UPDATED, update);
        }

        if (compositionErrors.length > 0) {
          return {
            response: {
              code: EnumStatusCode.ERR_SUBGRAPH_COMPOSITION_FAILED,
            },
            deploymentErrors: [],
            compositionErrors,
          };
        }

        if (deploymentErrors.length > 0) {
          return {
            response: {
              code: EnumStatusCode.ERR_DEPLOYMENT_FAILED,
            },
            deploymentErrors,
            compositionErrors: [],
          };
        }

        return {
          response: {
            code: EnumStatusCode.OK,
          },
          deploymentErrors: [],
          compositionErrors: [],
        };
      });
    },

    updateFederatedGraph: (req, ctx) => {
      let logger = getLogger(ctx, opts.logger);

      return handleError<PlainMessage<UpdateFederatedGraphResponse>>(ctx, logger, async () => {
        const authContext = await opts.authenticator.authenticate(ctx.requestHeader);
        logger = enrichLogger(ctx, logger, authContext);

        const fedGraphRepo = new FederatedGraphRepository(logger, opts.db, authContext.organizationId);
        const auditLogRepo = new AuditLogRepository(opts.db);
        const orgWebhooks = new OrganizationWebhookService(
          opts.db,
          authContext.organizationId,
          opts.logger,
          opts.billingDefaultPlanId,
        );

        req.namespace = req.namespace || DefaultNamespace;

        if (!authContext.hasWriteAccess) {
          return {
            response: {
              code: EnumStatusCode.ERR,
              details: `The user doesnt have the permissions to perform this operation`,
            },
            compositionErrors: [],
            deploymentErrors: [],
          };
        }

        const federatedGraph = await fedGraphRepo.byName(req.name, req.namespace);
        if (!federatedGraph) {
          return {
            response: {
              code: EnumStatusCode.ERR_NOT_FOUND,
              details: `Federated graph '${req.name}' not found`,
            },
            compositionErrors: [],
            deploymentErrors: [],
          };
        }

        // check if the user is authorized to perform the action
        await opts.authorizer.authorize({
          db: opts.db,
          graph: {
            targetId: federatedGraph.targetId,
            name: federatedGraph.name,
            targetType: 'federatedGraph',
          },
          headers: ctx.requestHeader,
          authContext,
        });

        if (!isValidLabelMatchers(req.labelMatchers)) {
          return {
            response: {
              code: EnumStatusCode.ERR_INVALID_LABELS,
              details: `One or more labels in the matcher were found to be invalid`,
            },
            compositionErrors: [],
            deploymentErrors: [],
          };
        }

        const deploymentErrors: PlainMessage<DeploymentError>[] = [];
        let compositionErrors: PlainMessage<CompositionError>[] = [];

        const result = await fedGraphRepo.update({
          targetId: federatedGraph.targetId,
          labelMatchers: req.labelMatchers,
          routingUrl: req.routingUrl,
          updatedBy: authContext.userId,
          readme: req.readme,
          blobStorage: opts.blobStorage,
          namespaceId: federatedGraph.namespaceId,
          unsetLabelMatchers: req.unsetLabelMatchers ?? false,
          admissionConfig: {
            cdnBaseUrl: opts.cdnBaseUrl,
            jwtSecret: opts.admissionWebhookJWTSecret,
          },
        });

        if (result?.deploymentErrors) {
          deploymentErrors.push(...result.deploymentErrors);
        }

        if (result?.compositionErrors) {
          compositionErrors = result.compositionErrors.map((e) => ({
            federatedGraphName: req.name,
            namespace: federatedGraph.namespace,
            message: e.message,
          }));
        }

        await auditLogRepo.addAuditLog({
          organizationId: authContext.organizationId,
          auditAction: 'federated_graph.updated',
          action: 'updated',
          actorId: authContext.userId,
          auditableType: 'federated_graph',
          auditableDisplayName: federatedGraph.name,
          actorDisplayName: authContext.userDisplayName,
          actorType: authContext.auth === 'api_key' ? 'api_key' : 'user',
          targetNamespaceId: federatedGraph.namespaceId,
          targetNamespaceDisplayName: federatedGraph.namespace,
        });

        orgWebhooks.send(OrganizationEventName.FEDERATED_GRAPH_SCHEMA_UPDATED, {
          federated_graph: {
            id: federatedGraph.id,
            name: federatedGraph.name,
            namespace: federatedGraph.namespace,
          },
          organization: {
            id: authContext.organizationId,
            slug: authContext.organizationSlug,
          },
          errors: compositionErrors.length > 0 || deploymentErrors.length > 0,
          actor_id: authContext.userId,
        });

        if (compositionErrors.length > 0) {
          return {
            response: {
              code: EnumStatusCode.ERR_SUBGRAPH_COMPOSITION_FAILED,
            },
            deploymentErrors: [],
            compositionErrors,
          };
        }

        if (deploymentErrors.length > 0) {
          return {
            response: {
              code: EnumStatusCode.ERR_DEPLOYMENT_FAILED,
            },
            deploymentErrors,
            compositionErrors: [],
          };
        }

        return {
          response: {
            code: EnumStatusCode.OK,
          },
          compositionErrors: [],
          deploymentErrors: [],
        };
      });
    },

    updateSubgraph: (req, ctx) => {
      let logger = getLogger(ctx, opts.logger);

      return handleError<PlainMessage<UpdateSubgraphResponse>>(ctx, logger, async () => {
        const authContext = await opts.authenticator.authenticate(ctx.requestHeader);
        logger = enrichLogger(ctx, logger, authContext);

        const subgraphRepo = new SubgraphRepository(logger, opts.db, authContext.organizationId);
        const auditLogRepo = new AuditLogRepository(opts.db);
        const orgWebhooks = new OrganizationWebhookService(
          opts.db,
          authContext.organizationId,
          opts.logger,
          opts.billingDefaultPlanId,
        );

        req.namespace = req.namespace || DefaultNamespace;

        if (!authContext.hasWriteAccess) {
          return {
            response: {
              code: EnumStatusCode.ERR,
              details: `The user doesnt have the permissions to perform this operation`,
            },
            compositionErrors: [],
            deploymentErrors: [],
          };
        }

        if (!isValidLabels(req.labels)) {
          return {
            response: {
              code: EnumStatusCode.ERR_INVALID_LABELS,
              details: `One ore more labels were found to be invalid`,
            },
            compositionErrors: [],
            deploymentErrors: [],
          };
        }

        const subgraph = await subgraphRepo.byName(req.name, req.namespace);
        if (!subgraph) {
          return {
            response: {
              code: EnumStatusCode.ERR_NOT_FOUND,
              details: `Subgraph '${req.name}' not found`,
            },
            compositionErrors: [],
            deploymentErrors: [],
          };
        }

        // check if the user is authorized to perform the action
        await opts.authorizer.authorize({
          db: opts.db,
          graph: {
            targetId: subgraph.targetId,
            name: subgraph.name,
            targetType: 'subgraph',
          },
          headers: ctx.requestHeader,
          authContext,
        });

        if (req.subscriptionUrl && !isValidUrl(req.subscriptionUrl)) {
          return {
            response: {
              code: EnumStatusCode.ERR,
              details: `Subscription URL is not a valid URL`,
            },
            compositionErrors: [],
            deploymentErrors: [],
          };
        }

        const { compositionErrors, updatedFederatedGraphs, deploymentErrors } = await subgraphRepo.update(
          {
            targetId: subgraph.targetId,
            labels: req.labels,
            unsetLabels: req.unsetLabels ?? false,
            subscriptionUrl: req.subscriptionUrl,
            routingUrl: req.routingUrl,
            subscriptionProtocol: req.subscriptionProtocol
              ? formatSubscriptionProtocol(req.subscriptionProtocol)
              : undefined,
            updatedBy: authContext.userId,
            readme: req.readme,
            namespaceId: subgraph.namespaceId,
          },
          opts.blobStorage,
          {
            cdnBaseUrl: opts.cdnBaseUrl,
            webhookJWTSecret: opts.admissionWebhookJWTSecret,
          },
        );

        await auditLogRepo.addAuditLog({
          organizationId: authContext.organizationId,
          auditAction: 'subgraph.updated',
          action: 'updated',
          actorId: authContext.userId,
          auditableType: 'subgraph',
          auditableDisplayName: subgraph.name,
          actorDisplayName: authContext.userDisplayName,
          actorType: authContext.auth === 'api_key' ? 'api_key' : 'user',
          targetNamespaceId: subgraph.namespaceId,
          targetNamespaceDisplayName: subgraph.namespace,
        });

        for (const graph of updatedFederatedGraphs) {
          orgWebhooks.send(OrganizationEventName.FEDERATED_GRAPH_SCHEMA_UPDATED, {
            federated_graph: {
              id: graph.id,
              name: graph.name,
              namespace: graph.namespace,
            },
            organization: {
              id: authContext.organizationId,
              slug: authContext.organizationSlug,
            },
            errors: compositionErrors.length > 0 || deploymentErrors.length > 0,
            actor_id: authContext.userId,
          });
        }

        if (compositionErrors.length > 0) {
          return {
            response: {
              code: EnumStatusCode.ERR_SUBGRAPH_COMPOSITION_FAILED,
            },
            compositionErrors,
            deploymentErrors: [],
          };
        }

        if (deploymentErrors.length > 0) {
          return {
            response: {
              code: EnumStatusCode.ERR_DEPLOYMENT_FAILED,
            },
            compositionErrors: [],
            deploymentErrors,
          };
        }

        return {
          response: {
            code: EnumStatusCode.OK,
          },
          compositionErrors: [],
          deploymentErrors: [],
        };
      });
    },

    checkFederatedGraph: (req, ctx) => {
      let logger = getLogger(ctx, opts.logger);

      return handleError<PlainMessage<CheckFederatedGraphResponse>>(ctx, logger, async () => {
        const authContext = await opts.authenticator.authenticate(ctx.requestHeader);
        logger = enrichLogger(ctx, logger, authContext);

        const fedGraphRepo = new FederatedGraphRepository(logger, opts.db, authContext.organizationId);
        const subgraphRepo = new SubgraphRepository(logger, opts.db, authContext.organizationId);

        req.namespace = req.namespace || DefaultNamespace;

        if (!authContext.hasWriteAccess) {
          return {
            response: {
              code: EnumStatusCode.ERR,
              details: `The user doesnt have the permissions to perform this operation`,
            },
            compositionErrors: [],
            subgraphs: [],
          };
        }

        const federatedGraph = await fedGraphRepo.byName(req.name, req.namespace);
        if (!federatedGraph) {
          return {
            response: {
              code: EnumStatusCode.ERR_NOT_FOUND,
              details: `Federated graph '${req.name}' not found`,
            },
            compositionErrors: [],
            subgraphs: [],
          };
        }

        if (!isValidLabelMatchers(req.labelMatchers)) {
          return {
            response: {
              code: EnumStatusCode.ERR_INVALID_LABELS,
              details: `One or more labels in the matcher were found to be invalid`,
            },
            compositionErrors: [],
            subgraphs: [],
          };
        }

        const subgraphs = await subgraphRepo.byGraphLabelMatchers({
          labelMatchers: req.labelMatchers,
          namespaceId: federatedGraph.namespaceId,
        });

        const subgraphsDetails = subgraphs.map((s) => ({
          id: s.id,
          name: s.name,
          routingURL: s.routingUrl,
          labels: s.labels,
          lastUpdatedAt: s.lastUpdatedAt,
          targetId: s.targetId,
          subscriptionUrl: s.subscriptionUrl,
          namespace: s.namespace,
        }));

        const result = composeSubgraphs(
          subgraphs.map((s) => ({
            id: s.id,
            name: s.name,
            url: s.routingUrl,
            definitions: parse(s.schemaSDL),
          })),
        );

        if (result.errors) {
          const compositionErrors: PlainMessage<CompositionError>[] = [];
          for (const error of result.errors) {
            compositionErrors.push({
              message: error.message,
              federatedGraphName: req.name,
              namespace: federatedGraph.namespace,
            });
          }

          if (compositionErrors.length > 0) {
            return {
              response: {
                code: EnumStatusCode.ERR_SUBGRAPH_COMPOSITION_FAILED,
              },
              compositionErrors,
              subgraphs: subgraphsDetails,
            };
          }
        }

        return {
          response: {
            code: EnumStatusCode.OK,
          },
          compositionErrors: [],
          subgraphs: subgraphsDetails,
        };
      });
    },

    createFederatedGraphToken: (req, ctx) => {
      let logger = getLogger(ctx, opts.logger);

      return handleError<PlainMessage<CreateFederatedGraphTokenResponse>>(ctx, logger, async () => {
        const authContext = await opts.authenticator.authenticate(ctx.requestHeader);
        logger = enrichLogger(ctx, logger, authContext);

        const fedGraphRepo = new FederatedGraphRepository(logger, opts.db, authContext.organizationId);
        const auditLogRepo = new AuditLogRepository(opts.db);

        req.namespace = req.namespace || DefaultNamespace;

        if (!authContext.hasWriteAccess) {
          return {
            response: {
              code: EnumStatusCode.ERR,
              details: `The user doesnt have the permissions to perform this operation`,
            },
            token: '',
          };
        }

        const graph = await fedGraphRepo.byName(req.graphName, req.namespace);
        if (!graph) {
          return {
            response: {
              code: EnumStatusCode.ERR_NOT_FOUND,
              details: `Federated graph '${req.graphName}' not found`,
            },
            token: '',
          };
        }

        const currToken = await fedGraphRepo.getRouterToken({
          federatedGraphId: graph.id,
          organizationId: authContext.organizationId,
          tokenName: req.tokenName,
        });
        if (currToken) {
          return {
            response: {
              code: EnumStatusCode.ERR_ALREADY_EXISTS,
              details: `Router token '${req.tokenName}' already exists`,
            },
            token: '',
          };
        }

        const tokenValue = await signJwtHS256<GraphApiKeyJwtPayload>({
          secret: opts.jwtSecret,
          token: {
            iss: authContext.userId,
            federated_graph_id: graph.id,
            organization_id: authContext.organizationId,
          },
        });

        const token = await fedGraphRepo.createToken({
          token: tokenValue,
          federatedGraphId: graph.id,
          tokenName: req.tokenName,
          createdBy: authContext.userId,
          organizationId: authContext.organizationId,
        });

        await auditLogRepo.addAuditLog({
          organizationId: authContext.organizationId,
          auditAction: 'graph_token.created',
          action: 'created',
          actorId: authContext.userId,
          targetId: graph.id,
          targetDisplayName: graph.name,
          targetType: 'federated_graph',
          actorDisplayName: authContext.userDisplayName,
          actorType: authContext.auth === 'api_key' ? 'api_key' : 'user',
          auditableDisplayName: token.name,
          auditableType: 'graph_token',
          targetNamespaceId: graph.namespaceId,
          targetNamespaceDisplayName: graph.namespace,
        });

        return {
          response: {
            code: EnumStatusCode.OK,
          },
          token: token.token,
        };
      });
    },

    inviteUser: (req, ctx) => {
      let logger = getLogger(ctx, opts.logger);

      return handleError<PlainMessage<InviteUserResponse>>(ctx, logger, async () => {
        const authContext = await opts.authenticator.authenticate(ctx.requestHeader);
        logger = enrichLogger(ctx, logger, authContext);

        const userRepo = new UserRepository(opts.db);
        const orgRepo = new OrganizationRepository(opts.db, opts.billingDefaultPlanId);
        const orgInvitationRepo = new OrganizationInvitationRepository(opts.db, opts.billingDefaultPlanId);
        const auditLogRepo = new AuditLogRepository(opts.db);

        if (!authContext.hasWriteAccess) {
          return {
            response: {
              code: EnumStatusCode.ERR,
              details: `The user doesnt have the permissions to perform this operation`,
            },
          };
        }

        const organization = await orgRepo.byId(authContext.organizationId);
        if (!organization) {
          return {
            response: {
              code: EnumStatusCode.ERR_NOT_FOUND,
              details: `Organization not found`,
            },
          };
        }

        const memberCount = await orgRepo.memberCount(authContext.organizationId);

        const usersFeature = await orgRepo.getFeature({
          organizationId: authContext.organizationId,
          featureId: 'users',
        });

        const limit = usersFeature?.limit === -1 ? undefined : usersFeature?.limit;

        if (limit && memberCount >= limit) {
          return {
            response: {
              code: EnumStatusCode.ERR_LIMIT_REACHED,
              details: `The user limit for this organization has been reached`,
            },
          };
        }

        await opts.keycloakClient.authenticateClient();

        const user = await userRepo.byEmail(req.email);
        if (user) {
          const orgMember = await orgRepo.getOrganizationMember({
            organizationID: authContext.organizationId,
            userID: user.id,
          });
          if (orgMember) {
            return {
              response: {
                code: EnumStatusCode.ERR_ALREADY_EXISTS,
                details: `${req.email} is already a member of this organization`,
              },
            };
          }

          const orgInvitation = await orgInvitationRepo.getPendingOrganizationInvitation({
            organizationID: authContext.organizationId,
            userID: user.id,
          });
          if (orgInvitation) {
            const userMemberships = await orgRepo.memberships({ userId: user.id });
            // if the user memberships are empty, that means the user has not logged in till now,
            // so we send the user a mail form keycloak
            if (userMemberships.length === 0) {
              await opts.keycloakClient.executeActionsEmail({
                userID: user.id,
                redirectURI: `${process.env.WEB_BASE_URL}/login?redirectURL=${process.env.WEB_BASE_URL}/account/invitations`,
                realm: opts.keycloakRealm,
              });
            } else {
              // the user has already logged in, so we send our custom org invitation email
              // eslint-disable-next-line no-lonely-if
              if (opts.mailerClient) {
                await opts.mailerClient.sendInviteEmail({
                  inviteLink: `${process.env.WEB_BASE_URL}/account/invitations`,
                  organizationName: organization.name,
                  receiverEmail: req.email,
                  invitedBy: orgInvitation.invitedBy,
                });
              }
            }

            await auditLogRepo.addAuditLog({
              organizationId: authContext.organizationId,
              auditAction: 'organization_invitation.created',
              action: 'created',
              actorId: authContext.userId,
              auditableDisplayName: req.email,
              auditableType: 'user',
              actorDisplayName: authContext.userDisplayName,
              actorType: authContext.auth === 'api_key' ? 'api_key' : 'user',
            });

            return {
              response: {
                code: EnumStatusCode.OK,
                details: 'Invited member successfully.',
              },
            };
          }
        }

        const keycloakUser = await opts.keycloakClient.client.users.find({
          max: 1,
          email: req.email,
          realm: opts.keycloakRealm,
          exact: true,
        });

        let keycloakUserID;

        if (keycloakUser.length === 0) {
          keycloakUserID = await opts.keycloakClient.addKeycloakUser({
            email: req.email,
            isPasswordTemp: true,
            realm: opts.keycloakRealm,
          });
        } else {
          keycloakUserID = keycloakUser[0].id;
        }

        const userMemberships = await orgRepo.memberships({ userId: keycloakUserID! });
        // to verify if the user is a new user or not, we check the memberships of the user
        if (userMemberships.length > 0) {
          if (opts.mailerClient) {
            const inviter = await userRepo.byId(authContext.userId);
            await opts.mailerClient.sendInviteEmail({
              inviteLink: `${process.env.WEB_BASE_URL}/account/invitations`,
              organizationName: organization.name,
              receiverEmail: req.email,
              invitedBy: inviter?.email,
            });
          }
        } else {
          await opts.keycloakClient.executeActionsEmail({
            userID: keycloakUserID!,
            redirectURI: `${process.env.WEB_BASE_URL}/login?redirectURL=${process.env.WEB_BASE_URL}/account/invitations`,
            realm: opts.keycloakRealm,
          });
        }

        // TODO: rate limit this
        await orgInvitationRepo.inviteUser({
          email: req.email,
          userId: keycloakUserID!,
          organizationId: authContext.organizationId,
          dbUser: user,
          inviterUserId: authContext.userId,
        });

        await auditLogRepo.addAuditLog({
          organizationId: authContext.organizationId,
          auditAction: 'organization_invitation.created',
          action: 'created',
          actorId: authContext.userId,
          auditableDisplayName: req.email,
          auditableType: 'user',
          actorDisplayName: authContext.userDisplayName,
          actorType: authContext.auth === 'api_key' ? 'api_key' : 'user',
        });

        return {
          response: {
            code: EnumStatusCode.OK,
            details: 'Invited member successfully.',
          },
        };
      });
    },

    createAPIKey: (req, ctx) => {
      let logger = getLogger(ctx, opts.logger);

      return handleError<PlainMessage<CreateAPIKeyResponse>>(ctx, logger, async () => {
        const authContext = await opts.authenticator.authenticate(ctx.requestHeader);
        logger = enrichLogger(ctx, logger, authContext);

        const apiKeyRepo = new ApiKeyRepository(opts.db);
        const auditLogRepo = new AuditLogRepository(opts.db);

        if (!authContext.hasWriteAccess) {
          return {
            response: {
              code: EnumStatusCode.ERR,
              details: `The user doesnt have the permissions to perform this operation`,
            },
            apiKey: '',
          };
        }

        const keyName = req.name.trim();

        const apiKeyModel = await apiKeyRepo.getAPIKeyByName({
          organizationID: authContext.organizationId,
          name: keyName,
        });
        if (apiKeyModel) {
          return {
            response: {
              code: EnumStatusCode.ERR_ALREADY_EXISTS,
              details: `An API key with the name ${req.name} already exists`,
            },
            apiKey: '',
          };
        }

        if (keyName.length < 3 || keyName.length > 50) {
          return {
            response: {
              code: EnumStatusCode.ERR,
              details: `An API key name ${req.name} does not follow the required naming rules`,
            },
            apiKey: '',
          };
        }

        const generatedAPIKey = ApiKeyGenerator.generate();

        await apiKeyRepo.addAPIKey({
          name: keyName,
          organizationID: authContext.organizationId,
          userID: authContext.userId || req.userID,
          key: generatedAPIKey,
          expiresAt: req.expires,
          targetIds: [...req.federatedGraphTargetIds, ...req.subgraphTargetIds],
        });

        await auditLogRepo.addAuditLog({
          organizationId: authContext.organizationId,
          auditAction: 'api_key.created',
          action: 'created',
          actorId: authContext.userId,
          auditableType: 'api_key',
          auditableDisplayName: keyName,
          actorDisplayName: authContext.userDisplayName,
          actorType: authContext.auth === 'api_key' ? 'api_key' : 'user',
        });

        return {
          response: {
            code: EnumStatusCode.OK,
          },
          apiKey: generatedAPIKey,
        };
      });
    },

    deleteAPIKey: (req, ctx) => {
      let logger = getLogger(ctx, opts.logger);

      return handleError<PlainMessage<DeleteAPIKeyResponse>>(ctx, logger, async () => {
        const authContext = await opts.authenticator.authenticate(ctx.requestHeader);
        logger = enrichLogger(ctx, logger, authContext);

        const orgRepo = new OrganizationRepository(opts.db, opts.billingDefaultPlanId);
        const apiKeyRepo = new ApiKeyRepository(opts.db);
        const auditLogRepo = new AuditLogRepository(opts.db);

        if (!authContext.hasWriteAccess) {
          return {
            response: {
              code: EnumStatusCode.ERR,
              details: `The user doesnt have the permissions to perform this operation`,
            },
          };
        }

        const apiKey = await apiKeyRepo.getAPIKeyByName({ organizationID: authContext.organizationId, name: req.name });
        if (!apiKey) {
          return {
            response: {
              code: EnumStatusCode.ERR_NOT_FOUND,
              details: `An API key with the name ${req.name} doesnt exists`,
            },
          };
        }

        const userRoles = await orgRepo.getOrganizationMemberRoles({
          userID: authContext.userId || '',
          organizationID: authContext.organizationId,
        });

        if (!(apiKey.creatorUserID === authContext.userId || userRoles.includes('admin'))) {
          return {
            response: {
              code: EnumStatusCode.ERR,
              details: `You are not authorized to delete the api key '${apiKey.name}'`,
            },
          };
        }

        await apiKeyRepo.removeAPIKey({
          name: req.name,
          organizationID: authContext.organizationId,
        });

        await auditLogRepo.addAuditLog({
          organizationId: authContext.organizationId,
          auditAction: 'api_key.deleted',
          action: 'deleted',
          actorId: authContext.userId,
          auditableType: 'api_key',
          auditableDisplayName: apiKey.name,
          actorDisplayName: authContext.userDisplayName,
          actorType: authContext.auth === 'api_key' ? 'api_key' : 'user',
        });

        return {
          response: {
            code: EnumStatusCode.OK,
          },
        };
      });
    },

    removeOrganizationMember: (req, ctx) => {
      let logger = getLogger(ctx, opts.logger);

      return handleError<PlainMessage<RemoveInvitationResponse>>(ctx, logger, async () => {
        const authContext = await opts.authenticator.authenticate(ctx.requestHeader);
        logger = enrichLogger(ctx, logger, authContext);

        const orgRepo = new OrganizationRepository(opts.db, opts.billingDefaultPlanId);
        const auditLogRepo = new AuditLogRepository(opts.db);
        const userRepo = new UserRepository(opts.db);

        if (!authContext.hasWriteAccess) {
          return {
            response: {
              code: EnumStatusCode.ERR,
              details: `The user doesnt have the permissions to perform this operation`,
            },
          };
        }

        const user = await userRepo.byEmail(req.email);
        if (!user) {
          return {
            response: {
              code: EnumStatusCode.ERR_NOT_FOUND,
              details: `User ${req.email} not found`,
            },
          };
        }

        const org = await orgRepo.byId(authContext.organizationId);
        if (!org) {
          return {
            response: {
              code: EnumStatusCode.ERR_NOT_FOUND,
              details: `Organization not found`,
            },
          };
        }

        const orgMember = await orgRepo.getOrganizationMember({
          organizationID: authContext.organizationId,
          userID: user.id,
        });
        if (!orgMember) {
          return {
            response: {
              code: EnumStatusCode.ERR_NOT_FOUND,
              details: `User ${req.email} is not a part of this organization.`,
            },
          };
        }

        if (org.creatorUserId === user.id) {
          return {
            response: {
              code: EnumStatusCode.ERR,
              details: `The creator of this organization ${req.email} cannot be removed from the organization.`,
            },
          };
        }

        await opts.keycloakClient.authenticateClient();

        const groupName = org.slug;

        const organizationGroup = await opts.keycloakClient.client.groups.find({
          max: 1,
          search: groupName,
          realm: opts.keycloakRealm,
        });

        if (organizationGroup.length === 0) {
          throw new Error(`Organization group '${org.slug}' not found`);
        }

        for (const role of orgMember.roles) {
          switch (role) {
            case 'admin': {
              const adminGroup = await opts.keycloakClient.fetchAdminChildGroup({
                realm: opts.keycloakRealm,
                kcGroupId: organizationGroup[0].id!,
                orgSlug: groupName,
              });
              await opts.keycloakClient.client.users.delFromGroup({
                id: user.id,
                groupId: adminGroup.id!,
                realm: opts.keycloakRealm,
              });
              break;
            }
            case 'developer': {
              const devGroup = await opts.keycloakClient.fetchDevChildGroup({
                realm: opts.keycloakRealm,
                kcGroupId: organizationGroup[0].id!,
                orgSlug: groupName,
              });
              await opts.keycloakClient.client.users.delFromGroup({
                id: user.id,
                groupId: devGroup.id!,
                realm: opts.keycloakRealm,
              });
              break;
            }
            case 'viewer': {
              const viewerGroup = await opts.keycloakClient.fetchViewerChildGroup({
                realm: opts.keycloakRealm,
                kcGroupId: organizationGroup[0].id!,
                orgSlug: groupName,
              });
              await opts.keycloakClient.client.users.delFromGroup({
                id: user.id,
                groupId: viewerGroup.id!,
                realm: opts.keycloakRealm,
              });
              break;
            }
            default: {
              throw new Error(`Role ${role} does not exist`);
            }
          }
        }

        await orgRepo.removeOrganizationMember({ organizationID: authContext.organizationId, userID: user.id });

        const userMemberships = await orgRepo.memberships({ userId: user.id });

        // delete the user only when user doesn't have any memberships
        // this will happen only when the user was invited but the user didn't login and the admin removed that user,
        // in this case the user will not have a personal org
        if (userMemberships.length === 0) {
          // deleting the user from keycloak
          await opts.keycloakClient.client.users.del({
            id: user.id,
            realm: opts.keycloakRealm,
          });
          // deleting the user from the db
          await userRepo.deleteUser({ id: user.id });
        }

        await auditLogRepo.addAuditLog({
          organizationId: authContext.organizationId,
          auditAction: 'organization_member.deleted',
          action: 'deleted',
          actorId: authContext.userId,
          auditableDisplayName: req.email,
          auditableType: 'user',
          actorDisplayName: authContext.userDisplayName,
          actorType: authContext.auth === 'api_key' ? 'api_key' : 'user',
        });

        return {
          response: {
            code: EnumStatusCode.OK,
          },
        };
      });
    },

    removeInvitation: (req, ctx) => {
      let logger = getLogger(ctx, opts.logger);

      return handleError<PlainMessage<RemoveInvitationResponse>>(ctx, logger, async () => {
        const authContext = await opts.authenticator.authenticate(ctx.requestHeader);
        logger = enrichLogger(ctx, logger, authContext);

        const orgRepo = new OrganizationRepository(opts.db, opts.billingDefaultPlanId);
        const orgInvitationRepo = new OrganizationInvitationRepository(opts.db, opts.billingDefaultPlanId);
        const userRepo = new UserRepository(opts.db);
        const auditLogRepo = new AuditLogRepository(opts.db);

        if (!authContext.hasWriteAccess) {
          return {
            response: {
              code: EnumStatusCode.ERR,
              details: `The user doesnt have the permissions to perform this operation`,
            },
          };
        }

        const user = await userRepo.byEmail(req.email);
        if (!user) {
          return {
            response: {
              code: EnumStatusCode.ERR_NOT_FOUND,
              details: `User ${req.email} not found`,
            },
          };
        }

        const org = await orgRepo.byId(authContext.organizationId);
        if (!org) {
          return {
            response: {
              code: EnumStatusCode.ERR_NOT_FOUND,
              details: `Organization not found`,
            },
          };
        }

        const orgInvitation = await orgInvitationRepo.getPendingOrganizationInvitation({
          organizationID: authContext.organizationId,
          userID: user.id,
        });
        if (!orgInvitation) {
          return {
            response: {
              code: EnumStatusCode.ERR_NOT_FOUND,
              details: `Invite to the user ${req.email} does not exist.`,
            },
          };
        }

        await orgInvitationRepo.removeInvite({
          organizationId: authContext.organizationId,
          userId: user.id,
        });

        const userMemberships = await orgRepo.memberships({ userId: user.id });
        const userPendingInvitations = await orgInvitationRepo.getPendingInvitationsOfUser({ userId: user.id });

        // delete the user only when user doesn't have any memberships and pending invitations
        // this will happen only when the user was invited but the user didn't login and the admin removed that user,
        // in this case the user will not have a personal org
        if (userMemberships.length === 0 && userPendingInvitations.length === 0) {
          // deleting the user from keycloak
          await opts.keycloakClient.client.users.del({
            id: user.id,
            realm: opts.keycloakRealm,
          });
          // deleting the user from the db
          await userRepo.deleteUser({ id: user.id });
        }

        await auditLogRepo.addAuditLog({
          organizationId: authContext.organizationId,
          auditAction: 'organization_invitation.deleted',
          action: 'deleted',
          actorId: authContext.userId,
          auditableDisplayName: user.email,
          auditableType: 'user',
          actorDisplayName: authContext.userDisplayName,
          targetDisplayName: org.name,
          targetType: 'organization',
          actorType: authContext.auth === 'api_key' ? 'api_key' : 'user',
        });

        return {
          response: {
            code: EnumStatusCode.OK,
          },
        };
      });
    },

    migrateFromApollo: (req, ctx) => {
      let logger = getLogger(ctx, opts.logger);

      return handleError<PlainMessage<MigrateFromApolloResponse>>(ctx, logger, async () => {
        const authContext = await opts.authenticator.authenticate(ctx.requestHeader);
        logger = enrichLogger(ctx, logger, authContext);

        const userRepo = new UserRepository(opts.db);
        const orgRepo = new OrganizationRepository(opts.db, opts.billingDefaultPlanId);
        const fedGraphRepo = new FederatedGraphRepository(logger, opts.db, authContext.organizationId);
        const subgraphRepo = new SubgraphRepository(logger, opts.db, authContext.organizationId);
        const orgWebhooks = new OrganizationWebhookService(
          opts.db,
          authContext.organizationId,
          opts.logger,
          opts.billingDefaultPlanId,
        );
        const auditLogRepo = new AuditLogRepository(opts.db);
        const namespaceRepo = new NamespaceRepository(opts.db, authContext.organizationId);

        req.namespace = req.namespace || DefaultNamespace;

        if (!authContext.hasWriteAccess) {
          return {
            response: {
              code: EnumStatusCode.ERR,
              details: `The user doesnt have the permissions to perform this operation`,
            },
            token: '',
          };
        }

        opts.platformWebhooks.send(PlatformEventName.APOLLO_MIGRATE_INIT, {
          actor_id: authContext.userId,
        });

        const namespace = await namespaceRepo.byName(req.namespace);
        if (!namespace) {
          return {
            response: {
              code: EnumStatusCode.ERR_NOT_FOUND,
              details: `Could not find namespace ${req.namespace}`,
            },
            token: '',
          };
        }

        const org = await orgRepo.byId(authContext.organizationId);
        if (!org) {
          return {
            response: {
              code: EnumStatusCode.ERR_NOT_FOUND,
              details: `Organization not found`,
            },
            token: '',
          };
        }

        const user = await userRepo.byId(authContext.userId || '');

        const apolloMigrator = new ApolloMigrator({
          apiKey: req.apiKey,
          organizationSlug: org.slug,
          variantName: req.variantName,
          logger,
          userEmail: user?.email || '',
          userId: user?.id || '',
        });

        const graph = await apolloMigrator.fetchGraphID();
        if (!graph.success) {
          return {
            response: {
              code: EnumStatusCode.ERR,
              details: `Could not fetch the graph from Apollo. Please ensure that the API Key is valid.`,
            },
            token: '',
          };
        }

        const graphDetails = await apolloMigrator.fetchGraphDetails({ graphID: graph.id });

        if (!graphDetails.success) {
          return {
            response: {
              code: EnumStatusCode.ERR,
              details: graphDetails.errorMessage,
            },
            token: '',
          };
        }

        if (await fedGraphRepo.exists(graph.name, req.namespace)) {
          return {
            response: {
              code: EnumStatusCode.ERR_ALREADY_EXISTS,
              details: `Federated graph '${graph.name}' already exists.`,
            },
            token: '',
          };
        }

        for await (const subgraph of graphDetails.subgraphs) {
          if (await subgraphRepo.exists(subgraph.name, req.namespace)) {
            return {
              response: {
                code: EnumStatusCode.ERR_ALREADY_EXISTS,
                details: `Subgraph '${subgraph.name}' already exists`,
              },
              token: '',
            };
          }
        }

        await opts.db.transaction(async (tx) => {
          const fedGraphRepo = new FederatedGraphRepository(logger, tx, authContext.organizationId);
          const subgraphRepo = new SubgraphRepository(logger, tx, authContext.organizationId);
          const composer = new Composer(logger, fedGraphRepo, subgraphRepo);

          const federatedGraph = await apolloMigrator.migrateGraphFromApollo({
            fedGraph: {
              name: graph.name,
              routingURL: graphDetails.fedGraphRoutingURL || '',
            },
            subgraphs: graphDetails.subgraphs,
            organizationID: authContext.organizationId,
            db: tx,
            creatorUserId: authContext.userId,
            namespace: req.namespace,
            namespaceId: namespace.id,
          });

          const composition = await composer.composeFederatedGraph(federatedGraph);

          await composer.deployComposition({
            composedGraph: composition,
            composedBy: authContext.userId,
            blobStorage: opts.blobStorage,
            organizationId: authContext.organizationId,
            admissionWebhookURL: federatedGraph.admissionWebhookURL,
            admissionConfig: {
              cdnBaseUrl: opts.cdnBaseUrl,
              jwtSecret: opts.admissionWebhookJWTSecret,
            },
          });
        });

        const migratedGraph = await fedGraphRepo.byName(graph.name, req.namespace);
        if (!migratedGraph) {
          return {
            response: {
              code: EnumStatusCode.ERR,
              details: 'Could not complete the migration. Please try again.',
            },
            token: '',
          };
        }

        await auditLogRepo.addAuditLog({
          organizationId: authContext.organizationId,
          auditAction: 'federated_graph.created',
          action: 'created',
          actorId: authContext.userId,
          auditableType: 'federated_graph',
          auditableDisplayName: migratedGraph.name,
          actorDisplayName: authContext.userDisplayName,
          actorType: authContext.auth === 'api_key' ? 'api_key' : 'user',
          targetNamespaceId: migratedGraph.namespaceId,
          targetNamespaceDisplayName: migratedGraph.namespace,
        });

        const subgraphs = await subgraphRepo.byGraphLabelMatchers({
          labelMatchers: migratedGraph.labelMatchers,
          namespaceId: migratedGraph.namespaceId,
        });
        for (const subgraph of subgraphs) {
          await auditLogRepo.addAuditLog({
            organizationId: authContext.organizationId,
            auditAction: 'subgraph.created',
            action: 'created',
            actorId: authContext.userId,
            auditableType: 'subgraph',
            auditableDisplayName: subgraph.name,
            actorDisplayName: authContext.userDisplayName,
            actorType: authContext.auth === 'api_key' ? 'api_key' : 'user',
            targetNamespaceId: subgraph.namespaceId,
            targetNamespaceDisplayName: subgraph.namespace,
          });
        }

        orgWebhooks.send(OrganizationEventName.FEDERATED_GRAPH_SCHEMA_UPDATED, {
          federated_graph: {
            id: migratedGraph.id,
            name: migratedGraph.name,
            namespace: migratedGraph.namespace,
          },
          organization: {
            id: authContext.organizationId,
            slug: authContext.organizationSlug,
          },
          errors: false,
          actor_id: authContext.userId,
        });

        const tokenValue = await signJwtHS256<GraphApiKeyJwtPayload>({
          secret: opts.jwtSecret,
          token: {
            iss: authContext.userId,
            federated_graph_id: migratedGraph.id,
            organization_id: authContext.organizationId,
          },
        });

        const token = await fedGraphRepo.createToken({
          token: tokenValue,
          federatedGraphId: migratedGraph.id,
          tokenName: migratedGraph.name,
          organizationId: authContext.organizationId,
          createdBy: authContext.userId,
        });

        await auditLogRepo.addAuditLog({
          organizationId: authContext.organizationId,
          auditAction: 'graph_token.created',
          action: 'created',
          actorId: authContext.userId,
          targetId: migratedGraph.id,
          targetDisplayName: migratedGraph.name,
          targetType: 'federated_graph',
          actorDisplayName: authContext.userDisplayName,
          actorType: authContext.auth === 'api_key' ? 'api_key' : 'user',
          auditableDisplayName: token.name,
          auditableType: 'graph_token',
          targetNamespaceId: migratedGraph.namespaceId,
          targetNamespaceDisplayName: migratedGraph.namespace,
        });

        opts.platformWebhooks.send(PlatformEventName.APOLLO_MIGRATE_SUCCESS, {
          federated_graph: {
            id: migratedGraph.id,
            name: migratedGraph.name,
          },
          actor_id: authContext.userId,
        });

        return {
          response: {
            code: EnumStatusCode.OK,
          },
          token: token.token,
        };
      });
    },

    createOrganizationWebhookConfig: (req, ctx) => {
      let logger = getLogger(ctx, opts.logger);

      return handleError<PlainMessage<CreateOrganizationWebhookConfigResponse>>(ctx, logger, async () => {
        const authContext = await opts.authenticator.authenticate(ctx.requestHeader);
        logger = enrichLogger(ctx, logger, authContext);

        const orgRepo = new OrganizationRepository(opts.db, opts.billingDefaultPlanId);
        const auditLogRepo = new AuditLogRepository(opts.db);

        if (!authContext.hasWriteAccess) {
          return {
            response: {
              code: EnumStatusCode.ERR,
              details: `The user doesnt have the permissions to perform this operation`,
            },
          };
        }

        await orgRepo.createWebhookConfig({
          organizationId: authContext.organizationId,
          ...req,
        });

        await auditLogRepo.addAuditLog({
          organizationId: authContext.organizationId,
          auditAction: 'webhook_config.created',
          action: 'created',
          actorId: authContext.userId,
          auditableType: 'webhook_config',
          auditableDisplayName: req.endpoint,
          actorDisplayName: authContext.userDisplayName,
          actorType: authContext.auth === 'api_key' ? 'api_key' : 'user',
        });

        return {
          response: {
            code: EnumStatusCode.OK,
          },
        };
      });
    },

    updateOrganizationWebhookConfig: (req, ctx) => {
      let logger = getLogger(ctx, opts.logger);

      return handleError<PlainMessage<UpdateOrganizationWebhookConfigResponse>>(ctx, logger, async () => {
        const authContext = await opts.authenticator.authenticate(ctx.requestHeader);
        logger = enrichLogger(ctx, logger, authContext);

        const orgRepo = new OrganizationRepository(opts.db, opts.billingDefaultPlanId);
        const auditLogRepo = new AuditLogRepository(opts.db);

        if (!authContext.hasWriteAccess) {
          return {
            response: {
              code: EnumStatusCode.ERR,
              details: `The user doesnt have the permissions to perform this operation`,
            },
          };
        }

        await orgRepo.updateWebhookConfig({
          organizationId: authContext.organizationId,
          ...req,
        });

        await auditLogRepo.addAuditLog({
          organizationId: authContext.organizationId,
          auditAction: 'webhook_config.updated',
          action: 'updated',
          actorId: authContext.userId,
          auditableType: 'webhook_config',
          auditableDisplayName: req.endpoint,
          actorDisplayName: authContext.userDisplayName,
          actorType: authContext.auth === 'api_key' ? 'api_key' : 'user',
        });

        return {
          response: {
            code: EnumStatusCode.OK,
          },
        };
      });
    },

    deleteOrganizationWebhookConfig: (req, ctx) => {
      let logger = getLogger(ctx, opts.logger);

      return handleError<PlainMessage<UpdateOrganizationWebhookConfigResponse>>(ctx, logger, async () => {
        const authContext = await opts.authenticator.authenticate(ctx.requestHeader);
        logger = enrichLogger(ctx, logger, authContext);

        const orgRepo = new OrganizationRepository(opts.db, opts.billingDefaultPlanId);
        const auditLogRepo = new AuditLogRepository(opts.db);

        if (!authContext.hasWriteAccess) {
          return {
            response: {
              code: EnumStatusCode.ERR,
              details: `The user doesnt have the permissions to perform this operation`,
            },
          };
        }

        const config = await orgRepo.deleteWebhookConfig({
          organizationId: authContext.organizationId,
          ...req,
        });

        if (!config) {
          return {
            response: {
              code: EnumStatusCode.ERR,
              details: `Webhook config could not be deleted`,
            },
          };
        }

        await auditLogRepo.addAuditLog({
          organizationId: authContext.organizationId,
          auditAction: 'webhook_config.deleted',
          action: 'deleted',
          actorId: authContext.userId,
          auditableType: 'webhook_config',
          auditableDisplayName: config.endpoint || '',
          actorDisplayName: authContext.userDisplayName,
          actorType: authContext.auth === 'api_key' ? 'api_key' : 'user',
        });

        return {
          response: {
            code: EnumStatusCode.OK,
          },
        };
      });
    },

    deleteOrganization: (req, ctx) => {
      let logger = getLogger(ctx, opts.logger);

      return handleError<PlainMessage<DeleteOrganizationResponse>>(ctx, logger, async () => {
        const authContext = await opts.authenticator.authenticate(ctx.requestHeader);
        logger = enrichLogger(ctx, logger, authContext);

        const orgRepo = new OrganizationRepository(opts.db, opts.billingDefaultPlanId);
        const memberships = await orgRepo.memberships({ userId: authContext.userId });
        const orgCount = memberships.length;

        const org = await orgRepo.byId(authContext.organizationId);
        if (!org) {
          return {
            response: {
              code: EnumStatusCode.ERR_NOT_FOUND,
              details: `Organization not found`,
            },
          };
        }

        const user = await orgRepo.getOrganizationMember({
          organizationID: authContext.organizationId,
          userID: authContext.userId || req.userID,
        });

        if (!user) {
          return {
            response: {
              code: EnumStatusCode.ERR,
              details: 'User is not a part of this organization.',
            },
          };
        }

        // non admins cannot delete the organization
        if (!user.roles.includes('admin')) {
          return {
            response: {
              code: EnumStatusCode.ERR,
              details: 'User does not have the permissions to delete the organization.',
            },
          };
        }

        // Minimum one organization is required for a user
        if (orgCount <= 1) {
          return {
            response: {
              code: EnumStatusCode.ERR_NOT_FOUND,
              details: 'Minimum one organization is required for a user.',
            },
          };
        }

        await opts.keycloakClient.authenticateClient();

        const organizationGroup = await opts.keycloakClient.client.groups.find({
          max: 1,
          search: org.slug,
          realm: opts.keycloakRealm,
        });

        if (organizationGroup.length === 0) {
          throw new Error(`Organization group '${org.slug}' not found`);
        }

        await opts.keycloakClient.client.groups.del({
          id: organizationGroup[0].id!,
          realm: opts.keycloakRealm,
        });

        return opts.db.transaction(async (tx) => {
          const orgRepo = new OrganizationRepository(tx, opts.billingDefaultPlanId);
          const billingRepo = new BillingRepository(tx);
          const billingService = new BillingService(tx, billingRepo);

          const subscription = await billingRepo.getActiveSubscriptionOfOrganization(authContext.organizationId);
          if (subscription) {
            await billingService.cancelSubscription(authContext.organizationId, subscription.id, 'Deleted by api');
          }
          await orgRepo.deleteOrganization(authContext.organizationId);

          return {
            response: {
              code: EnumStatusCode.OK,
            },
          };
        });
      });
    },

    leaveOrganization: (req, ctx) => {
      let logger = getLogger(ctx, opts.logger);

      return handleError<PlainMessage<LeaveOrganizationResponse>>(ctx, logger, async () => {
        const authContext = await opts.authenticator.authenticate(ctx.requestHeader);
        logger = enrichLogger(ctx, logger, authContext);

        const orgRepo = new OrganizationRepository(opts.db, opts.billingDefaultPlanId);
        const auditLogRepo = new AuditLogRepository(opts.db);

        const org = await orgRepo.byId(authContext.organizationId);
        if (!org) {
          return {
            response: {
              code: EnumStatusCode.ERR_NOT_FOUND,
              details: `Organization not found`,
            },
          };
        }

        const orgMember = await orgRepo.getOrganizationMember({
          organizationID: authContext.organizationId,
          userID: authContext.userId || req.userID,
        });

        if (!orgMember) {
          return {
            response: {
              code: EnumStatusCode.ERR,
              details: 'User is not a part of this organization.',
            },
          };
        }

        // the creator of the personal org cannot leave the organization.
        if (org.creatorUserId === (authContext.userId || req.userID)) {
          return {
            response: {
              code: EnumStatusCode.ERR_NOT_FOUND,
              details: `Creator of a organization cannot leave the organization.`,
            },
          };
        }

        // checking if the user is a single admin
        if (orgMember.roles.includes('admin')) {
          const orgAdmins = await orgRepo.getOrganizationAdmins({ organizationID: authContext.organizationId });
          if (orgAdmins.length === 1) {
            return {
              response: {
                code: EnumStatusCode.ERR,
                details:
                  'Single admins cannot leave the organization. Please make another member an admin and try again.',
              },
            };
          }
        }

        await opts.keycloakClient.authenticateClient();

        const organizationGroup = await opts.keycloakClient.client.groups.find({
          max: 1,
          search: org.slug,
          realm: opts.keycloakRealm,
        });

        if (organizationGroup.length === 0) {
          throw new Error(`Organization group '${org.slug}' not found`);
        }

        // removing the group from the keycloak user
        await opts.keycloakClient.client.users.delFromGroup({
          id: orgMember.userID,
          groupId: organizationGroup[0].id!,
          realm: opts.keycloakRealm,
        });

        // removing the user for the organization in the db
        await orgRepo.removeOrganizationMember({
          userID: authContext.userId || req.userID,
          organizationID: authContext.organizationId,
        });

        await auditLogRepo.addAuditLog({
          organizationId: authContext.organizationId,
          auditAction: 'organization.left',
          action: 'left',
          actorId: authContext.userId,
          auditableType: 'organization',
          auditableDisplayName: org.name,
          actorDisplayName: authContext.userDisplayName,
          actorType: authContext.auth === 'api_key' ? 'api_key' : 'user',
        });

        return {
          response: {
            code: EnumStatusCode.OK,
          },
        };
      });
    },

    updateOrganizationDetails: (req, ctx) => {
      let logger = getLogger(ctx, opts.logger);

      return handleError<PlainMessage<UpdateOrganizationDetailsResponse>>(ctx, logger, async () => {
        const authContext = await opts.authenticator.authenticate(ctx.requestHeader);
        logger = enrichLogger(ctx, logger, authContext);

        const orgRepo = new OrganizationRepository(opts.db, opts.billingDefaultPlanId);
        const auditLogRepo = new AuditLogRepository(opts.db);

        const org = await orgRepo.byId(authContext.organizationId);
        if (!org) {
          return {
            response: {
              code: EnumStatusCode.ERR_NOT_FOUND,
              details: `Organization not found`,
            },
          };
        }

        const orgMember = await orgRepo.getOrganizationMember({
          organizationID: authContext.organizationId,
          userID: authContext.userId || req.userID,
        });

        if (!orgMember) {
          return {
            response: {
              code: EnumStatusCode.ERR,
              details: 'User is not a part of this organization.',
            },
          };
        }

        // non admins cannot update the organization name
        if (!orgMember.roles.includes('admin')) {
          return {
            response: {
              code: EnumStatusCode.ERR,
              details: 'User does not have the permissions to update the organization name.',
            },
          };
        }

        if (!isValidOrganizationSlug(req.organizationSlug)) {
          return {
            response: {
              code: EnumStatusCode.ERR,
              details:
                'Invalid slug. It must be of 3-24 characters in length, start and end with an alphanumeric character and may contain hyphens in between.',
            },
          };
        }

        if (!isValidOrganizationName(req.organizationName)) {
          return {
            response: {
              code: EnumStatusCode.ERR,
              details: 'Invalid name. It must be of 1-24 characters in length.',
            },
          };
        }

        if (org.slug !== req.organizationSlug) {
          // checking if the provided orgSlug is available
          const newOrg = await orgRepo.bySlug(req.organizationSlug);
          if (newOrg) {
            return {
              response: {
                code: EnumStatusCode.ERR_ALREADY_EXISTS,
                details: `Organization with slug ${req.organizationSlug} already exists.`,
              },
            };
          }

          await opts.keycloakClient.authenticateClient();

          const organizationGroup = await opts.keycloakClient.client.groups.find({
            max: 1,
            search: org.slug,
            realm: opts.keycloakRealm,
          });

          if (organizationGroup.length === 0) {
            throw new Error(`Organization group '${org.slug}' not found`);
          }

          await opts.keycloakClient.client.groups.update(
            {
              id: organizationGroup[0].id!,
              realm: opts.keycloakRealm,
            },
            { name: req.organizationSlug },
          );
        }

        await orgRepo.updateOrganization({
          id: authContext.organizationId,
          name: req.organizationName,
          slug: req.organizationSlug,
        });

        await auditLogRepo.addAuditLog({
          organizationId: authContext.organizationId,
          auditAction: 'organization_details.updated',
          action: 'updated',
          actorId: authContext.userId,
          auditableType: 'organization',
          auditableDisplayName: org.name,
          actorDisplayName: authContext.userDisplayName,
          actorType: authContext.auth === 'api_key' ? 'api_key' : 'user',
        });

        return {
          response: {
            code: EnumStatusCode.OK,
          },
        };
      });
    },

    updateOrgMemberRole: (req, ctx) => {
      let logger = getLogger(ctx, opts.logger);

      return handleError<PlainMessage<UpdateOrgMemberRoleResponse>>(ctx, logger, async () => {
        const authContext = await opts.authenticator.authenticate(ctx.requestHeader);
        logger = enrichLogger(ctx, logger, authContext);

        const orgRepo = new OrganizationRepository(opts.db, opts.billingDefaultPlanId);
        const oidcRepo = new OidcRepository(opts.db);
        const auditLogRepo = new AuditLogRepository(opts.db);

        const org = await orgRepo.byId(authContext.organizationId);
        if (!org) {
          return {
            response: {
              code: EnumStatusCode.ERR_NOT_FOUND,
              details: `Organization not found`,
            },
          };
        }

        // fetching the user who is updating the other member's role.
        const user = await orgRepo.getOrganizationMember({
          organizationID: authContext.organizationId,
          userID: authContext.userId || req.userID,
        });

        if (!user) {
          return {
            response: {
              code: EnumStatusCode.ERR,
              details: 'User is not a part of this organization.',
            },
          };
        }

        // non admins cannot update the role of an org member
        if (!user.roles.includes('admin')) {
          return {
            response: {
              code: EnumStatusCode.ERR,
              details: 'User does not have the permissions to the role of an organization member.',
            },
          };
        }

        // fetching the user whose role is being updated.
        const orgMember = await orgRepo.getOrganizationMember({
          organizationID: authContext.organizationId,
          userID: req.orgMemberUserID,
        });

        if (!orgMember) {
          return {
            response: {
              code: EnumStatusCode.ERR,
              details: 'User is not a part of this organization.',
            },
          };
        }

        await opts.keycloakClient.authenticateClient();

        const users = await opts.keycloakClient.client.users.find({
          realm: opts.keycloakRealm,
          email: orgMember.email,
          exact: true,
        });

        if (users.length === 0) {
          return {
            response: {
              code: EnumStatusCode.ERR,
              details: 'User does not exist.',
            },
          };
        }

        const provider = await oidcRepo.getOidcProvider({ organizationId: authContext.organizationId });

        if (provider) {
          // checking if the user has logged in using the sso
          const ssoUser = await opts.keycloakClient.client.users.find({
            realm: opts.keycloakRealm,
            email: orgMember.email,
            exact: true,
            idpAlias: provider.alias,
          });

          if (ssoUser.length > 0) {
            return {
              response: {
                code: EnumStatusCode.ERR,
                details: 'User has logged in using the OIDC provider. Please update the role using the provider.',
              },
            };
          }
        }

        const organizationGroups = await opts.keycloakClient.client.groups.find({
          max: 1,
          search: org.slug,
          realm: opts.keycloakRealm,
          briefRepresentation: false,
        });

        if (organizationGroups.length === 0) {
          throw new Error(`Organization group '${org.slug}' not found`);
        }

        const userRoles = await orgRepo.getOrganizationMemberRoles({
          userID: orgMember.userID,
          organizationID: authContext.organizationId,
        });
        const highPriorityRole = getHighestPriorityRole({ userRoles });

        const adminChildGroup = await opts.keycloakClient.fetchAdminChildGroup({
          realm: opts.keycloakRealm,
          orgSlug: org.slug,
          kcGroupId: organizationGroups[0].id!,
        });

        const devChildGroup = await opts.keycloakClient.fetchDevChildGroup({
          realm: opts.keycloakRealm,
          orgSlug: org.slug,
          kcGroupId: organizationGroups[0].id!,
        });

        const viewerChildGroup = await opts.keycloakClient.fetchViewerChildGroup({
          realm: opts.keycloakRealm,
          orgSlug: org.slug,
          kcGroupId: organizationGroups[0].id!,
        });

        if (req.role === 'admin') {
          if (highPriorityRole === 'developer') {
            await opts.keycloakClient.client.users.delFromGroup({
              id: users[0].id!,
              realm: opts.keycloakRealm,
              groupId: devChildGroup.id!,
            });
          } else if (highPriorityRole === 'viewer') {
            await opts.keycloakClient.client.users.delFromGroup({
              id: users[0].id!,
              realm: opts.keycloakRealm,
              groupId: viewerChildGroup.id!,
            });
          }
          await opts.keycloakClient.client.users.addToGroup({
            id: users[0].id!,
            realm: opts.keycloakRealm,
            groupId: adminChildGroup.id!,
          });

          await orgRepo.updateUserRole({
            organizationID: authContext.organizationId,
            orgMemberID: orgMember.orgMemberID,
            role: 'admin',
            previousRole: highPriorityRole,
          });

          await auditLogRepo.addAuditLog({
            organizationId: authContext.organizationId,
            auditAction: 'member_role.updated',
            action: 'updated',
            actorId: authContext.userId,
            auditableDisplayName: 'admin',
            auditableType: 'member_role',
            actorDisplayName: authContext.userDisplayName,
            targetId: orgMember.userID,
            targetDisplayName: orgMember.email,
            actorType: authContext.auth === 'api_key' ? 'api_key' : 'user',
          });
        } else {
          await opts.keycloakClient.client.users.addToGroup({
            id: users[0].id!,
            realm: opts.keycloakRealm,
            groupId: devChildGroup.id!,
          });

          await opts.keycloakClient.client.users.delFromGroup({
            id: users[0].id!,
            realm: opts.keycloakRealm,
            groupId: adminChildGroup.id!,
          });

          const role = 'developer';

          await orgRepo.updateUserRole({
            organizationID: authContext.organizationId,
            orgMemberID: orgMember.orgMemberID,
            role,
            previousRole: 'admin',
          });

          await auditLogRepo.addAuditLog({
            organizationId: authContext.organizationId,
            auditAction: 'member_role.updated',
            action: 'updated',
            actorId: authContext.userId,
            auditableDisplayName: role,
            auditableType: 'member_role',
            actorDisplayName: authContext.userDisplayName,
            targetId: orgMember.userID,
            targetType: 'user',
            targetDisplayName: orgMember.email,
            actorType: authContext.auth === 'api_key' ? 'api_key' : 'user',
          });
        }

        return {
          response: {
            code: EnumStatusCode.OK,
          },
        };
      });
    },

    deleteRouterToken: (req, ctx) => {
      let logger = getLogger(ctx, opts.logger);

      return handleError<PlainMessage<DeleteRouterTokenResponse>>(ctx, logger, async () => {
        const authContext = await opts.authenticator.authenticate(ctx.requestHeader);
        logger = enrichLogger(ctx, logger, authContext);

        const fedGraphRepo = new FederatedGraphRepository(logger, opts.db, authContext.organizationId);
        const auditLogRepo = new AuditLogRepository(opts.db);

        req.namespace = req.namespace || DefaultNamespace;

        if (!authContext.hasWriteAccess) {
          return {
            response: {
              code: EnumStatusCode.ERR,
              details: `The user doesnt have the permissions to perform this operation`,
            },
          };
        }

        const federatedGraph = await fedGraphRepo.byName(req.fedGraphName, req.namespace);
        if (!federatedGraph) {
          return {
            response: {
              code: EnumStatusCode.ERR_NOT_FOUND,
              details: `Federated graph '${req.fedGraphName}' not found`,
            },
          };
        }

        const currToken = await fedGraphRepo.getRouterToken({
          federatedGraphId: federatedGraph.id,
          organizationId: authContext.organizationId,
          tokenName: req.tokenName,
        });

        if (!currToken) {
          return {
            response: {
              code: EnumStatusCode.ERR_NOT_FOUND,
              details: `Router token '${req.tokenName}' doesn't exist`,
            },
            token: '',
          };
        }

        await fedGraphRepo.deleteToken({
          federatedGraphId: federatedGraph.id,
          organizationId: authContext.organizationId,
          tokenName: req.tokenName,
        });

        await auditLogRepo.addAuditLog({
          organizationId: authContext.organizationId,
          auditAction: 'graph_token.deleted',
          action: 'deleted',
          actorId: authContext.userId,
          targetId: federatedGraph.id,
          targetDisplayName: federatedGraph.name,
          targetType: 'federated_graph',
          actorDisplayName: authContext.userDisplayName,
          actorType: authContext.auth === 'api_key' ? 'api_key' : 'user',
          auditableDisplayName: currToken.name,
          auditableType: 'graph_token',
          targetNamespaceId: federatedGraph.namespaceId,
          targetNamespaceDisplayName: federatedGraph.namespace,
        });

        return {
          response: {
            code: EnumStatusCode.OK,
          },
        };
      });
    },

    createIntegration: (req, ctx) => {
      let logger = getLogger(ctx, opts.logger);

      return handleError<PlainMessage<CreateIntegrationResponse>>(ctx, logger, async () => {
        const authContext = await opts.authenticator.authenticate(ctx.requestHeader);
        logger = enrichLogger(ctx, logger, authContext);

        const orgRepo = new OrganizationRepository(opts.db, opts.billingDefaultPlanId);
        const auditLogRepo = new AuditLogRepository(opts.db);

        if (!authContext.hasWriteAccess) {
          return {
            response: {
              code: EnumStatusCode.ERR,
              details: `The user doesnt have the permissions to perform this operation`,
            },
          };
        }

        if (!opts.slack || !opts.slack.clientID || !opts.slack.clientSecret) {
          throw new Error('Slack env variables must be set to use this feature.');
        }

        const integration = await orgRepo.getIntegrationByName(authContext.organizationId, req.name);
        if (integration) {
          return {
            response: {
              code: EnumStatusCode.ERR_ALREADY_EXISTS,
              details: `Integration with name ${req.name} already exists`,
            },
          };
        }

        const slack = new Slack({ clientID: opts.slack.clientID, clientSecret: opts.slack.clientSecret });

        const accessTokenResp = await slack.fetchAccessToken(
          req.code,
          `${opts.webBaseUrl}/${authContext.organizationSlug}/integrations`,
        );
        if (!accessTokenResp) {
          return {
            response: {
              code: EnumStatusCode.ERR,
              details: 'Could not set up the integration. Please try again.',
            },
          };
        }

        await slack.addSlackInstallations({
          accessToken: accessTokenResp.accessToken,
          db: opts.db,
          organizationId: authContext.organizationId,
          slackChannelId: accessTokenResp.slackChannelId,
          slackChannelName: accessTokenResp.slackChannelName,
          slackOrganizationId: accessTokenResp.slackOrgId,
          slackOrganizationName: accessTokenResp.slackOrgName,
          slackUserId: accessTokenResp.slackUserId,
        });

        await orgRepo.createIntegration({
          organizationId: authContext.organizationId,
          endpoint: accessTokenResp.webhookURL,
          events: req.events,
          eventsMeta: req.eventsMeta,
          name: req.name,
          type: req.type,
        });

        await auditLogRepo.addAuditLog({
          organizationId: authContext.organizationId,
          auditAction: 'integration.created',
          action: 'created',
          actorId: authContext.userId,
          auditableType: 'integration',
          auditableDisplayName: req.name,
          actorDisplayName: authContext.userDisplayName,
          actorType: authContext.auth === 'api_key' ? 'api_key' : 'user',
        });

        return {
          response: {
            code: EnumStatusCode.OK,
          },
        };
      });
    },

    updateIntegrationConfig: (req, ctx) => {
      let logger = getLogger(ctx, opts.logger);

      return handleError<PlainMessage<UpdateIntegrationConfigResponse>>(ctx, logger, async () => {
        const authContext = await opts.authenticator.authenticate(ctx.requestHeader);
        logger = enrichLogger(ctx, logger, authContext);

        const orgRepo = new OrganizationRepository(opts.db, opts.billingDefaultPlanId);
        const auditLogRepo = new AuditLogRepository(opts.db);

        if (!authContext.hasWriteAccess) {
          return {
            response: {
              code: EnumStatusCode.ERR,
              details: `The user doesnt have the permissions to perform this operation`,
            },
          };
        }

        const integration = await orgRepo.getIntegration(req.id, authContext.organizationId);
        if (!integration) {
          return {
            response: {
              code: EnumStatusCode.ERR_NOT_FOUND,
              details: `Integration with id ${req.id} not found`,
            },
          };
        }

        const updatedIntegration = await orgRepo.updateIntegrationConfig({
          organizationId: authContext.organizationId,
          ...req,
        });

        if (!updatedIntegration) {
          return {
            response: {
              code: EnumStatusCode.ERR,
              details: `Could not update configuration.`,
            },
          };
        }

        await auditLogRepo.addAuditLog({
          organizationId: authContext.organizationId,
          auditAction: 'integration.updated',
          action: 'updated',
          actorId: authContext.userId,
          auditableType: 'integration',
          auditableDisplayName: integration.name,
          actorDisplayName: authContext.userDisplayName,
          actorType: authContext.auth === 'api_key' ? 'api_key' : 'user',
        });

        return {
          response: {
            code: EnumStatusCode.OK,
          },
        };
      });
    },

    deleteIntegration: (req, ctx) => {
      let logger = getLogger(ctx, opts.logger);

      return handleError<PlainMessage<DeleteIntegrationResponse>>(ctx, logger, async () => {
        const authContext = await opts.authenticator.authenticate(ctx.requestHeader);
        logger = enrichLogger(ctx, logger, authContext);

        const orgRepo = new OrganizationRepository(opts.db, opts.billingDefaultPlanId);
        const auditLogRepo = new AuditLogRepository(opts.db);

        if (!authContext.hasWriteAccess) {
          return {
            response: {
              code: EnumStatusCode.ERR,
              details: `The user doesnt have the permissions to perform this operation`,
            },
          };
        }

        const integration = await orgRepo.getIntegration(req.id, authContext.organizationId);
        if (!integration) {
          return {
            response: {
              code: EnumStatusCode.ERR_NOT_FOUND,
              details: `Integration with id ${req.id} not found`,
            },
          };
        }

        await orgRepo.deleteIntegration({
          organizationId: authContext.organizationId,
          id: req.id,
        });

        await auditLogRepo.addAuditLog({
          organizationId: authContext.organizationId,
          auditAction: 'integration.deleted',
          action: 'deleted',
          actorId: authContext.userId,
          auditableType: 'integration',
          auditableDisplayName: integration.name,
          actorDisplayName: authContext.userDisplayName,
          actorType: authContext.auth === 'api_key' ? 'api_key' : 'user',
        });

        return {
          response: {
            code: EnumStatusCode.OK,
          },
        };
      });
    },

    createOIDCProvider: (req, ctx) => {
      let logger = getLogger(ctx, opts.logger);

      return handleError<PlainMessage<CreateOIDCProviderResponse>>(ctx, logger, async () => {
        const authContext = await opts.authenticator.authenticate(ctx.requestHeader);
        logger = enrichLogger(ctx, logger, authContext);

        const oidcProvider = new OidcProvider();

        if (!authContext.isAdmin) {
          return {
            response: {
              code: EnumStatusCode.ERR,
              details: `The user doesnt have the permissions to perform this operation`,
            },
            signInURL: '',
            signOutURL: '',
            loginURL: '',
          };
        }

        await opts.keycloakClient.authenticateClient();

        const alias = `${authContext.organizationSlug}_${uid(3)}`;

        await oidcProvider.createOidcProvider({
          kcClient: opts.keycloakClient,
          kcRealm: opts.keycloakRealm,
          organizationId: authContext.organizationId,
          organizationSlug: authContext.organizationSlug,
          alias,
          db: opts.db,
          input: req,
        });

        return {
          response: {
            code: EnumStatusCode.OK,
          },
          signInURL: `${opts.keycloakApiUrl}/realms/${opts.keycloakRealm}/broker/${alias}/endpoint`,
          signOutURL: `${opts.keycloakApiUrl}/realms/${opts.keycloakRealm}/broker/${alias}/endpoint/logout_response`,
          loginURL: `${opts.webBaseUrl}/login?sso=${alias}`,
        };
      });
    },

    deleteOIDCProvider: (req, ctx) => {
      let logger = getLogger(ctx, opts.logger);

      return handleError<PlainMessage<DeleteOIDCProviderResponse>>(ctx, logger, async () => {
        const authContext = await opts.authenticator.authenticate(ctx.requestHeader);
        logger = enrichLogger(ctx, logger, authContext);

        const orgRepo = new OrganizationRepository(opts.db, opts.billingDefaultPlanId);
        const oidcRepo = new OidcRepository(opts.db);
        const oidcProvider = new OidcProvider();

        if (!authContext.isAdmin) {
          return {
            response: {
              code: EnumStatusCode.ERR,
              details: `The user doesnt have the permissions to perform this operation`,
            },
          };
        }

        await opts.keycloakClient.authenticateClient();

        const organization = await orgRepo.byId(authContext.organizationId);
        if (!organization) {
          return {
            response: {
              code: EnumStatusCode.ERR_NOT_FOUND,
              details: `Organization not found`,
            },
          };
        }

        const provider = await oidcRepo.getOidcProvider({ organizationId: authContext.organizationId });
        if (!provider) {
          return {
            response: {
              code: EnumStatusCode.ERR_NOT_FOUND,
              details: `Organization ${authContext.organizationSlug} doesn't have an oidc identity provider `,
            },
          };
        }

        await oidcProvider.deleteOidcProvider({
          kcClient: opts.keycloakClient,
          kcRealm: opts.keycloakRealm,
          organizationId: authContext.organizationId,
          organizationSlug: authContext.organizationSlug,
          orgCreatorUserId: organization.creatorUserId,
          alias: provider.alias,
          db: opts.db,
        });

        return {
          response: {
            code: EnumStatusCode.OK,
          },
        };
      });
    },

    publishPersistedOperations: (req, ctx) => {
      /**
       * Receives a federated graph name and a list of persisted operation contents.
       * First, it validates that the graph exists and all the operations are valid,
       * then it stores them. Additionally, if the provided client name for registering
       * the operations has never been seen before, we create an entry in the database
       * with it.
       */
      let logger = getLogger(ctx, opts.logger);

      return handleError<PlainMessage<PublishPersistedOperationsResponse>>(ctx, logger, async () => {
        req.namespace = req.namespace || DefaultNamespace;

        const authContext = await opts.authenticator.authenticate(ctx.requestHeader);
        logger = enrichLogger(ctx, logger, authContext);

        if (!authContext.hasWriteAccess) {
          return {
            response: {
              code: EnumStatusCode.ERR,
              details: `The user doesnt have the permissions to perform this operation`,
            },
            operations: [],
          };
        }
        const userId = authContext.userId;
        if (!userId) {
          return {
            response: {
              code: EnumStatusCode.ERROR_NOT_AUTHENTICATED,
              details: `User not found in the authentication context`,
            },
            operations: [],
          };
        }
        const organizationId = authContext.organizationId;
        const federatedGraphRepo = new FederatedGraphRepository(logger, opts.db, organizationId);

        // Validate everything before we update any data
        const federatedGraph = await federatedGraphRepo.byName(req.fedGraphName, req.namespace);
        if (federatedGraph === undefined) {
          return {
            response: {
              code: EnumStatusCode.ERR_NOT_FOUND,
              details: `Federated graph '${req.fedGraphName}' does not exist`,
            },
            operations: [],
          };
        }

        const schema = await federatedGraphRepo.getLatestValidSchemaVersion({
          targetId: federatedGraph.targetId,
        });
        if (!schema?.schema) {
          return {
            response: {
              code: EnumStatusCode.ERR_NOT_FOUND,
              details: `Schema for '${req.fedGraphName}' does not exist`,
            },
            operations: [],
          };
        }
        const graphAST = parse(schema.schema);
        const graphSchema = buildASTSchema(graphAST);
        for (const operation of req.operations) {
          const contents = operation.contents;
          let opAST: DocumentNode;
          try {
            opAST = parse(operation.contents);
          } catch (e: any) {
            return {
              response: {
                code: EnumStatusCode.ERR,
                details: `Operation ${operation.id} (${contents}) is not valid: ${e}`,
              },
              operations: [],
            };
          }
          const errors = validate(graphSchema, opAST, undefined, { maxErrors: 1 });
          if (errors.length > 0) {
            const errorDetails = errors.map((e) => `${e.toString()}`).join(', ');
            return {
              response: {
                code: EnumStatusCode.ERR,
                details: `Operation ${operation.id} ("${contents}") is not valid: ${errorDetails}`,
              },
              operations: [],
            };
          }
        }
        const operationsRepo = new OperationsRepository(opts.db, federatedGraph.id);
        let clientId: string;
        try {
          clientId = await operationsRepo.registerClient(req.clientName, userId);
        } catch (e: any) {
          const message = e instanceof Error ? e.message : e.toString();
          return {
            response: {
              code: EnumStatusCode.ERR,
              details: `Could not register client "${req.clientName}": ${message}`,
            },
            operations: [],
          };
        }
        const operations: PublishedOperation[] = [];
        const updatedOperations: UpdatedPersistedOperation[] = [];
        // Retrieve the operations that have already been published
        const operationsResult = await operationsRepo.getPersistedOperations(clientId);
        const operationsByOperationId = new Map(
          operationsResult.map((op) => [op.operationId, { hash: op.hash, operationNames: op.operationNames }]),
        );
        for (const operation of req.operations) {
          const operationId = operation.id;
          const operationHash = crypto.createHash('sha256').update(operation.contents).digest('hex');
          const prev = operationsByOperationId.get(operationId);
          if (prev !== undefined && prev.hash !== operationHash) {
            // We're trying to update an operation with the same ID but different hash
            operations.push(
              new PublishedOperation({
                id: operationId,
                hash: prev.hash,
                status: PublishedOperationStatus.CONFLICT,
                operationNames: prev.operationNames,
              }),
            );
            continue;
          }
          const operationNames = extractOperationNames(operation.contents);
          operationsByOperationId.set(operationId, { hash: operationHash, operationNames });
          const path = `${organizationId}/${federatedGraph.id}/operations/${req.clientName}/${operationId}.json`;
          updatedOperations.push({
            operationId,
            hash: operationHash,
            filePath: path,
            contents: operation.contents,
            operationNames,
          });

          // New operation
          let status: PublishedOperationStatus;
          if (prev === undefined) {
            const data: PublishedOperationData = {
              version: 1,
              body: operation.contents,
            };
            try {
              await opts.blobStorage.putObject({
                key: path,
                body: Buffer.from(JSON.stringify(data), 'utf8'),
                contentType: 'application/json; charset=utf-8',
              });
            } catch (e) {
              logger.error(e, `Could not store operation contents for ${operationId} at ${path}`);
              return {
                response: {
                  code: EnumStatusCode.ERR,
                  details: `Could not store operation contents for ${operationId} at ${path}`,
                },
                operations: [],
              };
            }

            status = PublishedOperationStatus.CREATED;
          } else {
            status = PublishedOperationStatus.UP_TO_DATE;
          }
          operations.push(
            new PublishedOperation({
              id: operationId,
              hash: operationHash,
              status,
              operationNames,
            }),
          );
        }

        await operationsRepo.updatePersistedOperations(clientId, userId, updatedOperations);

        return {
          response: {
            code: EnumStatusCode.OK,
          },
          operations,
        };
      });
    },

    acceptOrDeclineInvitation: (req, ctx) => {
      let logger = getLogger(ctx, opts.logger);

      return handleError<PlainMessage<AcceptOrDeclineInvitationResponse>>(ctx, logger, async () => {
        const authContext = await opts.authenticator.authenticate(ctx.requestHeader);
        logger = enrichLogger(ctx, logger, authContext);

        const orgRepo = new OrganizationRepository(opts.db, opts.billingDefaultPlanId);
        const userRepo = new UserRepository(opts.db);
        const orgInvitationRepo = new OrganizationInvitationRepository(opts.db, opts.billingDefaultPlanId);
        const auditLogRepo = new AuditLogRepository(opts.db);

        const user = await userRepo.byId(authContext.userId);
        if (!user) {
          return {
            response: {
              code: EnumStatusCode.ERR_NOT_FOUND,
              details: `User ${authContext.userId} not found`,
            },
          };
        }

        const organization = await orgRepo.byId(req.organizationId);
        if (!organization) {
          return {
            response: {
              code: EnumStatusCode.ERR_NOT_FOUND,
              details: `Organization ${req.organizationId} not found`,
            },
          };
        }

        if (req.accept) {
          const groupName = organization.slug;

          await opts.keycloakClient.authenticateClient();

          const organizationGroups = await opts.keycloakClient.client.groups.find({
            max: 1,
            search: groupName,
            realm: opts.keycloakRealm,
          });

          if (organizationGroups.length === 0) {
            throw new Error(`Organization group '${groupName}' not found`);
          }

          const devGroup = await opts.keycloakClient.fetchDevChildGroup({
            realm: opts.keycloakRealm,
            kcGroupId: organizationGroups[0].id!,
            orgSlug: groupName,
          });

          const keycloakUser = await opts.keycloakClient.client.users.find({
            max: 1,
            email: user.email,
            realm: opts.keycloakRealm,
            exact: true,
          });

          if (keycloakUser.length === 0) {
            throw new Error(`Keycloak user with email '${user.email}' not found`);
          }

          await opts.keycloakClient.client.users.addToGroup({
            id: keycloakUser[0].id!,
            groupId: devGroup.id!,
            realm: opts.keycloakRealm,
          });

          await orgInvitationRepo.acceptInvite({ userId: user.id, organizationId: req.organizationId });

          await auditLogRepo.addAuditLog({
            organizationId: req.organizationId,
            auditAction: 'organization.joined',
            action: 'joined',
            actorId: authContext.userId,
            auditableDisplayName: organization.name,
            auditableType: 'organization',
            actorDisplayName: authContext.userDisplayName,
            actorType: authContext.auth === 'api_key' ? 'api_key' : 'user',
          });
        } else {
          await orgInvitationRepo.removeInvite({ organizationId: req.organizationId, userId: user.id });

          await auditLogRepo.addAuditLog({
            organizationId: req.organizationId,
            auditAction: 'organization_invitation.declined',
            action: 'deleted',
            actorId: authContext.userId,
            auditableDisplayName: organization.name,
            auditableType: 'organization',
            actorDisplayName: authContext.userDisplayName,
            actorType: authContext.auth === 'api_key' ? 'api_key' : 'user',
          });
        }

        return {
          response: {
            code: EnumStatusCode.OK,
          },
        };
      });
    },

    updateRBACSettings: (req, ctx) => {
      let logger = getLogger(ctx, opts.logger);

      return handleError<PlainMessage<UpdateRBACSettingsResponse>>(ctx, logger, async () => {
        const authContext = await opts.authenticator.authenticate(ctx.requestHeader);
        logger = enrichLogger(ctx, logger, authContext);

        const orgRepo = new OrganizationRepository(opts.db, opts.billingDefaultPlanId);

        if (!authContext.isAdmin) {
          return {
            response: {
              code: EnumStatusCode.ERR,
              details: `The user doesnt have the permissions to perform this operation`,
            },
          };
        }

        await orgRepo.updateFeature({
          organizationId: authContext.organizationId,
          id: 'rbac',
          enabled: req.enable,
        });

        return {
          response: {
            code: EnumStatusCode.OK,
          },
        };
      });
    },

    addSubgraphMember: (req, ctx) => {
      let logger = getLogger(ctx, opts.logger);

      return handleError<PlainMessage<AddSubgraphMemberResponse>>(ctx, logger, async () => {
        const authContext = await opts.authenticator.authenticate(ctx.requestHeader);
        logger = enrichLogger(ctx, logger, authContext);

        const orgRepo = new OrganizationRepository(opts.db, opts.billingDefaultPlanId);
        const userRepo = new UserRepository(opts.db);
        const subgraphRepo = new SubgraphRepository(logger, opts.db, authContext.organizationId);
        const auditLogRepo = new AuditLogRepository(opts.db);

        req.namespace = req.namespace || DefaultNamespace;

        // check if the user to be added exists and if the user is the member of the org
        const user = await userRepo.byEmail(req.userEmail);
        if (!user) {
          return {
            response: {
              code: EnumStatusCode.ERR_NOT_FOUND,
              details: `User with email ${req.userEmail} not found`,
            },
          };
        }
        const isMember = await orgRepo.isMemberOf({ organizationId: authContext.organizationId, userId: user.id });
        if (!isMember) {
          return {
            response: {
              code: EnumStatusCode.ERR,
              details: `User with email ${req.userEmail} is not a member of the organization.`,
            },
          };
        }

        // check if the subgraph exists
        const subgraph = await subgraphRepo.byName(req.subgraphName, req.namespace);
        if (!subgraph) {
          return {
            response: {
              code: EnumStatusCode.ERR_NOT_FOUND,
              details: `Subgraph ${req.subgraphName} not found`,
            },
          };
        }

        // check if the user is authorized to perform the action
        await opts.authorizer.authorize({
          db: opts.db,
          graph: {
            targetId: subgraph.targetId,
            name: subgraph.name,
            targetType: 'subgraph',
          },
          headers: ctx.requestHeader,
          authContext,
        });

        await subgraphRepo.addSubgraphMember({ subgraphId: subgraph.id, userId: user.id });

        await auditLogRepo.addAuditLog({
          organizationId: authContext.organizationId,
          auditAction: 'subgraph_member.created',
          action: 'created',
          actorId: authContext.userId,
          auditableType: 'user',
          auditableDisplayName: user.email,
          actorDisplayName: authContext.userDisplayName,
          targetDisplayName: subgraph.name,
          targetId: subgraph.id,
          targetType: 'subgraph',
          actorType: authContext.auth === 'api_key' ? 'api_key' : 'user',
          targetNamespaceId: subgraph.namespaceId,
          targetNamespaceDisplayName: subgraph.namespace,
        });

        return {
          response: {
            code: EnumStatusCode.OK,
          },
        };
      });
    },

    removeSubgraphMember: (req, ctx) => {
      let logger = getLogger(ctx, opts.logger);

      return handleError<PlainMessage<RemoveSubgraphMemberResponse>>(ctx, logger, async () => {
        const authContext = await opts.authenticator.authenticate(ctx.requestHeader);
        logger = enrichLogger(ctx, logger, authContext);

        const subgraphRepo = new SubgraphRepository(logger, opts.db, authContext.organizationId);
        const auditLogRepo = new AuditLogRepository(opts.db);

        req.namespace = req.namespace || DefaultNamespace;

        // check if the subgraph exists
        const subgraph = await subgraphRepo.byName(req.subgraphName, req.namespace);
        if (!subgraph) {
          return {
            response: {
              code: EnumStatusCode.ERR_NOT_FOUND,
              details: `Subgraph ${req.subgraphName} not found`,
            },
          };
        }

        // check if the user is authorized to perform the action
        await opts.authorizer.authorize({
          db: opts.db,
          graph: {
            targetId: subgraph.targetId,
            name: subgraph.name,
            targetType: 'subgraph',
          },
          headers: ctx.requestHeader,
          authContext,
        });

        const member = (await subgraphRepo.getSubgraphMembers(subgraph.id)).find(
          (sm) => sm.subgraphMemberId === req.subgraphMemberId,
        );

        if (!member) {
          return {
            response: {
              code: EnumStatusCode.ERR_NOT_FOUND,
              details: `The person is already not a member of the subgraph`,
            },
          };
        }

        await subgraphRepo.removeSubgraphMember({ subgraphId: subgraph.id, subgraphMemberId: req.subgraphMemberId });

        await auditLogRepo.addAuditLog({
          organizationId: authContext.organizationId,
          auditAction: 'subgraph_member.deleted',
          action: 'deleted',
          actorId: authContext.userId,
          auditableType: 'user',
          auditableDisplayName: member.email,
          actorDisplayName: authContext.userDisplayName,
          targetDisplayName: subgraph.name,
          targetId: subgraph.id,
          targetType: 'subgraph',
          actorType: authContext.auth === 'api_key' ? 'api_key' : 'user',
          targetNamespaceId: subgraph.namespaceId,
          targetNamespaceDisplayName: subgraph.namespace,
        });

        return {
          response: {
            code: EnumStatusCode.OK,
          },
        };
      });
    },

    addReadme: (req, ctx) => {
      let logger = getLogger(ctx, opts.logger);

      return handleError<PlainMessage<AddReadmeResponse>>(ctx, logger, async () => {
        const authContext = await opts.authenticator.authenticate(ctx.requestHeader);
        logger = enrichLogger(ctx, logger, authContext);

        const targetRepo = new TargetRepository(opts.db, authContext.organizationId);

        const target = await targetRepo.byName(req.targetName, req.namespace);
        if (!target) {
          return {
            response: {
              code: EnumStatusCode.ERR_NOT_FOUND,
              details: `Target ${req.targetName} not found in ${req.namespace} namespace`,
            },
          };
        }

        await targetRepo.updateReadmeOfTarget({ id: target.id, readme: req.readme });

        return {
          response: {
            code: EnumStatusCode.OK,
          },
        };
      });
    },

    enableLintingForTheNamespace: (req, ctx) => {
      let logger = getLogger(ctx, opts.logger);

      return handleError<PlainMessage<EnableLintingForTheNamespaceResponse>>(ctx, logger, async () => {
        const authContext = await opts.authenticator.authenticate(ctx.requestHeader);
        logger = enrichLogger(ctx, logger, authContext);

        const namespaceRepo = new NamespaceRepository(opts.db, authContext.organizationId);
        const namespace = await namespaceRepo.byName(req.namespace);
        if (!namespace) {
          return {
            response: {
              code: EnumStatusCode.ERR_NOT_FOUND,
              details: `Namespace '${req.namespace}' not found`,
            },
          };
        }

        await namespaceRepo.toggleEnableLinting({ name: req.namespace, enableLinting: req.enableLinting });

        return {
          response: {
            code: EnumStatusCode.OK,
          },
        };
      });
    },

    configureNamespaceLintConfig: (req, ctx) => {
      let logger = getLogger(ctx, opts.logger);

      return handleError<PlainMessage<ConfigureNamespaceLintConfigResponse>>(ctx, logger, async () => {
        const authContext = await opts.authenticator.authenticate(ctx.requestHeader);
        logger = enrichLogger(ctx, logger, authContext);

        const schemaLintRepo = new SchemaLintRepository(opts.db);
        const namespaceRepo = new NamespaceRepository(opts.db, authContext.organizationId);

        const namespace = await namespaceRepo.byName(req.namespace);
        if (!namespace) {
          return {
            response: {
              code: EnumStatusCode.ERR_NOT_FOUND,
              details: `Namespace '${req.namespace}' not found`,
            },
            configs: [],
          };
        }

        await schemaLintRepo.configureNamespaceLintConfig({
          namespaceId: namespace.id,
          lintConfigs: req.configs,
        });

        return {
          response: {
            code: EnumStatusCode.OK,
          },
        };
      });
    },

    /*
    Queries
    */
    getSubgraphs: (req, ctx) => {
      let logger = getLogger(ctx, opts.logger);

      return handleError<PlainMessage<GetSubgraphsResponse>>(ctx, logger, async () => {
        const authContext = await opts.authenticator.authenticate(ctx.requestHeader);
        logger = enrichLogger(ctx, logger, authContext);

        const repo = new SubgraphRepository(logger, opts.db, authContext.organizationId);
        const namespaceRepo = new NamespaceRepository(opts.db, authContext.organizationId);

        const namespace = await namespaceRepo.byName(req.namespace);

        const list: SubgraphDTO[] = await repo.list({
          limit: req.limit,
          offset: req.offset,
          namespaceId: namespace?.id,
        });

        return {
          graphs: list.map((g) => ({
            id: g.id,
            name: g.name,
            routingURL: g.routingUrl,
            lastUpdatedAt: g.lastUpdatedAt,
            labels: g.labels,
            createdUserId: g.creatorUserId,
            targetId: g.targetId,
            subscriptionUrl: g.subscriptionUrl,
            namespace: g.namespace,
          })),
          response: {
            code: EnumStatusCode.OK,
          },
        };
      });
    },

    getSubgraphByName: (req, ctx) => {
      let logger = getLogger(ctx, opts.logger);

      return handleError<PlainMessage<GetSubgraphByNameResponse>>(ctx, logger, async () => {
        const authContext = await opts.authenticator.authenticate(ctx.requestHeader);
        logger = enrichLogger(ctx, logger, authContext);

        const subgraphRepo = new SubgraphRepository(logger, opts.db, authContext.organizationId);

        const subgraph = await subgraphRepo.byName(req.name, req.namespace);

        if (!subgraph) {
          return {
            response: {
              code: EnumStatusCode.ERR_NOT_FOUND,
              details: `Subgraph '${req.name}' not found`,
            },
            members: [],
          };
        }

        return {
          graph: {
            id: subgraph.id,
            name: subgraph.name,
            lastUpdatedAt: subgraph.lastUpdatedAt,
            routingURL: subgraph.routingUrl,
            labels: subgraph.labels,
            targetId: subgraph.targetId,
            readme: subgraph.readme,
            subscriptionUrl: subgraph.subscriptionUrl,
            namespace: subgraph.namespace,
          },
          members: await subgraphRepo.getSubgraphMembers(subgraph.id),
          response: {
            code: EnumStatusCode.OK,
          },
        };
      });
    },

    getFederatedGraphs: (req, ctx) => {
      let logger = getLogger(ctx, opts.logger);

      return handleError<PlainMessage<GetFederatedGraphsResponse>>(ctx, logger, async () => {
        const authContext = await opts.authenticator.authenticate(ctx.requestHeader);
        logger = enrichLogger(ctx, logger, authContext);

        const fedGraphRepo = new FederatedGraphRepository(logger, opts.db, authContext.organizationId);
        const namespaceRepo = new NamespaceRepository(opts.db, authContext.organizationId);

        const namespace = await namespaceRepo.byName(req.namespace);

        const list: FederatedGraphDTO[] = await fedGraphRepo.list({
          limit: req.limit,
          offset: req.offset,
          namespaceId: namespace?.id,
        });

        const requestSeriesList: Record<string, PlainMessage<RequestSeriesItem>[]> = {};

        const { dateRange } = parseTimeFilters({
          start: subHours(new Date(), 4).toString(),
          end: new Date().toString(),
        });

        if (req.includeMetrics && opts.chClient) {
          const analyticsDashRepo = new AnalyticsDashboardViewRepository(opts.chClient);

          await Promise.all(
            list.map(async (g) => {
              const requestSeries = await analyticsDashRepo.getRequestSeries(g.id, authContext.organizationId, {
                granule: '5',
                dateRange,
              });
              requestSeriesList[g.id] = [];
              requestSeriesList[g.id].push(...requestSeries);
            }),
          );
        }

        return {
          graphs: list.map((g) => ({
            id: g.id,
            targetId: g.targetId,
            name: g.name,
            namespace: g.namespace,
            labelMatchers: g.labelMatchers,
            routingURL: g.routingUrl,
            lastUpdatedAt: g.lastUpdatedAt,
            connectedSubgraphs: g.subgraphsCount,
            compositionErrors: g.compositionErrors ?? '',
            isComposable: g.isComposable,
            requestSeries: requestSeriesList[g.id] ?? [],
          })),
          response: {
            code: EnumStatusCode.OK,
          },
        };
      });
    },

    getFederatedGraphsBySubgraphLabels: (req, ctx) => {
      let logger = getLogger(ctx, opts.logger);

      return handleError<PlainMessage<GetFederatedGraphsBySubgraphLabelsResponse>>(ctx, logger, async () => {
        const authContext = await opts.authenticator.authenticate(ctx.requestHeader);
        logger = enrichLogger(ctx, logger, authContext);

        const fedGraphRepo = new FederatedGraphRepository(logger, opts.db, authContext.organizationId);
        const subgraphRepo = new SubgraphRepository(logger, opts.db, authContext.organizationId);

        const subgraph = await subgraphRepo.byName(req.subgraphName, req.namespace);

        if (!subgraph) {
          return {
            response: {
              code: EnumStatusCode.ERR_NOT_FOUND,
              details: `Subgraph '${req.subgraphName}' not found`,
            },
            graphs: [],
          };
        }

        const federatedGraphs = await fedGraphRepo.bySubgraphLabels({
          labels: subgraph.labels,
          namespaceId: subgraph.namespaceId,
        });

        return {
          graphs: federatedGraphs.map((g) => ({
            id: g.id,
            name: g.name,
            namespace: g.namespace,
            labelMatchers: g.labelMatchers,
            routingURL: g.routingUrl,
            lastUpdatedAt: g.lastUpdatedAt,
            connectedSubgraphs: g.subgraphsCount,
            compositionErrors: g.compositionErrors ?? '',
            isComposable: g.isComposable,
            requestSeries: [],
            targetId: g.targetId,
          })),
          response: {
            code: EnumStatusCode.OK,
          },
        };
      });
    },

    getFederatedGraphSDLByName: (req, ctx) => {
      let logger = getLogger(ctx, opts.logger);
      return handleError<PlainMessage<GetFederatedGraphSDLByNameResponse>>(ctx, logger, async () => {
        const authContext = await opts.authenticator.authenticate(ctx.requestHeader);
        logger = enrichLogger(ctx, logger, authContext);

        const fedRepo = new FederatedGraphRepository(logger, opts.db, authContext.organizationId);

        req.namespace = req.namespace || DefaultNamespace;

        const federatedGraph = await fedRepo.byName(req.name, req.namespace);
        if (!federatedGraph) {
          return {
            response: {
              code: EnumStatusCode.ERR_NOT_FOUND,
              details: 'The requested federated graph was not found',
            },
          };
        }
        const schemaVersion = await fedRepo.getLatestValidSchemaVersion({ targetId: federatedGraph.targetId });

        if (!schemaVersion || !schemaVersion.schema) {
          return {
            response: {
              code: EnumStatusCode.ERR_NOT_FOUND,
            },
          };
        }

        return {
          response: {
            code: EnumStatusCode.OK,
          },
          sdl: schemaVersion.schema,
          versionId: schemaVersion.schemaVersionId,
        };
      });
    },

    getSubgraphSDLFromLatestComposition: (req, ctx) => {
      req.namespace = req.namespace || DefaultNamespace;

      let logger = getLogger(ctx, opts.logger);

      return handleError<PlainMessage<GetSubgraphSDLFromLatestCompositionResponse>>(ctx, logger, async () => {
        const authContext = await opts.authenticator.authenticate(ctx.requestHeader);
        logger = enrichLogger(ctx, logger, authContext);

        const subgraphRepo = new SubgraphRepository(logger, opts.db, authContext.organizationId);
        const federatedGraphRepo = new FederatedGraphRepository(logger, opts.db, authContext.organizationId);

        const subgraph = await subgraphRepo.byName(req.name, req.namespace);
        const federatedGraph = await federatedGraphRepo.byName(req.fedGraphName, req.namespace);
        if (!subgraph || !federatedGraph) {
          return {
            response: {
              code: EnumStatusCode.ERR_NOT_FOUND,
            },
          };
        }

        const schemaVersion = await subgraphRepo.getSDLFromLatestComposition({
          subgraphTargetId: subgraph.targetId,
          federatedGraphTargetId: federatedGraph.targetId,
        });
        if (!schemaVersion) {
          return {
            response: {
              code: EnumStatusCode.ERR_NOT_FOUND,
            },
          };
        }

        return {
          response: {
            code: EnumStatusCode.OK,
          },
          sdl: schemaVersion.schema || undefined,
          versionId: schemaVersion.schemaVersionId,
        };
      });
    },

    getLatestSubgraphSDL: (req, ctx) => {
      req.namespace = req.namespace || DefaultNamespace;

      let logger = getLogger(ctx, opts.logger);

      return handleError<PlainMessage<GetLatestSubgraphSDLResponse>>(ctx, logger, async () => {
        const authContext = await opts.authenticator.authenticate(ctx.requestHeader);
        logger = enrichLogger(ctx, logger, authContext);

        const subgraphRepo = new SubgraphRepository(logger, opts.db, authContext.organizationId);
        const subgraph = await subgraphRepo.byName(req.name, req.namespace);
        if (!subgraph) {
          return {
            response: {
              code: EnumStatusCode.ERR_NOT_FOUND,
            },
          };
        }

        return {
          response: {
            code: EnumStatusCode.OK,
          },
          sdl: subgraph.schemaSDL,
          versionId: subgraph.schemaVersionId,
        };
      });
    },

    getFederatedGraphByName: (req, ctx) => {
      let logger = getLogger(ctx, opts.logger);

      return handleError<PlainMessage<GetFederatedGraphByNameResponse>>(ctx, logger, async () => {
        const authContext = await opts.authenticator.authenticate(ctx.requestHeader);
        logger = enrichLogger(ctx, logger, authContext);

        const fedRepo = new FederatedGraphRepository(logger, opts.db, authContext.organizationId);
        const subgraphRepo = new SubgraphRepository(logger, opts.db, authContext.organizationId);

        const federatedGraph = await fedRepo.byName(req.name, req.namespace);

        if (!federatedGraph) {
          return {
            subgraphs: [],
            graphRequestToken: '',
            response: {
              code: EnumStatusCode.ERR_NOT_FOUND,
              details: `Federated graph '${req.name}' not found`,
            },
          };
        }

        let requestSeries: PlainMessage<RequestSeriesItem>[] = [];
        if (req.includeMetrics && opts.chClient) {
          const analyticsDashRepo = new AnalyticsDashboardViewRepository(opts.chClient);
          requestSeries = await analyticsDashRepo.getWeeklyRequestSeries(federatedGraph.id, authContext.organizationId);
        }

        const list = await subgraphRepo.listByFederatedGraph({
          federatedGraphTargetId: federatedGraph.targetId,
          published: false,
        });

        const routerRequestToken = await fedRepo.getGraphSignedToken({
          federatedGraphId: federatedGraph.id,
          organizationId: authContext.organizationId,
        });

        if (!routerRequestToken) {
          return {
            subgraphs: [],
            graphRequestToken: '',
            response: {
              code: EnumStatusCode.ERR,
              details: 'Router Request token not found',
            },
          };
        }

        return {
          graph: {
            id: federatedGraph.id,
            targetId: federatedGraph.targetId,
            name: federatedGraph.name,
            namespace: federatedGraph.namespace,
            routingURL: federatedGraph.routingUrl,
            labelMatchers: federatedGraph.labelMatchers,
            lastUpdatedAt: federatedGraph.lastUpdatedAt,
            connectedSubgraphs: federatedGraph.subgraphsCount,
            compositionErrors: federatedGraph.compositionErrors ?? '',
            isComposable: federatedGraph.isComposable,
            requestSeries,
            readme: federatedGraph.readme,
          },
          subgraphs: list.map((g) => ({
            id: g.id,
            name: g.name,
            routingURL: g.routingUrl,
            lastUpdatedAt: g.lastUpdatedAt,
            labels: g.labels,
            targetId: g.targetId,
            subscriptionUrl: g.subscriptionUrl,
            namespace: g.namespace,
          })),
          graphRequestToken: routerRequestToken,
          response: {
            code: EnumStatusCode.OK,
          },
        };
      });
    },

    getFederatedGraphChangelog: (req, ctx) => {
      let logger = getLogger(ctx, opts.logger);

      return handleError<PlainMessage<GetFederatedGraphChangelogResponse>>(ctx, logger, async () => {
        const authContext = await opts.authenticator.authenticate(ctx.requestHeader);
        logger = enrichLogger(ctx, logger, authContext);

        const fedgraphRepo = new FederatedGraphRepository(logger, opts.db, authContext.organizationId);
        const orgRepo = new OrganizationRepository(opts.db, opts.billingDefaultPlanId);

        req.namespace = req.namespace || DefaultNamespace;

        const federatedGraph = await fedgraphRepo.byName(req.name, req.namespace);
        if (!federatedGraph) {
          return {
            response: {
              code: EnumStatusCode.ERR_NOT_FOUND,
            },
            federatedGraphChangelogOutput: [],
            hasNextPage: false,
          };
        }

        if (!req.pagination || !req.dateRange) {
          return {
            response: {
              code: EnumStatusCode.ERR,
              details: 'Please provide pagination and daterange',
            },
            federatedGraphChangelogOutput: [],
            hasNextPage: false,
          };
        }

        const changelogRetention = await orgRepo.getFeature({
          organizationId: authContext.organizationId,
          featureId: 'changelog-retention',
        });

        const { dateRange } = validateDateRanges({
          limit: changelogRetention?.limit ?? 7,
          dateRange: req.dateRange,
        });

        if (!dateRange) {
          return {
            response: {
              code: EnumStatusCode.ERR,
              details: 'Invalid date range',
            },
            federatedGraphChangelogOutput: [],
            hasNextPage: false,
          };
        }

        const result = await fedgraphRepo.fetchFederatedGraphChangelog(
          federatedGraph.targetId,
          req.pagination,
          dateRange,
        );

        if (!result) {
          return {
            federatedGraphChangelogOutput: [],
            hasNextPage: false,
            response: {
              code: EnumStatusCode.ERR_NOT_FOUND,
            },
          };
        }

        return {
          response: {
            code: EnumStatusCode.OK,
          },
          federatedGraphChangelogOutput: result.federatedGraphChangelog,
          hasNextPage: result.hasNextPage,
        };
      });
    },

    getChecksByFederatedGraphName: (req, ctx) => {
      let logger = getLogger(ctx, opts.logger);

      return handleError<PlainMessage<GetChecksByFederatedGraphNameResponse>>(ctx, logger, async () => {
        const authContext = await opts.authenticator.authenticate(ctx.requestHeader);
        logger = enrichLogger(ctx, logger, authContext);

        const fedgraphRepo = new FederatedGraphRepository(logger, opts.db, authContext.organizationId);
        const subgraphRepo = new SubgraphRepository(logger, opts.db, authContext.organizationId);
        const orgRepo = new OrganizationRepository(opts.db, opts.billingDefaultPlanId);

        req.namespace = req.namespace || DefaultNamespace;

        const federatedGraph = await fedgraphRepo.byName(req.name, req.namespace);
        if (!federatedGraph) {
          return {
            response: {
              code: EnumStatusCode.ERR_NOT_FOUND,
            },
            checks: [],
            checksCountBasedOnDateRange: 0,
            totalChecksCount: 0,
          };
        }

        const breakingChangeRetention = await orgRepo.getFeature({
          organizationId: authContext.organizationId,
          featureId: 'breaking-change-retention',
        });

        const { dateRange } = validateDateRanges({
          limit: breakingChangeRetention?.limit ?? 7,
          dateRange: {
            start: req.startDate,
            end: req.endDate,
          },
        });

        if (!dateRange) {
          return {
            response: {
              code: EnumStatusCode.ERR,
              details: 'Invalid date range',
            },
            checks: [],
            checksCountBasedOnDateRange: 0,
            totalChecksCount: 0,
          };
        }

        // check that the limit is less than the max option provided in the ui
        if (req.limit > 50) {
          return {
            response: {
              code: EnumStatusCode.ERR,
              details: 'Invalid limit',
            },
            checks: [],
            checksCountBasedOnDateRange: 0,
            totalChecksCount: 0,
          };
        }

        const checksData = await subgraphRepo.checks({
          federatedGraphTargetId: federatedGraph.targetId,
          limit: req.limit,
          offset: req.offset,
          startDate: dateRange.start,
          endDate: dateRange.end,
        });
        const totalChecksCount = await subgraphRepo.getChecksCount({ federatedGraphTargetId: federatedGraph.targetId });

        return {
          response: {
            code: EnumStatusCode.OK,
          },
          checks: checksData.checks,
          checksCountBasedOnDateRange: checksData.checksCount,
          totalChecksCount,
        };
      });
    },

    getCheckSummary: (req, ctx) => {
      let logger = getLogger(ctx, opts.logger);

      return handleError<PlainMessage<GetCheckSummaryResponse>>(ctx, logger, async () => {
        const authContext = await opts.authenticator.authenticate(ctx.requestHeader);
        logger = enrichLogger(ctx, logger, authContext);

        const fedGraphRepo = new FederatedGraphRepository(logger, opts.db, authContext.organizationId);
        const subgraphRepo = new SubgraphRepository(logger, opts.db, authContext.organizationId);
        const schemaCheckRepo = new SchemaCheckRepository(opts.db);
        const schemaLintRepo = new SchemaLintRepository(opts.db);

        const graph = await fedGraphRepo.byName(req.graphName, req.namespace);

        if (!graph) {
          return {
            response: {
              code: EnumStatusCode.ERR_NOT_FOUND,
              details: 'Requested graph does not exist',
            },
            compositionErrors: [],
            changes: [],
            affectedGraphs: [],
            trafficCheckDays: 0,
            lintIssues: [],
          };
        }

        const check = await subgraphRepo.checkById({ id: req.checkId, federatedGraphTargetId: graph.targetId });
        const checkDetails = await subgraphRepo.checkDetails(req.checkId, graph.targetId);

        if (!check || !checkDetails) {
          return {
            response: {
              code: EnumStatusCode.ERR_NOT_FOUND,
              details: 'Requested check not found',
            },
            compositionErrors: [],
            changes: [],
            affectedGraphs: [],
            trafficCheckDays: 0,
            lintIssues: [],
          };
        }

        const { trafficCheckDays } = await schemaCheckRepo.getFederatedGraphConfigForCheckId(req.checkId, graph.id);

        const lintIssues = await schemaLintRepo.getSchemaCheckLintIsssues({ schemaCheckId: req.checkId });

        return {
          response: {
            code: EnumStatusCode.OK,
          },
          check,
          affectedGraphs: check.affectedGraphs,
          proposedSubgraphSchemaSDL: check.proposedSubgraphSchemaSDL,
          changes: checkDetails.changes,
          compositionErrors: checkDetails.compositionErrors,
          trafficCheckDays,
          lintIssues,
        };
      });
    },

    getCheckOperations: (req, ctx) => {
      let logger = getLogger(ctx, opts.logger);

      return handleError<PlainMessage<GetCheckOperationsResponse>>(ctx, logger, async () => {
        const authContext = await opts.authenticator.authenticate(ctx.requestHeader);
        logger = enrichLogger(ctx, logger, authContext);

        const fedGraphRepo = new FederatedGraphRepository(logger, opts.db, authContext.organizationId);
        const subgraphRepo = new SubgraphRepository(logger, opts.db, authContext.organizationId);
        const schemaCheckRepo = new SchemaCheckRepository(opts.db);

        const graph = await fedGraphRepo.byName(req.graphName, req.namespace);

        if (!graph) {
          return {
            response: {
              code: EnumStatusCode.ERR_NOT_FOUND,
              details: 'Requested graph does not exist',
            },
            operations: [],
            trafficCheckDays: 0,
            createdAt: '',
          };
        }

        const check = await subgraphRepo.checkById({ id: req.checkId, federatedGraphTargetId: graph.targetId });
        const checkDetails = await subgraphRepo.checkDetails(req.checkId, graph.targetId);

        if (!check || !checkDetails) {
          return {
            response: {
              code: EnumStatusCode.ERR_NOT_FOUND,
              details: 'Requested check not found',
            },
            operations: [],
            trafficCheckDays: 0,
            createdAt: '',
          };
        }

        const affectedOperations = await schemaCheckRepo.getAffectedOperationsByCheckId(req.checkId);

        const { trafficCheckDays } = await schemaCheckRepo.getFederatedGraphConfigForCheckId(req.checkId, graph.id);

        const operationsRepo = new OperationsRepository(opts.db, graph.id);

        const overrides = await operationsRepo.getChangeOverrides({
          namespaceId: graph.namespaceId,
        });

        const ignoreAllOverrides = await operationsRepo.getIgnoreAllOverrides({
          namespaceId: graph.namespaceId,
        });

        return {
          response: {
            code: EnumStatusCode.OK,
          },
          operations: affectedOperations.map((operation) => ({
            ...operation,
            firstSeenAt: operation.firstSeenAt.toUTCString(),
            lastSeenAt: operation.lastSeenAt.toUTCString(),
            impactingChanges: checkDetails.changes
              .filter(({ id }) => operation.schemaChangeIds.includes(id))
              .map((c) => ({
                ...c,
                hasOverride: overrides.some(
                  (o) => o.hash === operation.hash && o.changeType === c.changeType && o.path === c.path,
                ),
              })),
            hasIgnoreAllOverride: ignoreAllOverrides.some((io) => io.hash === operation.hash),
            isSafe: operation.isSafe,
          })),
          trafficCheckDays,
          createdAt: check.timestamp,
        };
      });
    },

    getAnalyticsView: (req, ctx) => {
      let logger = getLogger(ctx, opts.logger);

      return handleError<PlainMessage<GetAnalyticsViewResponse>>(ctx, logger, async () => {
        if (!opts.chClient) {
          return {
            response: {
              code: EnumStatusCode.ERR_ANALYTICS_DISABLED,
            },
          };
        }
        const authContext = await opts.authenticator.authenticate(ctx.requestHeader);
        logger = enrichLogger(ctx, logger, authContext);

        const analyticsRepo = new AnalyticsRequestViewRepository(opts.chClient);
        const fedGraphRepo = new FederatedGraphRepository(logger, opts.db, authContext.organizationId);
        const orgRepo = new OrganizationRepository(opts.db, opts.billingDefaultPlanId);

        const graph = await fedGraphRepo.byName(req.federatedGraphName, req.namespace);
        if (!graph) {
          return {
            response: {
              code: EnumStatusCode.ERR_NOT_FOUND,
              details: `Federated graph '${req.federatedGraphName}' not found`,
            },
          };
        }

        const tracingRetention = await orgRepo.getFeature({
          organizationId: authContext.organizationId,
          featureId: 'tracing-retention',
        });

        const { range, dateRange } = validateDateRanges({
          limit: tracingRetention?.limit ?? 7,
          range: req.config?.range,
          dateRange: req.config?.dateRange,
        });

        if (req.config) {
          if (range) {
            req.config.range = range;
          }
          if (dateRange) {
            req.config.dateRange = new DateRangeProto({
              start: dateRange.start,
              end: dateRange.end,
            });
          }
        }

        const view = await analyticsRepo.getView(authContext.organizationId, graph.id, req.name, req.config);

        return {
          response: {
            code: EnumStatusCode.OK,
          },
          view,
        };
      });
    },

    getDashboardAnalyticsView: (req, ctx) => {
      let logger = getLogger(ctx, opts.logger);

      return handleError<PlainMessage<GetDashboardAnalyticsViewResponse>>(ctx, logger, async () => {
        if (!opts.chClient) {
          return {
            response: {
              code: EnumStatusCode.ERR_ANALYTICS_DISABLED,
            },
            mostRequestedOperations: [],
            requestSeries: [],
            subgraphMetrics: [],
          };
        }
        const authContext = await opts.authenticator.authenticate(ctx.requestHeader);
        logger = enrichLogger(ctx, logger, authContext);

        const analyticsDashRepo = new AnalyticsDashboardViewRepository(opts.chClient);
        const fedGraphRepo = new FederatedGraphRepository(logger, opts.db, authContext.organizationId);

        const graph = await fedGraphRepo.byName(req.federatedGraphName, req.namespace);
        if (!graph) {
          return {
            response: {
              code: EnumStatusCode.ERR_NOT_FOUND,
              details: `Federated graph '${req.federatedGraphName}' not found`,
            },
            mostRequestedOperations: [],
            requestSeries: [],
            subgraphMetrics: [],
          };
        }

        const orgRepo = new OrganizationRepository(opts.db, opts.billingDefaultPlanId);

        const analyticsRetention = await orgRepo.getFeature({
          organizationId: authContext.organizationId,
          featureId: 'analytics-retention',
        });

        const { range, dateRange } = validateDateRanges({
          limit: analyticsRetention?.limit ?? 7,
          range: req.range,
          dateRange:
            req.startDate !== '' && req.endDate !== ''
              ? {
                  start: req.startDate,
                  end: req.endDate,
                }
              : undefined,
        });

        const timeFilters = parseTimeFilters(dateRange, range);

        const subgraphRepo = new SubgraphRepository(logger, opts.db, authContext.organizationId);
        const subgraphs = await subgraphRepo.listByFederatedGraph({
          federatedGraphTargetId: graph.targetId,
          published: true,
        });
        const view = await analyticsDashRepo.getView(graph.id, authContext.organizationId, timeFilters, subgraphs);

        return {
          response: {
            code: EnumStatusCode.OK,
          },
          mostRequestedOperations: view.mostRequestedOperations,
          requestSeries: view.requestSeries,
          subgraphMetrics: view.subgraphMetrics,
          federatedGraphMetrics: view.federatedGraphMetrics,
        };
      });
    },

    getGraphMetrics: (req, ctx) => {
      let logger = getLogger(ctx, opts.logger);

      return handleError<PlainMessage<GetGraphMetricsResponse>>(ctx, logger, async () => {
        if (!opts.chClient) {
          return {
            response: {
              code: EnumStatusCode.ERR_ANALYTICS_DISABLED,
            },
            filters: [],
          };
        }
        const authContext = await opts.authenticator.authenticate(ctx.requestHeader);
        logger = enrichLogger(ctx, logger, authContext);

        const repo = new MetricsRepository(opts.chClient);
        const fedGraphRepo = new FederatedGraphRepository(logger, opts.db, authContext.organizationId);
        const orgRepo = new OrganizationRepository(opts.db, opts.billingDefaultPlanId);

        const graph = await fedGraphRepo.byName(req.federatedGraphName, req.namespace);
        if (!graph) {
          return {
            response: {
              code: EnumStatusCode.ERR_NOT_FOUND,
              details: `Federated graph '${req.federatedGraphName}' not found`,
            },
            filters: [],
          };
        }

        const analyticsRetention = await orgRepo.getFeature({
          organizationId: authContext.organizationId,
          featureId: 'analytics-retention',
        });

        const { range, dateRange } = validateDateRanges({
          limit: analyticsRetention?.limit ?? 7,
          range: req.range,
          dateRange: req.dateRange,
        });

        const view = await repo.getMetricsView({
          range,
          dateRange,
          filters: req.filters,
          organizationId: authContext.organizationId,
          graphId: graph.id,
        });

        return {
          response: {
            code: EnumStatusCode.OK,
          },
          ...view,
        };
      });
    },

    getMetricsErrorRate: (req, ctx) => {
      let logger = getLogger(ctx, opts.logger);

      return handleError<PlainMessage<GetMetricsErrorRateResponse>>(ctx, logger, async () => {
        if (!opts.chClient) {
          return {
            response: {
              code: EnumStatusCode.ERR_ANALYTICS_DISABLED,
            },
            series: [],
          };
        }
        const authContext = await opts.authenticator.authenticate(ctx.requestHeader);
        logger = enrichLogger(ctx, logger, authContext);

        const repo = new MetricsRepository(opts.chClient);
        const fedGraphRepo = new FederatedGraphRepository(logger, opts.db, authContext.organizationId);
        const orgRepo = new OrganizationRepository(opts.db, opts.billingDefaultPlanId);

        const graph = await fedGraphRepo.byName(req.federatedGraphName, req.namespace);
        if (!graph) {
          return {
            response: {
              code: EnumStatusCode.ERR_NOT_FOUND,
              details: `Federated graph '${req.federatedGraphName}' not found`,
            },
            series: [],
          };
        }

        const analyticsRetention = await orgRepo.getFeature({
          organizationId: authContext.organizationId,
          featureId: 'analytics-retention',
        });

        const { range, dateRange } = validateDateRanges({
          limit: analyticsRetention?.limit ?? 7,
          range: req.range,
          dateRange: req.dateRange,
        });

        const metrics = await repo.getErrorsView({
          range,
          dateRange,
          filters: req.filters,
          organizationId: authContext.organizationId,
          graphId: graph.id,
        });

        return {
          response: {
            code: EnumStatusCode.OK,
          },
          series: metrics.errorRate.series,
          resolution: metrics.resolution,
        };
      });
    },

    getTrace: (req, ctx) => {
      let logger = getLogger(ctx, opts.logger);

      return handleError<PlainMessage<GetTraceResponse>>(ctx, logger, async () => {
        if (!opts.chClient) {
          return {
            response: {
              code: EnumStatusCode.ERR_ANALYTICS_DISABLED,
            },
            spans: [],
          };
        }
        const authContext = await opts.authenticator.authenticate(ctx.requestHeader);
        logger = enrichLogger(ctx, logger, authContext);

        const traceRepo = new TraceRepository(opts.chClient);

        const spans = await traceRepo.getTrace(req.id, authContext.organizationId);

        return {
          response: {
            code: EnumStatusCode.OK,
          },
          spans,
        };
      });
    },

    getOrganizationMembers: (req, ctx) => {
      let logger = getLogger(ctx, opts.logger);

      return handleError<PlainMessage<GetOrganizationMembersResponse>>(ctx, logger, async () => {
        const authContext = await opts.authenticator.authenticate(ctx.requestHeader);
        logger = enrichLogger(ctx, logger, authContext);

        const orgRepo = new OrganizationRepository(opts.db, opts.billingDefaultPlanId);
        const orgInvitationRepo = new OrganizationInvitationRepository(opts.db, opts.billingDefaultPlanId);

        const orgMembers = await orgRepo.getMembers({ organizationID: authContext.organizationId });
        const pendingInvitations = await orgInvitationRepo.getPendingInvitationsOfOrganization({
          organizationId: authContext.organizationId,
        });

        return {
          response: {
            code: EnumStatusCode.OK,
          },
          members: orgMembers,
          pendingInvitations,
        };
      });
    },

    getLatestValidRouterConfig: (req, ctx) => {
      req.namespace = req.namespace || DefaultNamespace;

      let logger = getLogger(ctx, opts.logger);

      return handleError<PlainMessage<GetConfigResponse>>(ctx, logger, async () => {
        const authContext = await opts.authenticator.authenticate(ctx.requestHeader);
        logger = enrichLogger(ctx, logger, authContext);

        const fedGraphRepo = new FederatedGraphRepository(logger, opts.db, authContext.organizationId);

        const federatedGraph = await fedGraphRepo.byName(req.graphName, req.namespace);
        if (!federatedGraph) {
          return {
            response: {
              code: EnumStatusCode.ERR_NOT_FOUND,
              details: 'Federated graph not found',
            },
          };
        }

        const config = await fedGraphRepo.getLatestValidRouterConfig(federatedGraph?.targetId);
        if (!config) {
          return {
            response: {
              code: EnumStatusCode.ERR_NOT_FOUND,
              details: 'No valid router config found',
            },
          };
        }

        return {
          response: {
            code: EnumStatusCode.OK,
          },
          config: {
            subgraphs: config.config.subgraphs,
            engineConfig: config.config.engineConfig,
            version: config.schemaVersionId,
          },
        };
      });
    },

    getAPIKeys: (req, ctx) => {
      let logger = getLogger(ctx, opts.logger);

      return handleError<PlainMessage<GetAPIKeysResponse>>(ctx, logger, async () => {
        const authContext = await opts.authenticator.authenticate(ctx.requestHeader);
        logger = enrichLogger(ctx, logger, authContext);

        const apiKeyRepo = new ApiKeyRepository(opts.db);

        const apiKeys = await apiKeyRepo.getAPIKeys({ organizationID: authContext.organizationId });

        return {
          response: {
            code: EnumStatusCode.OK,
          },
          apiKeys,
        };
      });
    },

    whoAmI: (req, ctx) => {
      let logger = getLogger(ctx, opts.logger);

      return handleError<PlainMessage<WhoAmIResponse>>(ctx, logger, async () => {
        const authContext = await opts.authenticator.authenticate(ctx.requestHeader);
        logger = enrichLogger(ctx, logger, authContext);

        const orgRepo = new OrganizationRepository(opts.db, opts.billingDefaultPlanId);

        const organization = await orgRepo.byId(authContext.organizationId);

        if (!organization) {
          return {
            response: {
              code: EnumStatusCode.ERR_NOT_FOUND,
              details: `Organization not found`,
            },
            organizationName: '',
          };
        }

        return {
          response: {
            code: EnumStatusCode.OK,
          },
          organizationName: organization.name,
        };
      });
    },

    getOrganizationWebhookConfigs: (req, ctx) => {
      let logger = getLogger(ctx, opts.logger);

      return handleError<PlainMessage<GetOrganizationWebhookConfigsResponse>>(ctx, logger, async () => {
        const authContext = await opts.authenticator.authenticate(ctx.requestHeader);
        logger = enrichLogger(ctx, logger, authContext);

        const orgRepo = new OrganizationRepository(opts.db, opts.billingDefaultPlanId);

        const configs = await orgRepo.getWebhookConfigs(authContext.organizationId);

        return {
          response: {
            code: EnumStatusCode.OK,
          },
          configs,
        };
      });
    },

    getOrganizationWebhookMeta: (req, ctx) => {
      let logger = getLogger(ctx, opts.logger);

      return handleError<PlainMessage<GetOrganizationWebhookMetaResponse>>(ctx, logger, async () => {
        const authContext = await opts.authenticator.authenticate(ctx.requestHeader);
        logger = enrichLogger(ctx, logger, authContext);

        const orgRepo = new OrganizationRepository(opts.db, opts.billingDefaultPlanId);

        const eventsMeta = await orgRepo.getWebhookMeta(req.id, authContext.organizationId);

        return {
          response: {
            code: EnumStatusCode.OK,
          },
          eventsMeta,
        };
      });
    },

    // generates a temporary router token to fetch the router config only. Should only be used while fetching router config.
    generateRouterToken: (req, ctx) => {
      let logger = getLogger(ctx, opts.logger);

      return handleError<PlainMessage<GenerateRouterTokenResponse>>(ctx, logger, async () => {
        const authContext = await opts.authenticator.authenticate(ctx.requestHeader);
        logger = enrichLogger(ctx, logger, authContext);

        const fedRepo = new FederatedGraphRepository(logger, opts.db, authContext.organizationId);
        const auditLogRepo = new AuditLogRepository(opts.db);

        req.namespace = req.namespace || DefaultNamespace;

        if (!authContext.hasWriteAccess) {
          return {
            response: {
              code: EnumStatusCode.ERR,
              details: `The user doesnt have the permissions to perform this operation`,
            },
            token: '',
          };
        }

        const federatedGraph = await fedRepo.byName(req.fedGraphName, req.namespace);

        if (!federatedGraph) {
          return {
            response: {
              code: EnumStatusCode.ERR_NOT_FOUND,
              details: `Federated graph '${req.fedGraphName}' not found`,
            },
            token: '',
          };
        }

        const token = await signJwtHS256<GraphApiKeyJwtPayload>({
          secret: opts.jwtSecret,
          token: {
            iss: authContext.userId,
            federated_graph_id: federatedGraph.id,
            organization_id: authContext.organizationId,
            exp: nowInSeconds() + 5 * 60, // 5 minutes
          },
        });

        await auditLogRepo.addAuditLog({
          organizationId: authContext.organizationId,
          auditAction: 'router_config.fetched',
          action: 'fetched',
          actorId: authContext.userId,
          targetType: 'federated_graph',
          actorDisplayName: authContext.userDisplayName,
          actorType: authContext.auth === 'api_key' ? 'api_key' : 'user',
          auditableDisplayName: federatedGraph.name,
          auditableType: 'router_config',
          targetNamespaceId: federatedGraph.namespaceId,
          targetNamespaceDisplayName: federatedGraph.namespace,
        });

        return {
          response: {
            code: EnumStatusCode.OK,
          },
          token,
        };
      });
    },

    getRouterTokens: (req, ctx) => {
      let logger = getLogger(ctx, opts.logger);

      return handleError<PlainMessage<GetRouterTokensResponse>>(ctx, logger, async () => {
        const authContext = await opts.authenticator.authenticate(ctx.requestHeader);
        logger = enrichLogger(ctx, logger, authContext);

        const fedRepo = new FederatedGraphRepository(logger, opts.db, authContext.organizationId);

        req.namespace = req.namespace || DefaultNamespace;

        if (!authContext.hasWriteAccess) {
          return {
            response: {
              code: EnumStatusCode.ERR,
              details: `The user doesnt have the permissions to perform this operation`,
            },
            tokens: [],
          };
        }

        const federatedGraph = await fedRepo.byName(req.fedGraphName, req.namespace);
        if (!federatedGraph) {
          return {
            response: {
              code: EnumStatusCode.ERR_NOT_FOUND,
              details: `Federated graph '${req.fedGraphName}' not found`,
            },
            tokens: [],
          };
        }

        const tokens = await fedRepo.getRouterTokens({
          organizationId: authContext.organizationId,
          federatedGraphId: federatedGraph.id,
          limit: 100,
        });

        return {
          response: {
            code: EnumStatusCode.OK,
          },
          // Don't return the token, only the metadata
          tokens: tokens.map(({ token, ...rest }) => ({
            id: rest.id,
            name: rest.name,
            createdAt: rest.createdAt,
            lastUsedAt: rest.lastUsedAt || '',
            creatorEmail: rest.creatorEmail || '',
          })),
        };
      });
    },

    getOrganizationIntegrations: (req, ctx) => {
      let logger = getLogger(ctx, opts.logger);

      return handleError<PlainMessage<GetOrganizationIntegrationsResponse>>(ctx, logger, async () => {
        const authContext = await opts.authenticator.authenticate(ctx.requestHeader);
        logger = enrichLogger(ctx, logger, authContext);

        const orgRepo = new OrganizationRepository(opts.db, opts.billingDefaultPlanId);

        const integrations = await orgRepo.getIntegrations(authContext.organizationId);

        return {
          response: {
            code: EnumStatusCode.OK,
          },
          integrations,
        };
      });
    },

    isGitHubAppInstalled: (req, ctx) => {
      let logger = getLogger(ctx, opts.logger);

      return handleError<PlainMessage<IsGitHubAppInstalledResponse>>(ctx, logger, async () => {
        const authContext = await opts.authenticator.authenticate(ctx.requestHeader);
        logger = enrichLogger(ctx, logger, authContext);

        const orgRepository = new OrganizationRepository(opts.db, opts.billingDefaultPlanId);

        if (!opts.githubApp) {
          return {
            response: {
              code: EnumStatusCode.ERR,
              details: 'GitHub app integration is disabled',
            },
            isInstalled: false,
          };
        }

        const org = orgRepository.byId(authContext.organizationId);
        if (!org) {
          return {
            response: {
              code: EnumStatusCode.ERR_NOT_FOUND,
              details: 'Organization not found',
            },
            isInstalled: false,
          };
        }

        if (!req.gitInfo) {
          return {
            response: {
              code: EnumStatusCode.OK,
            },
            isInstalled: false,
          };
        }

        const githubRepository = new GitHubRepository(opts.db, opts.githubApp);
        const isInstalled = await githubRepository.isAppInstalledOnRepo({
          accountId: req.gitInfo.accountId,
          repoSlug: req.gitInfo.repositorySlug,
          ownerSlug: req.gitInfo.ownerSlug,
        });

        return {
          response: {
            code: EnumStatusCode.OK,
          },
          isInstalled,
        };
      });
    },

    getFieldUsage: (req, ctx) => {
      let logger = getLogger(ctx, opts.logger);

      return handleError<PlainMessage<GetFieldUsageResponse>>(ctx, logger, async () => {
        const authContext = await opts.authenticator.authenticate(ctx.requestHeader);
        logger = enrichLogger(ctx, logger, authContext);

        const federatedGraphRepo = new FederatedGraphRepository(logger, opts.db, authContext.organizationId);

        if (!opts.chClient) {
          return {
            response: {
              code: EnumStatusCode.ERR_ANALYTICS_DISABLED,
            },
            clients: [],
            requestSeries: [],
          };
        }

        const usageRepo = new UsageRepository(opts.chClient);

        const graph = await federatedGraphRepo.byName(req.graphName, req.namespace);
        if (!graph) {
          return {
            response: {
              code: EnumStatusCode.ERR_NOT_FOUND,
              details: 'Requested graph does not exist',
            },
            clients: [],
            requestSeries: [],
          };
        }

        let dr: DateRange | undefined;

        if (req.dateRange?.start && req.dateRange?.end) {
          dr = {
            start: req.dateRange?.start,
            end: req.dateRange?.end,
          };
        }

        const { clients, requestSeries, meta } = await usageRepo.getFieldUsage({
          federatedGraphId: graph.id,
          organizationId: authContext.organizationId,
          typename: req.typename,
          field: req.field,
          namedType: req.namedType,
          range: req.range,
          dateRange: dr,
        });

        return {
          response: {
            code: EnumStatusCode.OK,
          },
          clients,
          requestSeries,
          meta,
        };
      });
    },

    getOperationContent: (req, ctx) => {
      let logger = getLogger(ctx, opts.logger);

      return handleError<PlainMessage<GetOperationContentResponse>>(ctx, logger, async () => {
        const authContext = await opts.authenticator.authenticate(ctx.requestHeader);
        logger = enrichLogger(ctx, logger, authContext);

        if (!opts.chClient) {
          return {
            response: {
              code: EnumStatusCode.ERR_ANALYTICS_DISABLED,
            },
            operationContent: '',
          };
        }

        const query = `
          SELECT OperationContent as operationContent
          FROM ${opts.chClient?.database}.gql_metrics_operations
          WHERE OperationHash = '${req.hash}'
          LIMIT 1 SETTINGS use_query_cache = true, query_cache_ttl = 2629800
        `;

        const result = await opts.chClient.queryPromise(query);

        if (!Array.isArray(result)) {
          return {
            response: {
              code: EnumStatusCode.ERR_NOT_FOUND,
              details: 'Requested operation not found',
            },
            operationContent: '',
          };
        }

        return {
          response: {
            code: EnumStatusCode.OK,
          },
          operationContent: result[0].operationContent,
        };
      });
    },

    getOIDCProvider: (req, ctx) => {
      let logger = getLogger(ctx, opts.logger);

      return handleError<PlainMessage<GetOIDCProviderResponse>>(ctx, logger, async () => {
        const authContext = await opts.authenticator.authenticate(ctx.requestHeader);
        logger = enrichLogger(ctx, logger, authContext);

        const oidcRepo = new OidcRepository(opts.db);

        await opts.keycloakClient.authenticateClient();

        const provider = await oidcRepo.getOidcProvider({ organizationId: authContext.organizationId });
        if (!provider) {
          return {
            response: {
              code: EnumStatusCode.ERR_NOT_FOUND,
            },
            name: '',
            endpoint: '',
            loginURL: '',
            signInRedirectURL: '',
            signOutRedirectURL: '',
          };
        }

        return {
          response: {
            code: EnumStatusCode.OK,
          },
          name: provider.name,
          endpoint: provider.endpoint,
          loginURL: `${opts.webBaseUrl}/login?sso=${provider.alias}`,
          signInRedirectURL: `${opts.keycloakApiUrl}/realms/${opts.keycloakRealm}/broker/${provider.alias}/endpoint`,
          signOutRedirectURL: `${opts.keycloakApiUrl}/realms/${opts.keycloakRealm}/broker/${provider.alias}/endpoint/logout_response`,
        };
      });
    },

    getPersistedOperations: (req, ctx) => {
      let logger = getLogger(ctx, opts.logger);

      return handleError<PlainMessage<GetPersistedOperationsResponse>>(ctx, logger, async () => {
        const authContext = await opts.authenticator.authenticate(ctx.requestHeader);
        logger = enrichLogger(ctx, logger, authContext);

        const fedRepo = new FederatedGraphRepository(logger, opts.db, authContext.organizationId);
        const federatedGraph = await fedRepo.byName(req.federatedGraphName, req.namespace);

        if (!federatedGraph) {
          return {
            response: {
              code: EnumStatusCode.ERR_NOT_FOUND,
              details: `Federated graph '${req.federatedGraphName}' does not exist`,
            },
            operations: [],
          };
        }

        const operationsRepo = new OperationsRepository(opts.db, federatedGraph.id);
        const operations = await operationsRepo.getPersistedOperations(req.clientId);

        return {
          response: {
            code: EnumStatusCode.OK,
          },
          operations: operations.map((op) => ({
            ...op,
            id: op.operationId,
          })),
        };
      });
    },

    getRouters: (req, ctx) => {
      let logger = getLogger(ctx, opts.logger);

      return handleError<PlainMessage<GetRoutersResponse>>(ctx, logger, async () => {
        const authContext = await opts.authenticator.authenticate(ctx.requestHeader);
        logger = enrichLogger(ctx, logger, authContext);

        if (!opts.chClient) {
          return {
            response: {
              code: EnumStatusCode.ERR_ANALYTICS_DISABLED,
            },
            routers: [],
          };
        }

        const fedRepo = new FederatedGraphRepository(logger, opts.db, authContext.organizationId);
        const federatedGraph = await fedRepo.byName(req.fedGraphName, req.namespace);

        if (!federatedGraph) {
          return {
            response: {
              code: EnumStatusCode.ERR_NOT_FOUND,
              details: `Federated graph '${req.fedGraphName}' does not exist`,
            },
            routers: [],
          };
        }

        const routers: PlainMessage<Router>[] = [];

        const routerRepo = new RouterMetricsRepository(opts.chClient);
        const routersDTOs = await routerRepo.getActiveRouters({
          federatedGraphId: federatedGraph.id,
          organizationId: authContext.organizationId,
        });

        const graphCompositionRepository = new GraphCompositionRepository(logger, opts.db);

        for await (const routerDTO of routersDTOs) {
          let composition: GraphCompositionDTO | undefined;

          // Might be empty when starting with a local composed config that has no config version id
          if (routerDTO.configVersionId) {
            composition = await graphCompositionRepository.getGraphCompositionBySchemaVersion({
              organizationId: authContext.organizationId,
              schemaVersionId: routerDTO.configVersionId,
            });
          }

          const runtimeMetrics = await routerRepo.getRouterRuntime({
            organizationId: authContext.organizationId,
            federatedGraphId: federatedGraph.id,
            serviceInstanceId: routerDTO.serviceInstanceId,
          });

          routers.push({
            hostname: routerDTO.hostname,
            clusterName: routerDTO.clusterName,
            compositionId: composition?.id ?? '',
            serviceName: routerDTO.serviceName,
            serviceVersion: routerDTO.serviceVersion,
            serviceInstanceId: routerDTO.serviceInstanceId,
            uptimeSeconds: routerDTO.processUptimeSeconds,
            serverUptimeSeconds: runtimeMetrics.serverUptimeSeconds,
            onLatestComposition: composition?.isLatestValid ?? false,
            processId: routerDTO.processId,
            cpuUsagePercent: runtimeMetrics.cpuUsage.currentPercent ?? 0,
            cpuUsageChangePercent: runtimeMetrics.cpuUsage.changePercent,
            memoryUsageMb: runtimeMetrics.memoryUsage.currentMb ?? 0,
            memoryUsageChangePercent: runtimeMetrics.memoryUsage.changePercent ?? 0,
          });
        }

        return {
          response: {
            code: EnumStatusCode.OK,
          },
          routers,
        };
      });
    },

    getClients: (req, ctx) => {
      let logger = getLogger(ctx, opts.logger);

      return handleError<PlainMessage<GetClientsResponse>>(ctx, logger, async () => {
        const authContext = await opts.authenticator.authenticate(ctx.requestHeader);
        logger = enrichLogger(ctx, logger, authContext);

        const fedRepo = new FederatedGraphRepository(logger, opts.db, authContext.organizationId);
        const federatedGraph = await fedRepo.byName(req.fedGraphName, req.namespace);
        if (!federatedGraph) {
          return {
            response: {
              code: EnumStatusCode.ERR_NOT_FOUND,
              details: `Federated graph '${req.fedGraphName}' does not exist`,
            },
            clients: [],
          };
        }
        const operationsRepo = new OperationsRepository(opts.db, federatedGraph.id);
        const clients = await operationsRepo.getRegisteredClients();

        return {
          response: {
            code: EnumStatusCode.OK,
          },
          clients,
        };
      });
    },

    getOrganizationRequestsCount: (req, ctx) => {
      let logger = getLogger(ctx, opts.logger);

      return handleError<PlainMessage<GetOrganizationRequestsCountResponse>>(ctx, logger, async () => {
        const authContext = await opts.authenticator.authenticate(ctx.requestHeader);
        logger = enrichLogger(ctx, logger, authContext);

        if (!opts.chClient) {
          return {
            response: {
              code: EnumStatusCode.ERR_ANALYTICS_DISABLED,
            },
            count: BigInt(0),
          };
        }
        const monthlyRequestsRepo = new MonthlyRequestViewRepository(opts.chClient);
        const count = await monthlyRequestsRepo.getMonthlyRequestCount(authContext.organizationId);

        return {
          response: {
            code: EnumStatusCode.OK,
          },
          count: BigInt(count),
        };
      });
    },

    // returns the pending invites of a user
    getInvitations: (req, ctx) => {
      let logger = getLogger(ctx, opts.logger);

      return handleError<PlainMessage<GetInvitationsResponse>>(ctx, logger, async () => {
        const authContext = await opts.authenticator.authenticate(ctx.requestHeader);
        logger = enrichLogger(ctx, logger, authContext);

        const orgInvitationRepo = new OrganizationInvitationRepository(opts.db, opts.billingDefaultPlanId);

        return {
          response: {
            code: EnumStatusCode.OK,
          },
          invitations: await orgInvitationRepo.getPendingInvitationsOfUser({ userId: authContext.userId }),
        };
      });
    },

    getCompositions: (req, ctx) => {
      let logger = getLogger(ctx, opts.logger);

      return handleError<PlainMessage<GetCompositionsResponse>>(ctx, logger, async () => {
        const authContext = await opts.authenticator.authenticate(ctx.requestHeader);
        logger = enrichLogger(ctx, logger, authContext);

        const fedRepo = new FederatedGraphRepository(logger, opts.db, authContext.organizationId);
        const orgRepo = new OrganizationRepository(opts.db, opts.billingDefaultPlanId);
        const graphCompositionRepository = new GraphCompositionRepository(logger, opts.db);

        req.namespace = req.namespace || DefaultNamespace;

        const federatedGraph = await fedRepo.byName(req.fedGraphName, req.namespace);

        if (!federatedGraph) {
          return {
            response: {
              code: EnumStatusCode.ERR_NOT_FOUND,
              details: `Federated graph '${req.fedGraphName}' does not exist`,
            },
            compositions: [],
            count: 0,
          };
        }

        const analyticsRetention = await orgRepo.getFeature({
          organizationId: authContext.organizationId,
          featureId: 'analytics-retention',
        });

        const { dateRange } = validateDateRanges({
          limit: analyticsRetention?.limit ?? 7,
          dateRange: {
            start: req.startDate,
            end: req.endDate,
          },
        });

        if (!dateRange) {
          return {
            response: {
              code: EnumStatusCode.ERR,
              details: 'Invalid date range',
            },
            compositions: [],
            count: 0,
          };
        }

        // check that the limit is less than the max option provided in the ui
        if (req.limit > 50) {
          return {
            response: {
              code: EnumStatusCode.ERR,
              details: 'Invalid limit',
            },
            compositions: [],
            count: 0,
          };
        }

        const compositions = await graphCompositionRepository.getGraphCompositions({
          fedGraphTargetId: federatedGraph.targetId,
          organizationId: authContext.organizationId,
          limit: req.limit,
          offset: req.offset,
          dateRange: {
            start: dateRange.start,
            end: dateRange.end,
          },
        });

        const compositionsCount = await graphCompositionRepository.getGraphCompositionsCount({
          fedGraphTargetId: federatedGraph.targetId,
          dateRange: {
            start: dateRange.start,
            end: dateRange.end,
          },
        });

        return {
          response: {
            code: EnumStatusCode.OK,
          },
          compositions,
          count: compositionsCount,
        };
      });
    },

    getCompositionDetails: (req, ctx) => {
      let logger = getLogger(ctx, opts.logger);

      return handleError<PlainMessage<GetCompositionDetailsResponse>>(ctx, logger, async () => {
        const authContext = await opts.authenticator.authenticate(ctx.requestHeader);
        logger = enrichLogger(ctx, logger, authContext);

        const fedRepo = new FederatedGraphRepository(logger, opts.db, authContext.organizationId);
        const compositionRepo = new GraphCompositionRepository(logger, opts.db);

        const composition = await compositionRepo.getGraphComposition({
          compositionId: req.compositionId,
          organizationId: authContext.organizationId,
        });

        if (!composition) {
          return {
            response: {
              code: EnumStatusCode.ERR,
              details: `Graph composition with '${req.compositionId}' does not exist`,
            },
            compositionSubgraphs: [],
          };
        }

        const compositionSubgraphs = await compositionRepo.getCompositionSubgraphs({
          compositionId: req.compositionId,
        });

        const changelogs = await fedRepo.fetchChangelogByVersion({
          schemaVersionId: composition.schemaVersionId,
        });

        let addCount = 0;
        let minusCount = 0;
        for (const log of changelogs) {
          if (log.changeType.includes('REMOVED')) {
            minusCount += 1;
          } else if (log.changeType.includes('ADDED')) {
            addCount += 1;
          } else if (log.changeType.includes('CHANGED')) {
            addCount += 1;
            minusCount += 1;
          }
        }

        return {
          response: {
            code: EnumStatusCode.OK,
          },
          composition,
          compositionSubgraphs,
          changeCounts: {
            additions: addCount,
            deletions: minusCount,
          },
        };
      });
    },

    getSdlBySchemaVersion: (req, ctx) => {
      let logger = getLogger(ctx, opts.logger);

      return handleError<PlainMessage<GetSdlBySchemaVersionResponse>>(ctx, logger, async () => {
        const authContext = await opts.authenticator.authenticate(ctx.requestHeader);
        logger = enrichLogger(ctx, logger, authContext);

        const fedRepo = new FederatedGraphRepository(logger, opts.db, authContext.organizationId);

        const sdl = await fedRepo.getSdlBasedOnSchemaVersion({
          targetId: req.targetId,
          schemaVersionId: req.schemaVersionId,
        });

        return {
          response: {
            code: EnumStatusCode.OK,
          },
          sdl: sdl || '',
        };
      });
    },

    getChangelogBySchemaVersion: (req, ctx) => {
      let logger = getLogger(ctx, opts.logger);

      return handleError<PlainMessage<GetChangelogBySchemaVersionResponse>>(ctx, logger, async () => {
        const authContext = await opts.authenticator.authenticate(ctx.requestHeader);
        logger = enrichLogger(ctx, logger, authContext);

        const fedRepo = new FederatedGraphRepository(logger, opts.db, authContext.organizationId);

        const changelogs = await fedRepo.fetchChangelogByVersion({
          schemaVersionId: req.schemaVersionId,
        });

        return {
          response: {
            code: EnumStatusCode.OK,
          },
          changelog: {
            changelogs,
            schemaVersionId: req.schemaVersionId,
            createdAt: changelogs.length === 0 ? '' : changelogs[0].createdAt,
          },
        };
      });
    },

    getUserAccessibleResources: (req, ctx) => {
      let logger = getLogger(ctx, opts.logger);

      return handleError<PlainMessage<GetUserAccessibleResourcesResponse>>(ctx, logger, async () => {
        const authContext = await opts.authenticator.authenticate(ctx.requestHeader);
        logger = enrichLogger(ctx, logger, authContext);

        const fedRepo = new FederatedGraphRepository(logger, opts.db, authContext.organizationId);
        const subgraphRepo = new SubgraphRepository(logger, opts.db, authContext.organizationId);

        if (authContext.isAdmin) {
          const federatedGraphs = await fedRepo.list({
            limit: 0,
            offset: 0,
          });

          const subgraphs = await subgraphRepo.list({
            limit: 0,
            offset: 0,
          });

          return {
            response: {
              code: EnumStatusCode.OK,
            },
            federatedGraphs: federatedGraphs.map((g) => ({
              targetId: g.targetId,
              name: g.name,
              namespace: g.namespace,
            })),
            subgraphs: subgraphs.map((g) => ({
              targetId: g.targetId,
              name: g.name,
              namespace: g.namespace,
            })),
          };
        }

        const federatedGraphs = await fedRepo.getAccessibleFederatedGraphs(authContext.userId);

        const subgraphs = await subgraphRepo.getAccessibleSubgraphs(authContext.userId);

        return {
          response: {
            code: EnumStatusCode.OK,
          },
          federatedGraphs: federatedGraphs.map((g) => ({
            targetId: g.targetId,
            name: g.name,
            namespace: g.namespace,
          })),
          subgraphs: subgraphs.map((g) => ({
            targetId: g.targetId,
            name: g.name,
            namespace: g.namespace,
          })),
        };
      });
    },

    getSubgraphMembers: (req, ctx) => {
      let logger = getLogger(ctx, opts.logger);

      return handleError<PlainMessage<GetSubgraphMembersResponse>>(ctx, logger, async () => {
        const authContext = await opts.authenticator.authenticate(ctx.requestHeader);
        logger = enrichLogger(ctx, logger, authContext);

        const subgraphRepo = new SubgraphRepository(logger, opts.db, authContext.organizationId);

        // check if the subgraph exists
        const subgraph = await subgraphRepo.byName(req.subgraphName, req.namespace);
        if (!subgraph) {
          return {
            response: {
              code: EnumStatusCode.ERR_NOT_FOUND,
              details: `Subgraph ${req.subgraphName} not found`,
            },
            members: [],
          };
        }

        return {
          response: {
            code: EnumStatusCode.OK,
          },
          members: await subgraphRepo.getSubgraphMembers(subgraph.id),
        };
      });
    },

    updateAISettings: (req, ctx) => {
      let logger = getLogger(ctx, opts.logger);

      return handleError<PlainMessage<UpdateAISettingsResponse>>(ctx, logger, async () => {
        const authContext = await opts.authenticator.authenticate(ctx.requestHeader);
        logger = enrichLogger(ctx, logger, authContext);

        const orgRepo = new OrganizationRepository(opts.db, opts.billingDefaultPlanId);

        const enabled = await orgRepo.updateFeature({
          id: 'ai',
          organizationId: authContext.organizationId,
          enabled: req.enable,
        });

        return {
          response: {
            code: EnumStatusCode.OK,
          },
          enabled,
        };
      });
    },

    getBillingPlans: (req, ctx) => {
      const logger = ctx.values.get<FastifyBaseLogger>({ id: Symbol('logger'), defaultValue: opts.logger });

      return handleError<PlainMessage<GetBillingPlansResponse>>(ctx, logger, async () => {
        const billingRepo = new BillingRepository(opts.db);

        return {
          response: {
            code: EnumStatusCode.OK,
          },
          plans: await billingRepo.listPlans(),
        };
      });
    },

    getAuditLogs: (req, ctx) => {
      let logger = getLogger(ctx, opts.logger);

      return handleError<PlainMessage<GetAuditLogsResponse>>(ctx, logger, async () => {
        const authContext = await opts.authenticator.authenticate(ctx.requestHeader);
        logger = enrichLogger(ctx, logger, authContext);

        const orgRepo = new OrganizationRepository(opts.db);
        const auditLogRepo = new AuditLogRepository(opts.db);

        if (!authContext.isAdmin) {
          return {
            response: {
              code: EnumStatusCode.ERROR_NOT_AUTHORIZED,
              details: `The user doesnt have the permissions to perform this operation`,
            },
            logs: [],
            count: 0,
          };
        }

        const analyticsRetention = await orgRepo.getFeature({
          organizationId: authContext.organizationId,
          featureId: 'analytics-retention',
        });

        const { dateRange } = validateDateRanges({
          limit: analyticsRetention?.limit ?? 7,
          dateRange: {
            start: req.startDate,
            end: req.endDate,
          },
        });

        if (!dateRange) {
          return {
            response: {
              code: EnumStatusCode.ERR,
              details: 'Invalid date range',
            },
            logs: [],
            count: 0,
          };
        }

        // check that the limit is less than the max option provided in the ui
        if (req.limit > 50) {
          return {
            response: {
              code: EnumStatusCode.ERR,
              details: 'Invalid limit',
            },
            logs: [],
            count: 0,
          };
        }

        const auditLogs = await auditLogRepo.getAuditLogs({
          organizationId: authContext.organizationId,
          limit: req.limit,
          offset: req.offset,
          startDate: dateRange.start,
          endDate: dateRange.end,
        });
        const auditLogsCount = await auditLogRepo.getAuditLogsCount({
          organizationId: authContext.organizationId,
          startDate: dateRange.start,
          endDate: dateRange.end,
        });

        const logs: PlainMessage<AuditLog>[] = auditLogs.map((log) => ({
          actorDisplayName: log.actorDisplayName ?? '',
          actorType: log.actorType ?? '',
          auditAction: log.auditAction,
          createdAt: log.createdAt.toISOString(),
          auditableDisplayName: log.auditableDisplayName ?? '',
          targetType: log.targetType ?? '',
          action: log.action,
          targetDisplayName: log.targetDisplayName ?? '',
          id: log.id,
          targetNamespaceDisplayName: log.targetNamespaceDisplayName ?? '',
          targetNamespaceId: log.targetNamespaceId ?? '',
        }));

        return {
          response: {
            code: EnumStatusCode.OK,
          },
          logs,
          count: auditLogsCount,
        };
      });
    },

    createOrganization: (req, ctx) => {
      let logger = getLogger(ctx, opts.logger);

      return handleError<PlainMessage<CreateOrganizationResponse>>(ctx, logger, async () => {
        const authContext = await opts.authenticator.authenticate(ctx.requestHeader);
        logger = enrichLogger(ctx, logger, authContext);

        const billingRepo = new BillingRepository(opts.db);
        const plans = await billingRepo.listPlans();

        if (opts.stripeSecretKey) {
          if (!plans?.length) {
            return {
              response: {
                code: EnumStatusCode.ERR,
                details: 'No billing plans configured. Please contact support.',
              },
            };
          }

          // Validate the plan
          if (plans?.length && !plans.some((plan) => plan.id === req.plan && 'stripePriceId' in plan)) {
            return {
              response: {
                code: EnumStatusCode.ERR,
                details: 'Invalid plan. Please contact support.',
              },
            };
          }
        }

        await opts.keycloakClient.authenticateClient();

        // Create the organization group in Keycloak + subgroups
        await opts.keycloakClient.seedGroup({
          userID: authContext.userId,
          organizationSlug: req.slug,
          realm: opts.keycloakRealm,
        });

        try {
          const data = await opts.db.transaction(async (tx) => {
            const orgRepo = new OrganizationRepository(tx, opts.billingDefaultPlanId);
            const billingRepo = new BillingRepository(tx);
            const billingService = new BillingService(tx, billingRepo);
            const auditLogRepo = new AuditLogRepository(tx);

            const organization = await orgRepo.createOrganization({
              organizationName: req.name,
              organizationSlug: req.slug,
              ownerID: authContext.userId,
            });

            await auditLogRepo.addAuditLog({
              organizationId: organization.id,
              auditAction: 'organization.created',
              action: 'created',
              actorId: authContext.userId,
              targetId: organization.id,
              targetType: 'organization',
              targetDisplayName: organization.name,
              auditableType: 'organization',
              actorDisplayName: authContext.userDisplayName,
              actorType: authContext.auth === 'api_key' ? 'api_key' : 'user',
              auditableDisplayName: organization.name,
            });

            const orgMember = await orgRepo.addOrganizationMember({
              organizationID: organization.id,
              userID: authContext.userId,
            });

            await orgRepo.addOrganizationMemberRoles({
              memberID: orgMember.id,
              roles: ['admin'],
            });

            let sessionId: string | undefined;
            if (opts.stripeSecretKey) {
              const session = await billingService.createCheckoutSession({
                organizationId: organization.id,
                organizationSlug: organization.slug,
                plan: req.plan,
              });
              sessionId = session.id;
            }

            const namespaceRepo = new NamespaceRepository(tx, organization.id);
            const ns = await namespaceRepo.create({
              name: DefaultNamespace,
              createdBy: authContext.userId,
            });

            if (!ns) {
              throw new PublicError(EnumStatusCode.ERR, `Could not create ${DefaultNamespace} namespace`);
            }

            await auditLogRepo.addAuditLog({
              organizationId: authContext.organizationId,
              auditAction: 'namespace.created',
              action: 'created',
              actorId: authContext.userId,
              auditableType: 'namespace',
              auditableDisplayName: ns.name,
              actorDisplayName: authContext.userDisplayName,
              actorType: authContext.auth === 'api_key' ? 'api_key' : 'user',
            });

            return {
              organization,
              sessionId,
            };
          });

          return {
            response: {
              code: EnumStatusCode.OK,
            },
            organization: {
              id: data.organization.id,
              name: data.organization.name,
              slug: data.organization.slug,
              createdAt: data.organization.createdAt,
              creatorUserId: data.organization.creatorUserId,
            },
            stripeSessionId: data.sessionId,
          };
        } catch (err) {
          logger.error(err);

          // Delete the organization group in Keycloak + subgroups
          // when the organization creation fails
          await opts.keycloakClient.deleteOrganizationGroup({
            realm: opts.keycloakRealm,
            organizationSlug: req.slug,
          });

          return {
            response: {
              code: EnumStatusCode.ERR,
              details: 'Organization creation failed',
            },
          };
        }
      });
    },

    createCheckoutSession: (req, ctx) => {
      let logger = getLogger(ctx, opts.logger);

      return handleError<PlainMessage<CreateCheckoutSessionResponse>>(ctx, logger, async () => {
        const authContext = await opts.authenticator.authenticate(ctx.requestHeader);
        logger = enrichLogger(ctx, logger, authContext);

        const billingRepo = new BillingRepository(opts.db);
        const billingService = new BillingService(opts.db, billingRepo);

        if (!opts.stripeSecretKey) {
          return {
            response: {
              code: EnumStatusCode.ERR,
              details: 'Billing is not enabled. Please contact support.',
            },
            sessionId: '',
          };
        }

        const session = await billingService.createCheckoutSession({
          organizationId: authContext.organizationId,
          organizationSlug: authContext.organizationSlug,
          plan: req.plan,
        });

        return {
          response: {
            code: EnumStatusCode.OK,
          },
          sessionId: session.id,
        };
      });
    },

    upgradePlan: (req, ctx) => {
      let logger = getLogger(ctx, opts.logger);

      return handleError<PlainMessage<UpgradePlanResponse>>(ctx, logger, async () => {
        const authContext = await opts.authenticator.authenticate(ctx.requestHeader);
        logger = enrichLogger(ctx, logger, authContext);

        const billingRepo = new BillingRepository(opts.db);
        const billingService = new BillingService(opts.db, billingRepo);
        const auditLogRepository = new AuditLogRepository(opts.db);

        if (!opts.stripeSecretKey) {
          return {
            response: {
              code: EnumStatusCode.ERR,
              details: 'Billing is not enabled. Please contact support.',
            },
          };
        }

        const plan = await billingRepo.getPlanById(req.plan);
        if (!plan) {
          return {
            response: {
              code: EnumStatusCode.ERR_NOT_FOUND,
              details: 'Plan not found',
            },
          };
        }

        await billingService.upgradePlan({
          organizationId: authContext.organizationId,
          planId: plan.id,
        });

        await auditLogRepository.addAuditLog({
          organizationId: authContext.organizationId,
          auditAction: 'subscription.upgraded',
          action: 'upgraded',
          auditableType: 'subscription',
          auditableDisplayName: plan.name,
          actorDisplayName: 'cosmo-bot',
          actorType: 'system',
        });

        return {
          response: {
            code: EnumStatusCode.OK,
          },
        };
      });
    },

    createBillingPortalSession: (req, ctx) => {
      let logger = getLogger(ctx, opts.logger);

      return handleError<PlainMessage<CreateBillingPortalSessionResponse>>(ctx, logger, async () => {
        const authContext = await opts.authenticator.authenticate(ctx.requestHeader);
        logger = enrichLogger(ctx, logger, authContext);

        const billingRepo = new BillingRepository(opts.db);
        const billingService = new BillingService(opts.db, billingRepo);

        if (!opts.stripeSecretKey) {
          return {
            response: {
              code: EnumStatusCode.ERR,
              details: 'Billing is not enabled. Please contact support.',
            },
            sessionId: '',
            url: '',
          };
        }

        const session = await billingService.createBillingPortalSession({
          organizationId: authContext.organizationId,
          organizationSlug: authContext.organizationSlug,
        });

        return {
          response: {
            code: EnumStatusCode.OK,
          },
          sessionId: session.id,
          url: session.url,
        };
      });
    },

    createDiscussion: (req, ctx) => {
      let logger = getLogger(ctx, opts.logger);

      return handleError<PlainMessage<CreateDiscussionResponse>>(ctx, logger, async () => {
        const authContext = await opts.authenticator.authenticate(ctx.requestHeader);
        logger = enrichLogger(ctx, logger, authContext);

        const discussionRepo = new DiscussionRepository(opts.db, authContext.organizationId);

        const canCreateDiscussion = await discussionRepo.canAccessTarget(req.targetId);
        if (!canCreateDiscussion) {
          return {
            response: {
              code: EnumStatusCode.ERROR_NOT_AUTHORIZED,
              details: 'You are not authorized to create a discussion in this graph',
            },
          };
        }

        await discussionRepo.createDiscussion({
          ...req,
          createdById: authContext.userId,
        });

        return {
          response: {
            code: EnumStatusCode.OK,
          },
        };
      });
    },

    replyToDiscussion: (req, ctx) => {
      let logger = getLogger(ctx, opts.logger);

      return handleError<PlainMessage<ReplyToDiscussionResponse>>(ctx, logger, async () => {
        const authContext = await opts.authenticator.authenticate(ctx.requestHeader);
        logger = enrichLogger(ctx, logger, authContext);

        const discussionRepo = new DiscussionRepository(opts.db, authContext.organizationId);

        const canAccessDiscussion = await discussionRepo.canAccessDiscussion(req.discussionId);
        if (!canAccessDiscussion) {
          return {
            response: {
              code: EnumStatusCode.ERROR_NOT_AUTHORIZED,
              details: 'You are not authorized to view or modify this discussion',
            },
          };
        }

        const isResolved = await discussionRepo.isResolved(req.discussionId);
        if (isResolved) {
          return {
            response: {
              code: EnumStatusCode.ERR,
              details: 'You cannot reply to a resolved discussion',
            },
          };
        }

        await discussionRepo.replyToDiscussion({
          ...req,
          createdById: authContext.userId,
        });

        return {
          response: {
            code: EnumStatusCode.OK,
          },
        };
      });
    },

    getAllDiscussions: (req, ctx) => {
      let logger = getLogger(ctx, opts.logger);

      return handleError<PlainMessage<GetAllDiscussionsResponse>>(ctx, logger, async () => {
        const authContext = await opts.authenticator.authenticate(ctx.requestHeader);
        logger = enrichLogger(ctx, logger, authContext);

        const discussionRepo = new DiscussionRepository(opts.db, authContext.organizationId);

        const canReply = await discussionRepo.canAccessTarget(req.targetId);
        if (!canReply) {
          return {
            response: {
              code: EnumStatusCode.ERROR_NOT_AUTHORIZED,
              details: 'You are not authorized to the discussions of this graph',
            },
            discussions: [],
          };
        }

        const graphDiscussions = await discussionRepo.getAllDiscussions({
          ...req,
        });

        return {
          response: {
            code: EnumStatusCode.OK,
          },
          discussions: graphDiscussions.map((gd) => ({
            id: gd.id,
            schemaVersionId: gd.schemaVersionId,
            targetId: gd.targetId,
            referenceLine: gd.referenceLine ?? '',
            isResolved: gd.isResolved,
            openingComment: {
              id: gd.thread[0].id,
              contentJson: JSON.stringify(gd.thread[0].contentJson),
              createdAt: gd.thread[0].createdAt.toISOString(),
              updatedAt: gd.thread[0].updatedAt?.toISOString(),
              createdBy: gd.thread[0].createdById,
              isDeleted: gd.thread[0].isDeleted,
            },
          })),
        };
      });
    },

    updateDiscussionComment: (req, ctx) => {
      let logger = getLogger(ctx, opts.logger);

      return handleError<PlainMessage<UpdateDiscussionCommentResponse>>(ctx, logger, async () => {
        const authContext = await opts.authenticator.authenticate(ctx.requestHeader);
        logger = enrichLogger(ctx, logger, authContext);

        const discussionRepo = new DiscussionRepository(opts.db, authContext.organizationId);

        const canAccessDiscussion = await discussionRepo.canAccessDiscussion(req.discussionId);
        if (!canAccessDiscussion) {
          return {
            response: {
              code: EnumStatusCode.ERROR_NOT_AUTHORIZED,
              details: 'You are not authorized to view or modify this discussion',
            },
          };
        }
        const updated = await discussionRepo.updateComment({
          ...req,
          createdById: authContext.userId,
        });

        if (updated.length === 0) {
          return {
            response: {
              code: EnumStatusCode.ERR,
              details: 'Failed to update comment',
            },
          };
        }

        return {
          response: {
            code: EnumStatusCode.OK,
          },
        };
      });
    },

    deleteDiscussionComment: (req, ctx) => {
      let logger = getLogger(ctx, opts.logger);

      return handleError<PlainMessage<DeleteDiscussionCommentResponse>>(ctx, logger, async () => {
        const authContext = await opts.authenticator.authenticate(ctx.requestHeader);
        logger = enrichLogger(ctx, logger, authContext);

        const discussionRepo = new DiscussionRepository(opts.db, authContext.organizationId);
        const orgRepo = new OrganizationRepository(opts.db);

        const canAccessDiscussion = await discussionRepo.canAccessDiscussion(req.discussionId);
        if (!canAccessDiscussion) {
          return {
            response: {
              code: EnumStatusCode.ERROR_NOT_AUTHORIZED,
              details: 'You are not authorized to view or modify this discussion',
            },
          };
        }

        const comment = await discussionRepo.getCommentById(req.commentId);
        if (!comment) {
          return {
            response: {
              code: EnumStatusCode.ERR_NOT_FOUND,
              details: 'The comment could not be found',
            },
          };
        }

        const userRoles = await orgRepo.getOrganizationMemberRoles({
          userID: authContext.userId || '',
          organizationID: authContext.organizationId,
        });

        if (!(comment.createdById === authContext.userId || userRoles.includes('admin'))) {
          return {
            response: {
              code: EnumStatusCode.ERR,
              details: `You are not authorized to delete this comment'`,
            },
          };
        }

        const success = await discussionRepo.deleteComment({
          ...req,
        });

        if (!success) {
          return {
            response: {
              code: EnumStatusCode.ERR,
            },
          };
        }

        return {
          response: {
            code: EnumStatusCode.OK,
          },
        };
      });
    },

    getDiscussion: (req, ctx) => {
      let logger = getLogger(ctx, opts.logger);

      return handleError<PlainMessage<GetDiscussionResponse>>(ctx, logger, async () => {
        const authContext = await opts.authenticator.authenticate(ctx.requestHeader);
        logger = enrichLogger(ctx, logger, authContext);

        const discussionRepo = new DiscussionRepository(opts.db, authContext.organizationId);

        const exists = await discussionRepo.exists(req.discussionId);
        if (!exists) {
          return {
            response: {
              code: EnumStatusCode.ERR_NOT_FOUND,
              details: 'Could not find discussion',
            },
            comments: [],
          };
        }

        const canAccessDiscussion = await discussionRepo.canAccessDiscussion(req.discussionId);
        if (!canAccessDiscussion) {
          return {
            response: {
              code: EnumStatusCode.ERROR_NOT_AUTHORIZED,
              details: 'You are not authorized to view or modify this discussion',
            },
            comments: [],
          };
        }

        const graphDiscussion = await discussionRepo.byId(req.discussionId);

        if (!graphDiscussion) {
          return {
            response: {
              code: EnumStatusCode.ERR_NOT_FOUND,
              details: `Discussion not found`,
            },
            comments: [],
          };
        }

        const comments = graphDiscussion.thread.map((t) => ({
          id: t.id,
          contentJson: t.contentJson ? JSON.stringify(t.contentJson) : '',
          createdAt: t.createdAt.toISOString(),
          updatedAt: t.updatedAt?.toISOString(),
          createdBy: t.createdById,
          isDeleted: t.isDeleted,
        }));

        return {
          response: {
            code: EnumStatusCode.OK,
          },
          discussion: {
            id: graphDiscussion.id,
            schemaVersionId: graphDiscussion.schemaVersionId,
            targetId: graphDiscussion.targetId,
            referenceLine: graphDiscussion.referenceLine ?? '',
            openingComment: comments[0],
            isResolved: graphDiscussion.isResolved,
          },
          comments,
        };
      });
    },

    getDiscussionSchemas: (req, ctx) => {
      let logger = getLogger(ctx, opts.logger);

      return handleError<PlainMessage<GetDiscussionSchemasResponse>>(ctx, logger, async () => {
        const authContext = await opts.authenticator.authenticate(ctx.requestHeader);
        logger = enrichLogger(ctx, logger, authContext);

        const discussionRepo = new DiscussionRepository(opts.db, authContext.organizationId);

        const canAccessDiscussion = await discussionRepo.canAccessDiscussion(req.discussionId);
        if (!canAccessDiscussion) {
          return {
            response: {
              code: EnumStatusCode.ERROR_NOT_AUTHORIZED,
              details: 'You are not authorized to view or modify this discussion',
            },
          };
        }

        const graphDiscussion = await discussionRepo.byId(req.discussionId);

        if (!graphDiscussion) {
          return {
            response: {
              code: EnumStatusCode.ERR_NOT_FOUND,
              details: `Discussion not found`,
            },
            comments: [],
          };
        }

        const { referenceResult, latestResult } = await discussionRepo.getSchemas({
          targetId: graphDiscussion.targetId,
          schemaVersionId: graphDiscussion.schemaVersionId,
        });

        return {
          response: {
            code: EnumStatusCode.OK,
          },
          schemas: {
            reference: referenceResult?.schemaSDL ?? '',
            latest: latestResult?.schemaSDL ?? '',
          },
        };
      });
    },

    setDiscussionResolution: (req, ctx) => {
      let logger = getLogger(ctx, opts.logger);

      return handleError<PlainMessage<SetDiscussionResolutionResponse>>(ctx, logger, async () => {
        const authContext = await opts.authenticator.authenticate(ctx.requestHeader);
        logger = enrichLogger(ctx, logger, authContext);

        const discussionRepo = new DiscussionRepository(opts.db, authContext.organizationId);

        const canAccessDiscussion = await discussionRepo.canAccessDiscussion(req.discussionId);
        if (!canAccessDiscussion) {
          return {
            response: {
              code: EnumStatusCode.ERROR_NOT_AUTHORIZED,
              details: 'You are not authorized to view or modify this discussion',
            },
          };
        }

        await discussionRepo.setResolution({
          ...req,
        });

        return {
          response: {
            code: EnumStatusCode.OK,
          },
        };
      });
    },

    getSubgraphMetrics: (req, ctx) => {
      let logger = getLogger(ctx, opts.logger);

      return handleError<PlainMessage<GetSubgraphMetricsResponse>>(ctx, logger, async () => {
        if (!opts.chClient) {
          return {
            response: {
              code: EnumStatusCode.ERR_ANALYTICS_DISABLED,
            },
            filters: [],
          };
        }
        const authContext = await opts.authenticator.authenticate(ctx.requestHeader);
        logger = enrichLogger(ctx, logger, authContext);

        const subgraphMetricsRepo = new SubgraphMetricsRepository(logger, opts.chClient, opts.db);
        const subgraphRepo = new SubgraphRepository(logger, opts.db, authContext.organizationId);
        const orgRepo = new OrganizationRepository(opts.db, opts.billingDefaultPlanId);

        const subgraph = await subgraphRepo.byName(req.subgraphName, req.namespace);
        if (!subgraph) {
          return {
            response: {
              code: EnumStatusCode.ERR_NOT_FOUND,
              details: `Subgraph '${req.subgraphName}' not found`,
            },
            filters: [],
          };
        }

        const analyticsRetention = await orgRepo.getFeature({
          organizationId: authContext.organizationId,
          featureId: 'analytics-retention',
        });

        const { range, dateRange } = validateDateRanges({
          limit: analyticsRetention?.limit ?? 7,
          range: req.range,
          dateRange: req.dateRange,
        });

        const view = await subgraphMetricsRepo.getSubgraphMetricsView({
          range,
          dateRange,
          filters: req.filters,
          organizationId: authContext.organizationId,
          subgraphId: subgraph.id,
          subgraphLabels: subgraph.labels,
          namespaceId: subgraph.namespaceId,
        });

        return {
          response: {
            code: EnumStatusCode.OK,
          },
          ...view,
        };
      });
    },

    getSubgraphMetricsErrorRate: (req, ctx) => {
      let logger = getLogger(ctx, opts.logger);

      return handleError<PlainMessage<GetSubgraphMetricsErrorRateResponse>>(ctx, logger, async () => {
        if (!opts.chClient) {
          return {
            response: {
              code: EnumStatusCode.ERR_ANALYTICS_DISABLED,
            },
            series: [],
          };
        }
        const authContext = await opts.authenticator.authenticate(ctx.requestHeader);
        logger = enrichLogger(ctx, logger, authContext);

        const subgraphMetricsRepo = new SubgraphMetricsRepository(logger, opts.chClient, opts.db);
        const subgraphRepo = new SubgraphRepository(logger, opts.db, authContext.organizationId);
        const orgRepo = new OrganizationRepository(opts.db, opts.billingDefaultPlanId);

        const subgraph = await subgraphRepo.byName(req.subgraphName, req.namespace);
        if (!subgraph) {
          return {
            response: {
              code: EnumStatusCode.ERR_NOT_FOUND,
              details: `Subgraph '${req.subgraphName}' not found`,
            },
            series: [],
          };
        }

        const analyticsRetention = await orgRepo.getFeature({
          organizationId: authContext.organizationId,
          featureId: 'analytics-retention',
        });

        const { range, dateRange } = validateDateRanges({
          limit: analyticsRetention?.limit ?? 7,
          range: req.range,
          dateRange: req.dateRange,
        });

        const metrics = await subgraphMetricsRepo.getSubgraphErrorsView({
          range,
          dateRange,
          filters: req.filters,
          organizationId: authContext.organizationId,
          subgraphId: subgraph.id,
          subgraphLabels: subgraph.labels,
          namespaceId: subgraph.namespaceId,
        });

        return {
          response: {
            code: EnumStatusCode.OK,
          },
          series: metrics.errorRate.series,
          resolution: metrics.resolution,
        };
      });
    },

    getNamespaceLintConfig: (req, ctx) => {
      let logger = getLogger(ctx, opts.logger);

      return handleError<PlainMessage<GetNamespaceLintConfigResponse>>(ctx, logger, async () => {
        const authContext = await opts.authenticator.authenticate(ctx.requestHeader);
        logger = enrichLogger(ctx, logger, authContext);

        const schemaLintRepo = new SchemaLintRepository(opts.db);
        const namespaceRepo = new NamespaceRepository(opts.db, authContext.organizationId);

        const namespace = await namespaceRepo.byName(req.namespace);
        if (!namespace) {
          return {
            response: {
              code: EnumStatusCode.ERR_NOT_FOUND,
              details: `Namespace '${req.namespace}' not found`,
            },
            configs: [],
            linterEnabled: false,
          };
        }

        const orgLintConfigs = await schemaLintRepo.getNamespaceLintConfig(namespace.id);

        return {
          response: {
            code: EnumStatusCode.OK,
          },
          configs: orgLintConfigs.map((l) => {
            return {
              ruleName: l.ruleName,
              severityLevel: l.severity === 'error' ? LintSeverity.error : LintSeverity.warn,
            } as LintConfig;
          }),
          linterEnabled: namespace.enableLinting,
        };
      });
    },
  };
}<|MERGE_RESOLUTION|>--- conflicted
+++ resolved
@@ -121,15 +121,12 @@
   UpdateSubgraphResponse,
   UpgradePlanResponse,
   WhoAmIResponse,
-<<<<<<< HEAD
   GetRoutersResponse,
   Router,
   GetLatestSubgraphSDLResponse,
   GetSubgraphSDLFromLatestCompositionResponse,
   GetFederatedGraphSDLByNameResponse,
   DeploymentError,
-=======
->>>>>>> 1ad9a19c
 } from '@wundergraph/cosmo-connect/dist/platform/v1/platform_pb';
 import { isValidUrl } from '@wundergraph/cosmo-shared';
 import { subHours } from 'date-fns';
@@ -150,12 +147,9 @@
 import { Composer, RouterConfigUploadError } from '../composition/composer.js';
 import { buildSchema, composeSubgraphs } from '../composition/composition.js';
 import { getDiffBetweenGraphs } from '../composition/schemaCheck.js';
-<<<<<<< HEAD
-import { nowInSeconds, signJwtHS256 } from '../crypto/jwt.js';
-=======
 import { schemaLintCheck } from '../composition/schemaLint.js';
 import { signJwt } from '../crypto/jwt.js';
->>>>>>> 1ad9a19c
+import { nowInSeconds, signJwtHS256 } from '../crypto/jwt.js';
 import { PublicError } from '../errors/errors.js';
 import { OpenAIGraphql } from '../openai-graphql/index.js';
 import { ApiKeyRepository } from '../repositories/ApiKeyRepository.js';
@@ -211,11 +205,8 @@
   validateDateRanges,
 } from '../util.js';
 import { FederatedGraphSchemaUpdate, OrganizationWebhookService } from '../webhooks/OrganizationWebhookService.js';
-<<<<<<< HEAD
 import { RouterMetricsRepository } from '../repositories/analytics/RouterMetricsRepository.js';
 import { AdmissionError } from '../services/AdmissionWebhookController.js';
-=======
->>>>>>> 1ad9a19c
 
 export default function (opts: RouterOptions): Partial<ServiceImpl<typeof PlatformService>> {
   return {
@@ -1161,11 +1152,8 @@
         const orgRepo = new OrganizationRepository(opts.db, opts.billingDefaultPlanId);
         const schemaLintRepo = new SchemaLintRepository(opts.db);
         const schemaCheckRepo = new SchemaCheckRepository(opts.db);
-<<<<<<< HEAD
-=======
         const compositionRepo = new GraphCompositionRepository(opts.db);
         const namespaceRepo = new NamespaceRepository(opts.db, authContext.organizationId);
->>>>>>> 1ad9a19c
 
         req.namespace = req.namespace || DefaultNamespace;
 
