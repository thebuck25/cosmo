--- conflicted
+++ resolved
@@ -79,7 +79,6 @@
 import { DocumentNode, buildASTSchema, parse } from 'graphql';
 import { validate } from 'graphql/validation/index.js';
 import { uid } from 'uid';
-<<<<<<< HEAD
 import { eq } from 'drizzle-orm';
 import {
   GraphApiKeyDTO,
@@ -87,9 +86,6 @@
   PublishedOperationData,
   UpdatedPersistedOperation,
 } from '../../types/index.js';
-=======
-import { GraphApiKeyDTO, GraphApiKeyJwtPayload, PublishedOperationData } from '../../types/index.js';
->>>>>>> df23357c
 import { Composer } from '../composition/composer.js';
 import { buildSchema, composeSubgraphs } from '../composition/composition.js';
 import { getDiffBetweenGraphs } from '../composition/schemaCheck.js';
