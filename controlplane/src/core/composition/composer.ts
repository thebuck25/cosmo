import { GraphQLSchema, parse, printSchema } from 'graphql';
import { JsonValue } from '@bufbuild/protobuf';
import { buildRouterConfig } from '@wundergraph/cosmo-shared';
import { ArgumentConfigurationData, ConfigurationDataMap } from '@wundergraph/composition';
import { FederatedGraphRepository } from '../repositories/FederatedGraphRepository.js';
import { SubgraphRepository } from '../repositories/SubgraphRepository.js';
import { FederatedGraphDTO, Label } from '../../types/index.js';
import { composeSubgraphs } from './composition.js';
import { getDiffBetweenGraphs } from './schemaCheck.js';

export type CompositionResult = {
  compositions: ComposedFederatedGraph[];
};

interface ComposedSubgraph {
  id: string;
  name: string;
  sdl: string;
  url: string;
  subscriptionUrl: string;
  subscriptionProtocol: 'ws' | 'sse' | 'sse_post';
  configurationDataMap?: ConfigurationDataMap;
  schema?: GraphQLSchema;
}

export interface ComposedFederatedGraph {
  id: string;
  targetID: string;
  name: string;
  composedSchema?: string;
  errors: Error[];
  subgraphs: ComposedSubgraph[];
  argumentConfigurations: ArgumentConfigurationData[];
}

export class Composer {
  constructor(
    private federatedGraphRepo: FederatedGraphRepository,
    private subgraphRepo: SubgraphRepository,
  ) {}

  /**
   * Build and store the final router config and federated schema to the database. A diff between the
   * previous and current schema is stored as changelog.
   */
  async deployComposition(composedGraph: ComposedFederatedGraph) {
    const hasCompositionErrors = composedGraph.errors.length > 0;

    let routerConfigJson: JsonValue = null;

    // Build router config when composed schema is valid
    if (!hasCompositionErrors && composedGraph.composedSchema) {
      const routerConfig = buildRouterConfig({
        argumentConfigurations: composedGraph.argumentConfigurations,
        subgraphs: composedGraph.subgraphs,
        federatedSDL: composedGraph.composedSchema,
      });
      routerConfigJson = routerConfig.toJson();
    }

    const prevValidFederatedSDL = await this.federatedGraphRepo.getLatestValidSdlOfFederatedGraph(composedGraph.name);

    const updatedFederatedGraph = await this.federatedGraphRepo.addSchemaVersion({
      graphName: composedGraph.name,
      composedSDL: composedGraph.composedSchema,
      compositionErrors: composedGraph.errors,
      routerConfig: routerConfigJson,
    });

    // Only create changelog when the composed schema is valid
    if (!hasCompositionErrors && composedGraph.composedSchema && updatedFederatedGraph?.composedSchemaVersionId) {
      const schemaChanges = await getDiffBetweenGraphs(prevValidFederatedSDL || '', composedGraph.composedSchema);

      if (schemaChanges.kind !== 'failure' && schemaChanges.changes.length > 0) {
        await this.federatedGraphRepo.createFederatedGraphChangelog({
          schemaVersionID: updatedFederatedGraph.composedSchemaVersionId,
          changes: schemaChanges.changes,
        });
      }
    }
  }

  /**
   * Composes all subgraphs of a federated graph into a single federated graph.
   * Optionally, you can pass extra subgraphs to include them in the composition.
   */
  async composeFederatedGraph(federatedGraph: FederatedGraphDTO): Promise<ComposedFederatedGraph> {
    try {
      const subgraphs = await this.subgraphRepo.listByFederatedGraph(federatedGraph.name, {
        published: true,
      });

      // A federated graph must have at least one subgraph. Let the composition fail if there are none.

      const { errors, federationResult: result } = composeSubgraphs(
        subgraphs.map((s) => ({
          name: s.name,
          url: s.routingUrl,
          definitions: parse(s.schemaSDL),
        })),
      );

      return {
        id: federatedGraph.id,
        name: federatedGraph.name,
        targetID: federatedGraph.targetId,
        composedSchema: result?.federatedGraphSchema ? printSchema(result.federatedGraphSchema) : undefined,
        errors: errors || [],
<<<<<<< HEAD
        subgraphs: subgraphs.map((s) => {
          const subgraphConfig = result?.subgraphConfigBySubgraphName.get(s.name);
          const schema = subgraphConfig?.schema;
          const configurationDataMap = subgraphConfig?.configurationDataMap;
          return {
            id: s.id,
            name: s.name,
            url: s.routingUrl,
            sdl: s.schemaSDL,
            subscriptionUrl: s.subscriptionUrl,
            subscriptionProtocol: s.subscriptionProtocol,
            configurationDataMap,
            schema,
          };
        }),
=======
        argumentConfigurations: result?.argumentConfigurations || [],
        subgraphs: subgraphs.map((s) => ({
          id: s.id,
          name: s.name,
          url: s.routingUrl,
          sdl: s.schemaSDL,
          subscriptionUrl: s.subscriptionUrl,
          subscriptionProtocol: s.subscriptionProtocol,
        })),
>>>>>>> 5bc07dc3
      };
    } catch (e: any) {
      return {
        id: federatedGraph.id,
        name: federatedGraph.name,
        targetID: federatedGraph.targetId,
        argumentConfigurations: [],
        errors: [e],
        subgraphs: [],
      };
    }
  }

  /**
   * Same as compose, but the proposed schemaSDL of the subgraph is not updated to the table, so it is passed to the function
   */
  async composeWithProposedSDL(
    subgraphLabels: Label[],
    subgraphName: string,
    subgraphSchemaSDL: string,
  ): Promise<CompositionResult> {
    const composedGraphs: ComposedFederatedGraph[] = [];

    for await (const graph of await this.federatedGraphRepo.bySubgraphLabels(subgraphLabels)) {
      try {
        const subgraphs = await this.subgraphRepo.listByFederatedGraph(graph.name);
        const subgraphsToBeComposed = [];

        for (const subgraph of subgraphs) {
          if (subgraph.name === subgraphName) {
            subgraphsToBeComposed.push({
              name: subgraph.name,
              url: subgraph.routingUrl,
              definitions: parse(subgraphSchemaSDL),
            });
          } else if (subgraph.schemaSDL !== '') {
            subgraphsToBeComposed.push({
              name: subgraph.name,
              url: subgraph.routingUrl,
              definitions: parse(subgraph.schemaSDL),
            });
          }
        }

        const { errors, federationResult: result } = composeSubgraphs(subgraphsToBeComposed);
        composedGraphs.push({
          id: graph.id,
          name: graph.name,
          targetID: graph.targetId,
          argumentConfigurations: result?.argumentConfigurations || [],
          composedSchema: result?.federatedGraphSchema ? printSchema(result.federatedGraphSchema) : undefined,
          errors: errors || [],
          subgraphs: subgraphs.map((s) => ({
            id: s.id,
            name: s.name,
            url: s.routingUrl,
            subscriptionUrl: s.subscriptionUrl,
            subscriptionProtocol: s.subscriptionProtocol,
            sdl: s.schemaSDL,
          })),
        });
      } catch (e: any) {
        composedGraphs.push({
          id: graph.id,
          name: graph.name,
          targetID: graph.targetId,
          argumentConfigurations: [],
          errors: [e],
          subgraphs: [],
        });
      }
    }
    return {
      compositions: composedGraphs,
    };
  }
}<|MERGE_RESOLUTION|>--- conflicted
+++ resolved
@@ -106,7 +106,7 @@
         targetID: federatedGraph.targetId,
         composedSchema: result?.federatedGraphSchema ? printSchema(result.federatedGraphSchema) : undefined,
         errors: errors || [],
-<<<<<<< HEAD
+        argumentConfigurations: result?.argumentConfigurations || [],
         subgraphs: subgraphs.map((s) => {
           const subgraphConfig = result?.subgraphConfigBySubgraphName.get(s.name);
           const schema = subgraphConfig?.schema;
@@ -122,17 +122,6 @@
             schema,
           };
         }),
-=======
-        argumentConfigurations: result?.argumentConfigurations || [],
-        subgraphs: subgraphs.map((s) => ({
-          id: s.id,
-          name: s.name,
-          url: s.routingUrl,
-          sdl: s.schemaSDL,
-          subscriptionUrl: s.subscriptionUrl,
-          subscriptionProtocol: s.subscriptionProtocol,
-        })),
->>>>>>> 5bc07dc3
       };
     } catch (e: any) {
       return {
@@ -185,14 +174,21 @@
           argumentConfigurations: result?.argumentConfigurations || [],
           composedSchema: result?.federatedGraphSchema ? printSchema(result.federatedGraphSchema) : undefined,
           errors: errors || [],
-          subgraphs: subgraphs.map((s) => ({
-            id: s.id,
-            name: s.name,
-            url: s.routingUrl,
-            subscriptionUrl: s.subscriptionUrl,
-            subscriptionProtocol: s.subscriptionProtocol,
-            sdl: s.schemaSDL,
-          })),
+          subgraphs: subgraphs.map((s) => {
+            const subgraphConfig = result?.subgraphConfigBySubgraphName.get(s.name);
+            const schema = subgraphConfig?.schema;
+            const configurationDataMap = subgraphConfig?.configurationDataMap;
+            return {
+              id: s.id,
+              name: s.name,
+              url: s.routingUrl,
+              subscriptionUrl: s.subscriptionUrl,
+              subscriptionProtocol: s.subscriptionProtocol,
+              sdl: s.schemaSDL,
+              configurationDataMap,
+              schema,
+            };
+          }),
         });
       } catch (e: any) {
         composedGraphs.push({
