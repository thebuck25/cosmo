--- conflicted
+++ resolved
@@ -83,7 +83,6 @@
   slack: { clientID?: string; clientSecret?: string };
   cdnBaseUrl: string;
   s3StorageUrl: string;
-<<<<<<< HEAD
   mailer: {
     smtpHost?: string;
     smtpPort?: number;
@@ -91,12 +90,9 @@
     smtpRequireTls: boolean;
     smtpUsername?: string;
     smtpPassword?: string;
-=======
-  smtpUsername?: string;
-  smtpPassword?: string;
+  };
   admissionWebhook: {
     secret: string;
->>>>>>> bcb056fd
   };
   stripe?: {
     secret?: string;
