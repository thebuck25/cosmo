--- conflicted
+++ resolved
@@ -391,17 +391,10 @@
         federatedGraphs: [data.federatedGraph],
         actorId: data.updatedBy,
         blobStorage,
-<<<<<<< HEAD
         admissionConfig: {
           cdnBaseUrl: admissionConfig.cdnBaseUrl,
           webhookJWTSecret: admissionConfig.jwtSecret,
         },
-=======
-        organizationId: this.organizationId,
-        admissionWebhookURL: data.federatedGraph.admissionWebhookURL,
-        admissionWebhookSecret: data.federatedGraph.admissionWebhookSecret,
-        admissionConfig,
->>>>>>> 11e39f2e
       });
 
       return {
@@ -1559,11 +1552,6 @@
           blobStorage,
           federatedSchemaVersionId: updatedFedGraph.composedSchemaVersionId,
           organizationId: this.organizationId,
-<<<<<<< HEAD
-=======
-          admissionWebhookURL: federatedGraph.admissionWebhookURL,
-          admissionWebhookSecret: federatedGraph.admissionWebhookSecret,
->>>>>>> 11e39f2e
           admissionConfig: {
             cdnBaseUrl: admissionConfig.cdnBaseUrl,
             jwtSecret: admissionConfig.webhookJWTSecret,
@@ -1592,11 +1580,6 @@
             blobStorage,
             federatedSchemaVersionId: updatedContract.composedSchemaVersionId,
             organizationId: this.organizationId,
-<<<<<<< HEAD
-=======
-            admissionWebhookURL: contractGraph.admissionWebhookURL,
-            admissionWebhookSecret: federatedGraph.admissionWebhookSecret,
->>>>>>> 11e39f2e
             admissionConfig: {
               cdnBaseUrl: admissionConfig.cdnBaseUrl,
               jwtSecret: admissionConfig.webhookJWTSecret,
