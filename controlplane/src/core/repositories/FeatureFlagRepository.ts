import { Subgraph } from '@wundergraph/composition';
import { joinLabel, splitLabel } from '@wundergraph/cosmo-shared';
import { SQL, and, count, eq, inArray, like, sql } from 'drizzle-orm';
import { PostgresJsDatabase } from 'drizzle-orm/postgres-js';
import { FastifyBaseLogger } from 'fastify';
import { parse } from 'graphql';
import * as schema from '../../db/schema.js';
import {
  featureFlagToFeatureSubgraphs,
  featureFlags,
  featureSubgraphsToBaseSubgraphs,
  federatedGraphsToFeatureFlagSchemaVersions,
  graphCompositions,
  namespaces,
  schemaVersion,
  subgraphs,
  subgraphsToFederatedGraph,
  targets,
  users,
} from '../../db/schema.js';
import { FeatureFlagCompositionDTO, FeatureFlagDTO, FederatedGraphDTO, Label, SubgraphDTO } from '../../types/index.js';
import { normalizeLabels } from '../util.js';
import { FederatedGraphRepository } from './FederatedGraphRepository.js';
import { SubgraphRepository } from './SubgraphRepository.js';
import { UserRepository } from './UserRepository.js';

export interface FeatureFlagWithFeatureSubgraphs {
  id: string;
  name: string;
  featureSubgraphs: (SubgraphDTO & {
    baseSubgraphName: string;
    baseSubgraphId: string;
  })[];
}

export interface SubgraphsToCompose {
  compositionSubgraphs: Subgraph[];
  subgraphs: SubgraphDTO[];
  isFeatureFlagComposition: boolean;
  featureFlagName: string;
  featureFlagId: string;
}

export interface FeatureFlagListFilterOptions {
  namespaceId?: string;
  limit: number;
  offset: number;
  query?: string;
}

export class FeatureFlagRepository {
  constructor(
    private logger: FastifyBaseLogger,
    private db: PostgresJsDatabase<typeof schema>,
    private organizationId: string,
  ) {}

  public createFeatureFlag({
    name,
    namespaceId,
    labels,
    createdBy,
    featureSubgraphIds,
    isEnabled,
  }: {
    name: string;
    namespaceId: string;
    labels: Label[];
    createdBy: string;
    featureSubgraphIds: string[];
    isEnabled: boolean;
  }) {
    const uniqueLabels = normalizeLabels(labels);
    return this.db.transaction(async (tx) => {
      const featureFlag = await tx
        .insert(featureFlags)
        .values({
          name,
          organizationId: this.organizationId,
          namespaceId,
          createdBy,
          isEnabled,
          labels: uniqueLabels.map((ul) => joinLabel(ul)),
        })
        .returning()
        .execute();
      if (featureSubgraphIds.length > 0) {
        await tx.insert(featureFlagToFeatureSubgraphs).values(
          featureSubgraphIds.map((featureSubgraphId) => ({
            featureFlagId: featureFlag[0].id,
            featureSubgraphId,
          })),
        );
      }
      return featureFlag[0];
    });
  }

  public updateFeatureFlag({
    featureFlag,
    labels,
    featureSubgraphIds,
  }: {
    featureFlag: FeatureFlagDTO;
    labels: Label[];
    featureSubgraphIds: string[];
  }) {
    const uniqueLabels = normalizeLabels(labels);
    return this.db.transaction(async (tx) => {
      await tx
        .update(featureFlags)
        .set({
          labels: uniqueLabels.map((ul) => joinLabel(ul)),
        })
        .where(eq(featureFlags.id, featureFlag.id))
        .execute();

      if (featureSubgraphIds.length > 0) {
        // delete all the feature flags of the group
        await tx
          .delete(featureFlagToFeatureSubgraphs)
          .where(eq(featureFlagToFeatureSubgraphs.featureFlagId, featureFlag.id))
          .execute();

        await tx.insert(featureFlagToFeatureSubgraphs).values(
          featureSubgraphIds.map((featureSubgraphId) => ({
            featureFlagId: featureFlag.id,
            featureSubgraphId,
          })),
        );
      }
    });
  }

  public async enableFeatureFlag({
    featureFlagId,
    namespaceId,
    isEnabled,
  }: {
    featureFlagId: string;
    namespaceId: string;
    isEnabled: boolean;
  }) {
    await this.db
      .update(featureFlags)
      .set({ isEnabled, updatedAt: new Date() })
      .where(
        and(
          eq(featureFlags.id, featureFlagId),
          eq(featureFlags.organizationId, this.organizationId),
          eq(featureFlags.namespaceId, namespaceId),
        ),
      )
      .execute();
  }

<<<<<<< HEAD
  public async getFeatureFlags({ namespaceId, limit, offset, query }: FeatureFlagListFilterOptions) {
    const conditions: SQL<unknown>[] = [eq(featureFlags.organizationId, this.organizationId)];

    if (query) {
      conditions.push(like(featureFlags.name, `%${query}%`));
    }

    if (namespaceId) {
      conditions.push(eq(featureFlags.namespaceId, namespaceId));
    }

    const resp = await this.db
      .select({
        id: featureFlags.id,
        name: featureFlags.name,
        namespace: namespaces.name,
        labels: featureFlags.labels,
        isEnabled: featureFlags.isEnabled,
        createdAt: featureFlags.createdAt,
        createdBy: users.email,
        updatedAt: featureFlags.updatedAt,
      })
      .from(featureFlags)
      .innerJoin(namespaces, eq(namespaces.id, featureFlags.namespaceId))
      .leftJoin(users, eq(users.id, featureFlags.createdBy))
      .where(and(...conditions))
      .limit(limit)
      .offset(offset)
      .execute();

    return resp.map((r) => ({
      ...r,
      labels: r.labels?.map?.((l) => splitLabel(l)) ?? [],
      createdAt: r.createdAt.toISOString(),
      updatedAt: resp[0].updatedAt?.toISOString() || '',
      createdBy: r.createdBy || '',
    }));
  }

  public async getFeatureFlagsCount({ namespaceId }: { namespaceId?: string }) {
    const conditions: SQL<unknown>[] = [eq(featureFlags.organizationId, this.organizationId)];
    if (namespaceId) {
      conditions.push(eq(featureFlags.namespaceId, namespaceId));
    }

    const featureFlagsCount = await this.db
      .select({
        count: count(),
      })
      .from(featureFlags)
      .where(and(...conditions))
      .execute();

    if (featureFlagsCount.length === 0) {
      return 0;
    }

    return featureFlagsCount[0].count;
  }

  public async getFeatureFlagById({
    featureFlagId,
    namespaceId,
  }: {
    featureFlagId: string;
    namespaceId: string;
  }): Promise<FeatureFlagDTO | undefined> {
    const resp = await this.db
      .select({
        id: featureFlags.id,
        name: featureFlags.name,
        namespaceId: featureFlags.namespaceId,
        namespace: namespaces.name,
        labels: featureFlags.labels,
        creatorUserId: featureFlags.createdBy,
        isEnabled: featureFlags.isEnabled,
        organizationId: featureFlags.organizationId,
        createdAt: featureFlags.createdAt,
        updatedAt: featureFlags.updatedAt,
      })
      .from(featureFlags)
      .innerJoin(namespaces, eq(namespaces.id, featureFlags.namespaceId))
      .where(
        and(
          eq(featureFlags.organizationId, this.organizationId),
          eq(featureFlags.id, featureFlagId),
          eq(featureFlags.namespaceId, namespaceId),
        ),
      )
      .execute();
    if (resp.length === 0) {
      return;
    }

    let createdBy = '';
    if (resp[0].creatorUserId) {
      const userRepo = new UserRepository(this.db);
      const user = await userRepo.byId(resp[0].creatorUserId);
      createdBy = user?.email || '';
    }

    return {
      ...resp[0],
      labels: resp[0].labels?.map?.((l) => splitLabel(l)) ?? [],
      createdAt: resp[0].createdAt.toISOString(),
      updatedAt: resp[0].updatedAt?.toISOString() || '',
      createdBy,
      creatorUserId: resp[0].creatorUserId || undefined,
    };
  }

=======
>>>>>>> 6ff20d5e
  public async getFeatureFlagByName({
    featureFlagName,
    namespaceId,
  }: {
    featureFlagName: string;
    namespaceId: string;
  }): Promise<FeatureFlagDTO | undefined> {
    const resp = await this.db
      .select({
        id: featureFlags.id,
        name: featureFlags.name,
        namespace: namespaces.name,
        namespaceId: featureFlags.namespaceId,
        labels: featureFlags.labels,
        creatorUserId: featureFlags.createdBy,
        isEnabled: featureFlags.isEnabled,
        organizationId: featureFlags.organizationId,
        createdAt: featureFlags.createdAt,
        updatedAt: featureFlags.updatedAt,
      })
      .from(featureFlags)
      .innerJoin(namespaces, eq(namespaces.id, featureFlags.namespaceId))
      .where(
        and(
          eq(featureFlags.organizationId, this.organizationId),
          eq(featureFlags.name, featureFlagName),
          eq(featureFlags.namespaceId, namespaceId),
        ),
      )
      .execute();
    if (resp.length === 0) {
      return;
    }

    let createdBy = '';
    if (resp[0].creatorUserId) {
      const userRepo = new UserRepository(this.db);
      const user = await userRepo.byId(resp[0].creatorUserId);
      createdBy = user?.email || '';
    }

    return {
      ...resp[0],
      labels: resp[0].labels?.map?.((l) => splitLabel(l)) ?? [],
      createdAt: resp[0].createdAt.toISOString(),
      updatedAt: resp[0].updatedAt?.toISOString() || '',
      createdBy,
      creatorUserId: resp[0].creatorUserId || undefined,
    };
  }

  public async getBaseSubgraphByFeatureSubgraphId({ id }: { id: string }): Promise<SubgraphDTO | undefined> {
    const baseSubgraph = await this.db
      .select({
        subgraphId: featureSubgraphsToBaseSubgraphs.baseSubgraphId,
      })
      .from(featureSubgraphsToBaseSubgraphs)
      .where(eq(featureSubgraphsToBaseSubgraphs.featureSubgraphId, id));

    if (baseSubgraph.length === 0) {
      return undefined;
    }

    const subgraphRepo = new SubgraphRepository(this.logger, this.db, this.organizationId);
    return subgraphRepo.byId(baseSubgraph[0].subgraphId);
  }

  public getFeatureSubgraphsByBaseSubgraphId({ baseSubgraphId }: { baseSubgraphId: string }) {
    return this.db
      .select({
        id: featureSubgraphsToBaseSubgraphs.featureSubgraphId,
      })
      .from(featureSubgraphsToBaseSubgraphs)
      .where(eq(featureSubgraphsToBaseSubgraphs.baseSubgraphId, baseSubgraphId));
  }

  public deleteFeatureSubgraphsByBaseSubgraphId({
    subgraphId,
    namespaceId,
  }: {
    subgraphId: string;
    namespaceId: string;
  }) {
    return this.db.transaction(async (tx) => {
      const subgraphRepo = new SubgraphRepository(this.logger, tx, this.organizationId);
      const ffs = await tx
        .select({
          subgraphId: subgraphs.id,
          targetId: subgraphs.targetId,
        })
        .from(featureSubgraphsToBaseSubgraphs)
        .innerJoin(subgraphs, eq(subgraphs.id, featureSubgraphsToBaseSubgraphs.featureSubgraphId))
        .innerJoin(targets, eq(targets.id, subgraphs.targetId))
        .where(
          and(eq(featureSubgraphsToBaseSubgraphs.baseSubgraphId, subgraphId), eq(targets.namespaceId, namespaceId)),
        );

      if (ffs.length === 0) {
        return;
      }

      for (const ff of ffs) {
        const ffSubgraph = await subgraphRepo.byId(ff.subgraphId);
        if (!ffSubgraph) {
          continue;
        }
        await tx.delete(targets).where(eq(targets.id, ffSubgraph.targetId));
      }
    });
  }

  public async getFeatureFlagsByFederatedGraph({
    namespaceId,
    federatedGraph,
  }: {
    namespaceId: string;
    federatedGraph: FederatedGraphDTO;
  }): Promise<FeatureFlagDTO[]> {
    const fetaureFlags: FeatureFlagDTO[] = [];
    const subgraphRepo = new SubgraphRepository(this.logger, this.db, this.organizationId);

    const subgraphs = await subgraphRepo.listByFederatedGraph({
      federatedGraphTargetId: federatedGraph.targetId,
      published: true,
    });

    const baseSubgraphNames = subgraphs.map((s) => s.name);

    for (const subgraph of subgraphs) {
      const ffs = await this.getFeatureFlagsBySubgraphIdAndLabels({
        subgraphId: subgraph.id,
        namespaceId,
        baseSubgraphNames,
        labelMatchers: federatedGraph.labelMatchers,
        excludeDisabled: false,
      });

      for (const ff of ffs) {
        const featureFlag = await this.getFeatureFlagById({
          featureFlagId: ff.id,
          namespaceId,
        });
        if (featureFlag && !fetaureFlags.some((f) => f.id === featureFlag.id)) {
          fetaureFlags.push(featureFlag);
        }
      }
    }
    return fetaureFlags;
  }

  public async getFederatedGraphsByFeatureFlag({
    featureFlagId,
    namespaceId,
    excludeDisabled,
  }: {
    featureFlagId: string;
    namespaceId: string;
    excludeDisabled: boolean;
  }): Promise<FederatedGraphDTO[]> {
    const federatedGraphs: FederatedGraphDTO[] = [];
    const featureGraphsOfFeatureFlag = await this.getFeatureGraphsByFlagId({ featureFlagId, namespaceId });
    if (featureGraphsOfFeatureFlag.length === 0) {
      return [];
    }
    const baseSubgraphIds = featureGraphsOfFeatureFlag.map((f) => f.baseSubgraphId);

    // fetches the federated graphs which contains all the base subgraphs of the ffg
    const federatedGraphIds = await this.db
      .select({
        federatedGraphId: subgraphsToFederatedGraph.federatedGraphId,
        count: sql<number>`cast(count(DISTINCT ${subgraphsToFederatedGraph.subgraphId}) as int)`,
      })
      .from(subgraphsToFederatedGraph)
      .where(inArray(subgraphsToFederatedGraph.subgraphId, baseSubgraphIds))
      .groupBy(subgraphsToFederatedGraph.federatedGraphId)
      .having(({ count }) => eq(count, baseSubgraphIds.length))
      .execute();

    for (const fg of federatedGraphIds) {
      const federatedGraphRepo = new FederatedGraphRepository(this.logger, this.db, this.organizationId);
      const federatedGraph = await federatedGraphRepo.byId(fg.federatedGraphId);
      // Contracts will be handled through the source graph
      if (!federatedGraph || federatedGraph.contract) {
        continue;
      }
      const matchedFeatureFlags = await this.getMatchedFeatureFlags({
        namespaceId,
        labelMatchers: federatedGraph.labelMatchers,
        excludeDisabled,
      });
      if (!matchedFeatureFlags.some((m) => m.id === featureFlagId)) {
        continue;
      }
      federatedGraphs.push(federatedGraph);
    }

    return federatedGraphs;
  }

  public async getMatchedFeatureFlags({
    namespaceId,
    labelMatchers,
    excludeDisabled,
  }: {
    namespaceId: string;
    labelMatchers: string[];
    excludeDisabled: boolean;
  }) {
    const groupedLabels: Label[][] = [];
    for (const lm of labelMatchers) {
      const labels = lm.split(',').map((l) => splitLabel(l));
      const normalizedLabels = normalizeLabels(labels);
      groupedLabels.push(normalizedLabels);
    }

    const conditions: SQL<unknown>[] = [];
    for (const labels of groupedLabels) {
      const labelsSQL = labels.map((l) => `"${joinLabel(l)}"`).join(', ');
      // At least one common label
      conditions.push(sql.raw(`labels && '{${labelsSQL}}'`));
    }

    // Only get feature flags that do not have any labels if the label matchers are empty.
    if (labelMatchers.length === 0) {
      conditions.push(eq(featureFlags.labels, []));
    }

    // if (excludeDisabled) {
    // conditions.push(eq(featureFlags.isEnabled, true));
    // }

    const matchedFeatureFlags = await this.db
      .select({
        id: featureFlags.id,
      })
      .from(featureFlags)
      .where(
        and(
          eq(featureFlags.namespaceId, namespaceId),
          eq(featureFlags.isEnabled, excludeDisabled),
          eq(featureFlags.organizationId, this.organizationId),
          ...conditions,
        ),
      )
      .execute();

    return matchedFeatureFlags;
  }

  public async getFeatureFlagsBySubgraphId({
    subgraphId,
    namespaceId,
    excludeDisabled,
  }: {
    subgraphId: string;
    namespaceId: string;
    excludeDisabled: boolean;
  }) {
    const conditions: SQL<unknown>[] = [
      eq(featureSubgraphsToBaseSubgraphs.baseSubgraphId, subgraphId),
      eq(featureFlags.namespaceId, namespaceId),
    ];

    // if (excludeDisabled) {
    conditions.push(eq(featureFlags.isEnabled, true));
    // }

    const enabledFeatureFlags = await this.db
      .select({
        id: featureFlags.id,
        name: featureFlags.name,
        labels: featureFlags.labels,
        isEnabled: featureFlags.isEnabled,
      })
      .from(featureFlags)
      .innerJoin(featureFlagToFeatureSubgraphs, eq(featureFlags.id, featureFlagToFeatureSubgraphs.featureFlagId))
      .innerJoin(
        featureSubgraphsToBaseSubgraphs,
        eq(featureFlagToFeatureSubgraphs.featureSubgraphId, featureSubgraphsToBaseSubgraphs.featureSubgraphId),
      )
      .where(and(...conditions))
      .execute();

    if (enabledFeatureFlags.length === 0) {
      return [];
    }

    return enabledFeatureFlags;
  }

  public async getFeatureGraphsByFlagId({
    featureFlagId,
    namespaceId,
  }: {
    featureFlagId: string;
    namespaceId: string;
  }): Promise<
    (SubgraphDTO & {
      baseSubgraphName: string;
      baseSubgraphId: string;
    })[]
  > {
    const subgraphRepo = new SubgraphRepository(this.logger, this.db, this.organizationId);
    const fgs = await this.db
      .select({
        name: targets.name,
        labels: targets.labels,
        createdBy: targets.createdBy,
        readme: targets.readme,
        id: subgraphs.id,
        routingUrl: subgraphs.routingUrl,
        subscriptionUrl: subgraphs.subscriptionUrl,
        subscriptionProtocol: subgraphs.subscriptionProtocol,
        websocketSubprotocol: subgraphs.websocketSubprotocol,
        targetId: subgraphs.targetId,
        namespaceId: namespaces.id,
        namespaceName: namespaces.name,
        schemaVersionId: subgraphs.schemaVersionId,
        isFeatureGraph: subgraphs.isFeatureSubgraph,
        baseSubgraphId: featureSubgraphsToBaseSubgraphs.baseSubgraphId,
        isEventDrivenGraph: subgraphs.isEventDrivenGraph,
      })
      .from(featureFlagToFeatureSubgraphs)
      .innerJoin(
        featureSubgraphsToBaseSubgraphs,
        eq(featureFlagToFeatureSubgraphs.featureSubgraphId, featureSubgraphsToBaseSubgraphs.featureSubgraphId),
      )
      .innerJoin(subgraphs, eq(subgraphs.id, featureSubgraphsToBaseSubgraphs.featureSubgraphId))
      .innerJoin(targets, eq(subgraphs.targetId, targets.id))
      .innerJoin(namespaces, eq(namespaces.id, targets.namespaceId))
      .where(and(eq(featureFlagToFeatureSubgraphs.featureFlagId, featureFlagId), eq(targets.namespaceId, namespaceId)))
      .execute();

    const featureGraphsByFlag = [];

    for (const fg of fgs) {
      if (fg.schemaVersionId === null) {
        continue;
      }

      const sv = await this.db.query.schemaVersion.findFirst({
        where: eq(schemaVersion.id, fg.schemaVersionId),
      });
      if (!sv || !sv.schemaSDL) {
        continue;
      }

      const baseSubgraph = await subgraphRepo.byId(fg.baseSubgraphId);
      if (!baseSubgraph) {
        continue;
      }
      featureGraphsByFlag.push({
        ...fg,
        readme: fg.readme || undefined,
        subscriptionUrl: fg.subscriptionUrl ?? '',
        subscriptionProtocol: fg.subscriptionProtocol ?? 'ws',
        websocketSubprotocol: fg.websocketSubprotocol || undefined,
        creatorUserId: fg.createdBy || undefined,
        schemaSDL: sv.schemaSDL,
        lastUpdatedAt: sv.createdAt.toISOString(),
        labels: fg.labels?.map?.((l) => splitLabel(l)) ?? [],
        namespace: fg.namespaceName,
        schemaVersionId: sv.id,
        baseSubgraphName: baseSubgraph.name,
      });
    }
    return featureGraphsByFlag;
  }

  // evaluates all the ffs which have fgs whose base subgraph id is the passed as input and returns the ffs that should be composed
  public async getFeatureFlagsBySubgraphIdAndLabels({
    subgraphId,
    namespaceId,
    baseSubgraphNames,
    labelMatchers,
    excludeDisabled,
  }: {
    subgraphId: string;
    namespaceId: string;
    baseSubgraphNames: string[];
    labelMatchers: string[];
    excludeDisabled: boolean;
  }): Promise<FeatureFlagWithFeatureSubgraphs[]> {
    const featureFlagWithEnabledFeatureGraphs: FeatureFlagWithFeatureSubgraphs[] = [];
    const featureFlagsBySubgraphId = await this.getFeatureFlagsBySubgraphId({
      subgraphId,
      namespaceId,
      excludeDisabled: true,
    });

    // gets all the ffs that match the label matchers
    const matchedFeatureFlags = await this.getMatchedFeatureFlags({
      namespaceId,
      labelMatchers,
      excludeDisabled: true,
    });

    for (const featureFlag of featureFlagsBySubgraphId) {
      const matched = matchedFeatureFlags.some((m) => m.id === featureFlag.id);
      if (!matched) {
        continue;
      }

      const featureSubgraphsByFlag = await this.getFeatureGraphsByFlagId({
        featureFlagId: featureFlag.id,
        namespaceId,
      });

      // if there are no feature graphs in the flag, then skip the flag
      if (featureSubgraphsByFlag.length === 0) {
        continue;
      }

      const baseSubgraphNamesOfFeatureFlags = featureSubgraphsByFlag.map((ff) => ff.baseSubgraphName);
      // check if all base subgraphs of feature flags are one of the base subgraphs of this composition
      const isSubset = baseSubgraphNamesOfFeatureFlags.every((name) => baseSubgraphNames.includes(name));
      if (!isSubset) {
        continue;
      }

      featureFlagWithEnabledFeatureGraphs.push({
        id: featureFlag.id,
        name: featureFlag.name,
        featureSubgraphs: featureSubgraphsByFlag,
      });
    }
    return featureFlagWithEnabledFeatureGraphs;
  }

  getFeatureFlagRelatedSubgraphsToCompose(
    featureFlagToComposeByFlagId: Map<string, FeatureFlagWithFeatureSubgraphs>,
    baseCompositionSubgraphs: Array<Subgraph>,
    subgraphs: Array<SubgraphDTO>,
    subgraphsToCompose: Array<SubgraphsToCompose>,
  ): Array<SubgraphsToCompose> {
    for (const flag of featureFlagToComposeByFlagId.values()) {
      let compositionSubgraphs = baseCompositionSubgraphs;
      let subgraphDTOs = subgraphs;
      if (flag.featureSubgraphs.length === 0) {
        continue;
      }
      for (const featureGraph of flag.featureSubgraphs) {
        compositionSubgraphs = compositionSubgraphs.filter((b) => b.name !== featureGraph.baseSubgraphName);
        subgraphDTOs = subgraphDTOs.filter((s) => s.name !== featureGraph.baseSubgraphName);
        compositionSubgraphs.push({
          name: featureGraph.name,
          url: featureGraph.routingUrl,
          definitions: parse(featureGraph.schemaSDL),
        });
        subgraphDTOs.push(featureGraph);
      }
      subgraphsToCompose.push({
        compositionSubgraphs,
        isFeatureFlagComposition: true,
        featureFlagName: flag.name,
        featureFlagId: flag.id,
        subgraphs: subgraphDTOs,
      });
    }
    return subgraphsToCompose;
  }

  /* Returns an array of subgraphs to compose into a federated graph
   * At least one of the constituent subgraphs are impacted by a change including any feature flags
   * */
  public async getSubgraphsToCompose({
    subgraphs,
    fedGraphLabelMatchers,
    baseCompositionSubgraphs,
  }: {
    subgraphs: SubgraphDTO[];
    fedGraphLabelMatchers: string[];
    baseCompositionSubgraphs: Subgraph[];
  }): Promise<Array<SubgraphsToCompose>> {
    // Always include the base graph
    const subgraphsToCompose: Array<SubgraphsToCompose> = [
      {
        compositionSubgraphs: baseCompositionSubgraphs,
        isFeatureFlagComposition: false,
        subgraphs,
        featureFlagName: '',
        featureFlagId: '',
      },
    ];
    const featureFlagToComposeByFlagId = new Map<string, FeatureFlagWithFeatureSubgraphs>();
    for (const subgraph of subgraphs) {
      // fetching all the ffs which have fgs whose base subgraph id is the passed as input
      const enabledFeatureFlags = await this.getFeatureFlagsBySubgraphIdAndLabels({
        subgraphId: subgraph.id,
        namespaceId: subgraph.namespaceId,
        labelMatchers: fedGraphLabelMatchers,
        baseSubgraphNames: baseCompositionSubgraphs.map((baseSubgraph) => baseSubgraph.name),
        excludeDisabled: true,
      });
      for (const flag of enabledFeatureFlags) {
        if (featureFlagToComposeByFlagId.has(flag.id)) {
          continue;
        }
        featureFlagToComposeByFlagId.set(flag.id, flag);
      }
    }
    return this.getFeatureFlagRelatedSubgraphsToCompose(
      featureFlagToComposeByFlagId,
      baseCompositionSubgraphs,
      subgraphs,
      subgraphsToCompose,
    );
  }

  public async getFeatureFlagCompositionsByBaseSchemaVersion({
    baseSchemaVersionId,
    namespaceId,
  }: {
    baseSchemaVersionId: string;
    namespaceId: string;
  }) {
    const featureFlagCompositions: FeatureFlagCompositionDTO[] = [];
    const compositions = await this.db
      .select({
        id: graphCompositions.id,
        featureFlagId: federatedGraphsToFeatureFlagSchemaVersions.featureFlagId,
        schemaVersionId: graphCompositions.schemaVersionId,
        isComposable: graphCompositions.isComposable,
        compositionErrors: graphCompositions.compositionErrors,
        createdAt: graphCompositions.createdAt,
        createdBy: users.email,
        routerConfigSignature: graphCompositions.routerConfigSignature,
        admissionError: graphCompositions.admissionError,
        deploymentError: graphCompositions.deploymentError,
      })
      .from(graphCompositions)
      .innerJoin(schemaVersion, eq(schemaVersion.id, graphCompositions.schemaVersionId))
      .innerJoin(
        federatedGraphsToFeatureFlagSchemaVersions,
        eq(federatedGraphsToFeatureFlagSchemaVersions.composedSchemaVersionId, schemaVersion.id),
      )
      .leftJoin(users, eq(users.id, graphCompositions.createdBy))
      .where(eq(federatedGraphsToFeatureFlagSchemaVersions.baseCompositionSchemaVersionId, baseSchemaVersionId))
      .execute();

    for (const composition of compositions) {
      const featureFlag = await this.getFeatureFlagById({
        featureFlagId: composition.featureFlagId,
        namespaceId,
      });

      featureFlagCompositions.push({
        ...composition,
        featureFlagName: featureFlag?.name || '',
        createdAt: composition.createdAt.toISOString(),
        compositionErrors: composition.compositionErrors || undefined,
        createdBy: composition.createdBy || undefined,
        routerConfigSignature: composition.routerConfigSignature || undefined,
        admissionError: composition.admissionError || undefined,
        deploymentError: composition.deploymentError || undefined,
        isComposable: composition.isComposable || false,
      });
    }
    return featureFlagCompositions;
  }

  public async getFeatureFlagSchemaVersionsByBaseSchemaVersion({
    baseSchemaVersionId,
  }: {
    baseSchemaVersionId: string;
  }) {
    const ffSchemaVersions = await this.db
      .select({
        id: federatedGraphsToFeatureFlagSchemaVersions.composedSchemaVersionId,
        featureFlagId: federatedGraphsToFeatureFlagSchemaVersions.featureFlagId,
      })
      .from(federatedGraphsToFeatureFlagSchemaVersions)
      .where(and(eq(federatedGraphsToFeatureFlagSchemaVersions.baseCompositionSchemaVersionId, baseSchemaVersionId)))
      .execute();

    if (ffSchemaVersions.length === 0) {
      return;
    }

    return ffSchemaVersions;
  }

  public async getFeatureFlagSchemaVersionByBaseSchemaVersionAndFfId({
    baseSchemaVersionId,
    featureFlagId,
  }: {
    baseSchemaVersionId: string;
    featureFlagId: string;
  }) {
    const schemaVersion = await this.db
      .select({
        id: federatedGraphsToFeatureFlagSchemaVersions.composedSchemaVersionId,
      })
      .from(federatedGraphsToFeatureFlagSchemaVersions)
      .where(
        and(
          eq(federatedGraphsToFeatureFlagSchemaVersions.baseCompositionSchemaVersionId, baseSchemaVersionId),
          eq(federatedGraphsToFeatureFlagSchemaVersions.featureFlagId, featureFlagId),
        ),
      )
      .execute();

    if (schemaVersion.length === 0) {
      return;
    }

    const federatedGraphRepo = new FederatedGraphRepository(this.logger, this.db, this.organizationId);
    const ffSchemaVersion = await federatedGraphRepo.getSchemaVersionById({ schemaVersionId: schemaVersion[0].id });

    return ffSchemaVersion;
  }

  public async getFeatureSubgraphsByFeatureFlag({
    featureFlagId,
    namespaceId,
  }: {
    namespaceId: string;
    featureFlagId: string;
  }) {
    const featureSubgraphsByFf = await this.db
      .select({
        id: featureFlagToFeatureSubgraphs.featureSubgraphId,
      })
      .from(featureFlagToFeatureSubgraphs)
      .innerJoin(subgraphs, eq(subgraphs.id, featureFlagToFeatureSubgraphs.featureSubgraphId))
      .innerJoin(targets, eq(targets.id, subgraphs.targetId))
      .where(and(eq(targets.namespaceId, namespaceId), eq(featureFlagToFeatureSubgraphs.featureFlagId, featureFlagId)))
      .execute();

    if (featureSubgraphsByFf.length === 0) {
      return [];
    }

    const featureSubgraphs: SubgraphDTO[] = [];

    const subgraphRepo = new SubgraphRepository(this.logger, this.db, this.organizationId);
    for (const fs of featureSubgraphsByFf) {
      const subgraph = await subgraphRepo.byId(fs.id);
      if (!subgraph) {
        continue;
      }
      featureSubgraphs.push(subgraph);
    }

    return featureSubgraphs;
  }

  public async delete(featureFlagId: string) {
    await this.db.delete(featureFlags).where(eq(featureFlags.id, featureFlagId)).execute();
  }

  public async count(organizationId: string) {
    const result = await this.db
      .select({
        count: count(),
      })
      .from(schema.featureFlags)
      .where(eq(schema.featureFlags.organizationId, organizationId))
      .execute();

    return result[0]?.count || 0;
  }
}<|MERGE_RESOLUTION|>--- conflicted
+++ resolved
@@ -154,7 +154,6 @@
       .execute();
   }
 
-<<<<<<< HEAD
   public async getFeatureFlags({ namespaceId, limit, offset, query }: FeatureFlagListFilterOptions) {
     const conditions: SQL<unknown>[] = [eq(featureFlags.organizationId, this.organizationId)];
 
@@ -266,8 +265,6 @@
     };
   }
 
-=======
->>>>>>> 6ff20d5e
   public async getFeatureFlagByName({
     featureFlagName,
     namespaceId,
