import { PostgresJsDatabase } from 'drizzle-orm/postgres-js';
import { eq } from 'drizzle-orm';
import { EventMeta, OrganizationEventName } from '@wundergraph/cosmo-connect/dist/notifications/events_pb';
import pino from 'pino';
<<<<<<< HEAD
import { PartialMessage, PlainMessage } from '@bufbuild/protobuf';
=======
import { PartialMessage } from '@bufbuild/protobuf';
import axiosRetry, { exponentialDelay } from 'axios-retry';
import axios, { AxiosError, AxiosInstance } from 'axios';
>>>>>>> f1bc3916
import * as schema from '../../db/schema.js';
import { OrganizationRepository } from '../repositories/OrganizationRepository.js';
import { FederatedGraphRepository } from '../repositories/FederatedGraphRepository.js';
import { makeWebhookRequest } from './utils.js';

export interface FederatedGraphSchemaUpdate {
  eventName: OrganizationEventName.FEDERATED_GRAPH_SCHEMA_UPDATED;
  payload: {
    federated_graph: {
      id: string;
      name: string;
      namespace: string;
    };
    organization: {
      id: string;
      slug: string;
    };
    errors: boolean;
    actor_id?: string;
  };
}

export interface MonographSchemaUpdate {
  eventName: OrganizationEventName.MONOGRAPH_SCHEMA_UPDATED;
  payload: {
    monograph: {
      id: string;
      name: string;
      namespace: string;
    };
    organization: {
      id: string;
      slug: string;
    };
    actor_id?: string;
  };
}

type OrganizationEventData = FederatedGraphSchemaUpdate | MonographSchemaUpdate;

type Config = {
  url?: string;
  key?: string;
  allowedUserEvents?: string[];
  meta: PlainMessage<EventMeta>['meta'];
  type: string;
};

export class OrganizationWebhookService {
  private readonly configs?: Config[];
  private synced?: boolean;
  private readonly logger: pino.Logger;
  private readonly defaultBillingPlanId?: string;
  private httpClient: AxiosInstance;

  constructor(
    private db: PostgresJsDatabase<typeof schema>,
    private organizationId: string,
    logger: pino.Logger,
    defaultBillingPlanId?: string,
  ) {
    this.logger = logger.child({ organizationId });
    this.defaultBillingPlanId = defaultBillingPlanId;
    this.configs = [];
    this.synced = false;

    this.httpClient = axios.create({
      timeout: 10_000,
    });
    axiosRetry(this.httpClient, {
      retries: 5,
      retryDelay: (retryCount) => {
        return exponentialDelay(retryCount);
      },
      shouldResetTimeout: true,
    });
  }

  private async syncOrganizationSettings(eventName: OrganizationEventName) {
    const orgRepo = new OrganizationRepository(this.db, this.defaultBillingPlanId);
    const orgConfigs = await this.db.query.organizationWebhooks.findMany({
      where: eq(schema.organizationWebhooks.organizationId, this.organizationId),
      with: {
        webhookGraphSchemaUpdate: {
          with: {
            federatedGraph: {
              columns: {
                id: true,
              },
              with: {
                target: {
                  columns: {
                    type: true,
                  },
                },
              },
            },
          },
        },
      },
    });

    for (const config of orgConfigs) {
      let meta: PlainMessage<EventMeta>['meta'];

      switch (eventName) {
        case OrganizationEventName.FEDERATED_GRAPH_SCHEMA_UPDATED: {
          meta = {
            case: 'federatedGraphSchemaUpdated',
            value: {
              graphIds: config.webhookGraphSchemaUpdate.map((wu) => wu.federatedGraphId),
            },
          };
          break;
        }
        case OrganizationEventName.MONOGRAPH_SCHEMA_UPDATED: {
          meta = {
            case: 'monographSchemaUpdated',
            value: {
              graphIds: config.webhookGraphSchemaUpdate.map((wu) => wu.federatedGraphId),
            },
          };
          break;
        }
      }

      this.configs?.push({
        url: config?.endpoint ?? '',
        key: config?.key ?? '',
        allowedUserEvents: config?.events ?? [],
        type: 'webhook',
        meta,
      });
    }

    const integrations = await orgRepo.getIntegrations(this.organizationId);
    for (const integration of integrations) {
      if (integration.type !== 'slack') {
        continue;
      }

      const meta = integration.eventsMeta.find((em) => em.eventName === eventName)?.meta;
      if (!meta) {
        continue;
      }

      this.configs?.push({
        url: integration.integrationConfig?.config.value?.endpoint ?? '',
        key: '',
        allowedUserEvents: integration.events ?? [],
        type: 'slack',
        meta,
      });
    }

    this.synced = true;
  }

  private shouldProcess(eventData: OrganizationEventData, config: Config) {
    if (
      !config.url ||
      !config.allowedUserEvents?.includes(OrganizationEventName[eventData.eventName]) ||
      !config.meta
    ) {
      return false;
    }

    switch (eventData.eventName) {
      case OrganizationEventName.FEDERATED_GRAPH_SCHEMA_UPDATED: {
        if (config.meta.case !== 'federatedGraphSchemaUpdated' || config.meta.value.graphIds?.length === 0) {
          return false;
        }

        return config.meta.value.graphIds?.includes(eventData.payload.federated_graph.id);
      }
      case OrganizationEventName.MONOGRAPH_SCHEMA_UPDATED: {
        if (config.meta.case !== 'monographSchemaUpdated' || config.meta.value.graphIds?.length === 0) {
          return false;
        }

        return config.meta.value.graphIds?.includes(eventData.payload.monograph.id);
      }
      default: {
        return true;
      }
    }
  }

<<<<<<< HEAD
  private async constructSlackBody(eventData: OrganizationEventData): Promise<{ blocks: any[]; attachments: any[] }> {
    switch (eventData.eventName) {
      case OrganizationEventName.FEDERATED_GRAPH_SCHEMA_UPDATED:
      case OrganizationEventName.MONOGRAPH_SCHEMA_UPDATED: {
        let graph: {
          id: string;
          name: string;
          namespace: string;
        };
=======
  private async constructSlackBody<T extends keyof EventMap>(eventPayload: EventMap[T]) {
    const fedRepo = new FederatedGraphRepository(this.logger, this.db, eventPayload.organization.id);
    const latestChangelogs = await fedRepo.fetchLatestFederatedGraphChangelog(eventPayload.federated_graph.id);
>>>>>>> f1bc3916

        switch (eventData.eventName) {
          case OrganizationEventName.FEDERATED_GRAPH_SCHEMA_UPDATED: {
            graph = eventData.payload.federated_graph;
            break;
          }
          case OrganizationEventName.MONOGRAPH_SCHEMA_UPDATED: {
            graph = eventData.payload.monograph;
            break;
          }
        }

        const fedRepo = new FederatedGraphRepository(this.db, eventData.payload.organization.id);
        const latestChangelogs = await fedRepo.fetchLatestFederatedGraphChangelog(graph.id);

        let linkToChangelog = `${process.env.WEB_BASE_URL}/${eventData.payload.organization.slug}/${graph.namespace}/graph/${graph.name}`;
        if (latestChangelogs) {
          linkToChangelog += `/changelog/${latestChangelogs?.schemaVersionId}`;
        }

        const tempData: { blocks: any[]; attachments: any[] } = {
          blocks: [
            {
              type: 'section',
              text: {
                type: 'mrkdwn',
                text: `🚀 Schema of the federated graph *<${process.env.WEB_BASE_URL}/${eventData.payload.organization.slug}/${graph.namespace}/graph/${graph.name} | ${graph.name}>* has been updated 🎉`,
              },
            },
          ],
          attachments: [
            {
              color: '#fafafa',
              blocks: [
                {
                  type: 'section',
                  text: {
                    type: 'mrkdwn',
                    text: `Click <${linkToChangelog}| here> for more details.`,
                  },
                },
              ],
            },
          ],
        };
        if (latestChangelogs) {
          const addedChanges = latestChangelogs.changelogs.filter(
            (c) => c.changeType.includes('ADDED') || c.changeType.includes('CHANGED'),
          );
          const removedChanges = latestChangelogs.changelogs.filter((c) => c.changeType.includes('REMOVED'));

          if (removedChanges.length + addedChanges.length > 20) {
            tempData.attachments.unshift({
              color: '#e11d48',
              blocks: [
                {
                  type: 'section',
                  text: {
                    type: 'mrkdwn',
                    text: `Too many changes to display. There were ${removedChanges.length} deletions and ${addedChanges.length} additions.`,
                  },
                },
              ],
            });
            return tempData;
          }

          if (removedChanges.length > 0) {
            tempData.attachments.unshift({
              color: '#e11d48',
              blocks: [
                {
                  type: 'rich_text',
                  elements: [
                    {
                      type: 'rich_text_list',
                      style: 'bullet',
                      elements: removedChanges.map((r) => ({
                        type: 'rich_text_section',
                        elements: [
                          {
                            type: 'text',
                            text: r.changeMessage,
                          },
                        ],
                      })),
                    },
                  ],
                },
              ],
            });
          }
          if (addedChanges.length > 0) {
            tempData.attachments.unshift({
              color: '#22c55e',
              blocks: [
                {
                  type: 'rich_text',
                  elements: [
                    {
                      type: 'rich_text_list',
                      style: 'bullet',
                      elements: addedChanges.map((r) => ({
                        type: 'rich_text_section',
                        elements: [
                          {
                            type: 'text',
                            text: r.changeMessage,
                          },
                        ],
                      })),
                    },
                  ],
                },
              ],
            });
          }
        }
        return tempData;
      }
      default: {
        return { blocks: [], attachments: [] };
      }
    }
  }

  private async sendEvent(eventData: OrganizationEventData) {
    if (!this.configs) {
      return;
    }

    const logger = this.logger.child({ eventName: OrganizationEventName[eventName] });

    for (const config of this.configs) {
      if (!this.shouldProcess(eventData, config)) {
        continue;
      }

      if (!config.url) {
        logger.error('Webhook URL is not set');
        continue;
      }

      let data = {};
      if (config.type === 'slack') {
        data = await this.constructSlackBody(eventData);
      } else {
        data = {
          version: 1,
          event: OrganizationEventName[eventData.eventName],
          payload: eventData.payload,
        };
      }

<<<<<<< HEAD
      post(OrganizationEventName[eventData.eventName], data, this.logger, 'debug', config.url!, config.key);
=======
      // @TODO Use a queue to send the events
      makeWebhookRequest(this.httpClient, data, config.url, config.key).catch((error: AxiosError) => {
        if (error instanceof AxiosError) {
          logger.debug(
            { statusCode: error.response?.status, message: error.message },
            'Could not send organization webhook event',
          );
        } else {
          logger.debug(error, 'Could not send organization webhook event');
        }
      });
>>>>>>> f1bc3916
    }
  }

  send(eventData: OrganizationEventData) {
    if (!this.synced) {
      this.syncOrganizationSettings(eventData.eventName)
        .then(() => this.sendEvent(eventData))
        .catch((e) => {
          const logger = this.logger.child({ eventName: OrganizationEventName[eventData.eventName] });
          logger.child({ message: e.message });
          logger.error(`Could not send webhook event`);
        });
      return;
    }

    this.sendEvent(eventData);
  }
}<|MERGE_RESOLUTION|>--- conflicted
+++ resolved
@@ -2,13 +2,9 @@
 import { eq } from 'drizzle-orm';
 import { EventMeta, OrganizationEventName } from '@wundergraph/cosmo-connect/dist/notifications/events_pb';
 import pino from 'pino';
-<<<<<<< HEAD
-import { PartialMessage, PlainMessage } from '@bufbuild/protobuf';
-=======
-import { PartialMessage } from '@bufbuild/protobuf';
+import { PlainMessage } from '@bufbuild/protobuf';
 import axiosRetry, { exponentialDelay } from 'axios-retry';
 import axios, { AxiosError, AxiosInstance } from 'axios';
->>>>>>> f1bc3916
 import * as schema from '../../db/schema.js';
 import { OrganizationRepository } from '../repositories/OrganizationRepository.js';
 import { FederatedGraphRepository } from '../repositories/FederatedGraphRepository.js';
@@ -197,7 +193,6 @@
     }
   }
 
-<<<<<<< HEAD
   private async constructSlackBody(eventData: OrganizationEventData): Promise<{ blocks: any[]; attachments: any[] }> {
     switch (eventData.eventName) {
       case OrganizationEventName.FEDERATED_GRAPH_SCHEMA_UPDATED:
@@ -207,11 +202,6 @@
           name: string;
           namespace: string;
         };
-=======
-  private async constructSlackBody<T extends keyof EventMap>(eventPayload: EventMap[T]) {
-    const fedRepo = new FederatedGraphRepository(this.logger, this.db, eventPayload.organization.id);
-    const latestChangelogs = await fedRepo.fetchLatestFederatedGraphChangelog(eventPayload.federated_graph.id);
->>>>>>> f1bc3916
 
         switch (eventData.eventName) {
           case OrganizationEventName.FEDERATED_GRAPH_SCHEMA_UPDATED: {
@@ -224,7 +214,7 @@
           }
         }
 
-        const fedRepo = new FederatedGraphRepository(this.db, eventData.payload.organization.id);
+        const fedRepo = new FederatedGraphRepository(this.logger, this.db, eventData.payload.organization.id);
         const latestChangelogs = await fedRepo.fetchLatestFederatedGraphChangelog(graph.id);
 
         let linkToChangelog = `${process.env.WEB_BASE_URL}/${eventData.payload.organization.slug}/${graph.namespace}/graph/${graph.name}`;
@@ -343,7 +333,7 @@
       return;
     }
 
-    const logger = this.logger.child({ eventName: OrganizationEventName[eventName] });
+    const logger = this.logger.child({ eventName: OrganizationEventName[eventData.eventName] });
 
     for (const config of this.configs) {
       if (!this.shouldProcess(eventData, config)) {
@@ -366,9 +356,6 @@
         };
       }
 
-<<<<<<< HEAD
-      post(OrganizationEventName[eventData.eventName], data, this.logger, 'debug', config.url!, config.key);
-=======
       // @TODO Use a queue to send the events
       makeWebhookRequest(this.httpClient, data, config.url, config.key).catch((error: AxiosError) => {
         if (error instanceof AxiosError) {
@@ -380,7 +367,6 @@
           logger.debug(error, 'Could not send organization webhook event');
         }
       });
->>>>>>> f1bc3916
     }
   }
 
