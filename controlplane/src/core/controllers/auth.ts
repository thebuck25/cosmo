--- conflicted
+++ resolved
@@ -114,15 +114,9 @@
         const userId = accessTokenPayload.sub!;
         const userEmail = accessTokenPayload.email!;
 
-<<<<<<< HEAD
-        const insertedSession = await opts.db.transaction(async (db) => {
-          // Upsert the user
-          await db
-=======
         const insertedSession = await opts.db.transaction(async (tx) => {
           // Upsert the user
           await tx
->>>>>>> 702ef47c
             .insert(users)
             .values({
               id: userId,
@@ -138,11 +132,7 @@
             .execute();
 
           // update the organizationMember table to indicate that the user has accepted the invite
-<<<<<<< HEAD
-          await db
-=======
           await tx
->>>>>>> 702ef47c
             .update(organizationsMembers)
             .set({ acceptedInvite: true })
             .where(eq(organizationsMembers.userId, userId))
@@ -151,11 +141,7 @@
           // If there is already a session for this user, update it.
           // Otherwise, insert a new session. Because we use an Idp like keycloak,
           // we can assume that the user will have only one session per client at a time.
-<<<<<<< HEAD
-          const insertedSessions = await db
-=======
           const insertedSessions = await tx
->>>>>>> 702ef47c
             .insert(sessions)
             .values({
               userId,
@@ -197,13 +183,8 @@
 
           await opts.keycloakClient.seedGroup({ userID: userId, organizationSlug, realm: opts.keycloakRealm });
 
-<<<<<<< HEAD
-          await opts.db.transaction(async (db) => {
-            const orgRepo = new OrganizationRepository(db);
-=======
           await opts.db.transaction(async (tx) => {
             const orgRepo = new OrganizationRepository(tx);
->>>>>>> 702ef47c
 
             const insertedOrg = await orgRepo.createOrganization({
               organizationName: userEmail.split('@')[0],
