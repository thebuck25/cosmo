import { EnumStatusCode } from '@wundergraph/cosmo-connect/dist/common/common_pb';
import { addDays } from 'date-fns';
import { lru } from 'tiny-lru';
import { AuthContext } from '../../types/index.js';
import { AuthenticationError } from '../errors/errors.js';
import { OrganizationRepository } from '../repositories/OrganizationRepository.js';
import { checkUserAccess } from '../util.js';
import AccessTokenAuthenticator from './AccessTokenAuthenticator.js';
import ApiKeyAuthenticator from './ApiKeyAuthenticator.js';
import GraphApiTokenAuthenticator, { GraphKeyAuthContext } from './GraphApiTokenAuthenticator.js';
import WebSessionAuthenticator from './WebSessionAuthenticator.js';

// The maximum time to cache the user auth context for the web session authentication.
const maxAuthCacheTtl = 30 * 1000; // 30 seconds

export const contactSalesLink = 'https://wundergraph.com/contact/sales';

export interface Authenticator {
  authenticate(headers: Headers): Promise<AuthContext>;
  authenticateRouter(headers: Headers): Promise<GraphKeyAuthContext>;
}

export class Authentication implements Authenticator {
  #cache = lru<AuthContext>(1000, maxAuthCacheTtl);

  constructor(
    private webAuth: WebSessionAuthenticator,
    private keyAuth: ApiKeyAuthenticator,
    private accessTokenAuth: AccessTokenAuthenticator,
    private graphKeyAuth: GraphApiTokenAuthenticator,
    private orgRepo: OrganizationRepository,
  ) {}

  /**
   * Authenticate a user for an organization.
   * The function will first check for the token in the `Authorization` header and if that is not found,
   * it will check for the token in the `cosmo_user_session` cookie. In case of a cookie, the functions expects
   * the `cosmo-org-id` header to be set and will validate that the user is a member of the organization.
   * If none of these are found, an error is thrown.
   */
  public async authenticate(headers: Headers): Promise<AuthContext> {
    try {
      /**
       * API keys are authenticated first.
       * First check for the token in the `Authorization` header
       */
      const authorization = headers.get('authorization');
      if (authorization) {
        const token = authorization.replace(/^bearer\s+/i, '');
        if (token.startsWith('cosmo')) {
          return await this.keyAuth.authenticate(token);
        }
        const organizationSlug = headers.get('cosmo-org-slug');
        return await this.accessTokenAuth.authenticate(token, organizationSlug);
      }

      /**
       * If no API key is found, check for the `cosmo_user_session` cookie which is used for web sessions.
       * The `cosmo-org-id` header must be set.
       */
      const user = await this.webAuth.authenticate(headers);
      const organization = await this.orgRepo.bySlug(user.organizationSlug);

      if (!organization) {
        throw new Error('Organization not found');
      }

<<<<<<< HEAD
      const isFreeTrialExpired = organization.isFreeTrial && new Date() > addDays(new Date(organization.createdAt), 10);

      if (isFreeTrialExpired) {
        throw new FreeTrialExpiredError(
          EnumStatusCode.ERR_FREE_TRIAL_EXPIRED,
          `Free trial has concluded. Please talk to sales to upgrade your plan.\n${contactSalesLink}\n`,
        );
      }

=======
>>>>>>> 9e59f583
      const cacheKey = `${user.userId}:${organization.id}`;
      const cachedUserContext = this.#cache.get(cacheKey);

      if (cachedUserContext) {
        return cachedUserContext;
      }

      /**
       * Validate that the user is a member of the organization.
       */
      const isMember = await this.orgRepo.isMemberOf({
        userId: user.userId,
        organizationId: organization.id,
      });

      if (!isMember) {
        throw new Error('User is not a member of the organization');
      }

      const userRoles = await this.orgRepo.getOrganizationMemberRoles({
        userID: user.userId,
        organizationID: organization.id,
      });

      const userContext: AuthContext = {
        userId: user.userId,
        organizationId: organization.id,
        organizationSlug: organization.slug,
        hasWriteAccess: checkUserAccess({ rolesToBe: ['admin', 'developer'], userRoles }),
        isAdmin: userRoles.includes('admin'),
      };

      this.#cache.set(cacheKey, userContext);

      return userContext;
    } catch {
      throw new AuthenticationError(EnumStatusCode.ERROR_NOT_AUTHENTICATED, 'Not authenticated');
    }
  }

  async authenticateRouter(headers: Headers): Promise<GraphKeyAuthContext> {
    const authorization = headers.get('authorization');
    if (authorization) {
      try {
        const token = authorization.replace(/^bearer\s+/i, '');
        return await this.graphKeyAuth.authenticate(token);
      } catch {
        throw new AuthenticationError(EnumStatusCode.ERROR_NOT_AUTHENTICATED, 'Graph token is invalid');
      }
    }
    throw new AuthenticationError(EnumStatusCode.ERROR_NOT_AUTHENTICATED, 'Graph token is missing');
  }
}<|MERGE_RESOLUTION|>--- conflicted
+++ resolved
@@ -1,5 +1,4 @@
 import { EnumStatusCode } from '@wundergraph/cosmo-connect/dist/common/common_pb';
-import { addDays } from 'date-fns';
 import { lru } from 'tiny-lru';
 import { AuthContext } from '../../types/index.js';
 import { AuthenticationError } from '../errors/errors.js';
@@ -12,8 +11,6 @@
 
 // The maximum time to cache the user auth context for the web session authentication.
 const maxAuthCacheTtl = 30 * 1000; // 30 seconds
-
-export const contactSalesLink = 'https://wundergraph.com/contact/sales';
 
 export interface Authenticator {
   authenticate(headers: Headers): Promise<AuthContext>;
@@ -65,18 +62,6 @@
         throw new Error('Organization not found');
       }
 
-<<<<<<< HEAD
-      const isFreeTrialExpired = organization.isFreeTrial && new Date() > addDays(new Date(organization.createdAt), 10);
-
-      if (isFreeTrialExpired) {
-        throw new FreeTrialExpiredError(
-          EnumStatusCode.ERR_FREE_TRIAL_EXPIRED,
-          `Free trial has concluded. Please talk to sales to upgrade your plan.\n${contactSalesLink}\n`,
-        );
-      }
-
-=======
->>>>>>> 9e59f583
       const cacheKey = `${user.userId}:${organization.id}`;
       const cachedUserContext = this.#cache.get(cacheKey);
 
