--- conflicted
+++ resolved
@@ -1,10 +1,8 @@
 import { EnumStatusCode } from '@wundergraph/cosmo-connect/dist/common/common_pb';
-import { addDays } from 'date-fns';
 import AuthUtils from '../auth-utils.js';
 import { AuthenticationError } from '../errors/errors.js';
 import { OrganizationRepository } from '../repositories/OrganizationRepository.js';
 import { checkUserAccess } from '../util.js';
-import { contactSalesLink } from './Authentication.js';
 
 export type AccessTokenAuthContext = {
   userId: string;
@@ -36,18 +34,6 @@
       throw new AuthenticationError(EnumStatusCode.ERROR_NOT_AUTHENTICATED, 'Organization does not exist');
     }
 
-<<<<<<< HEAD
-    const isFreeTrialExpired = organization.isFreeTrial && new Date() > addDays(new Date(organization.createdAt), 10);
-
-    if (isFreeTrialExpired) {
-      throw new FreeTrialExpiredError(
-        EnumStatusCode.ERR_FREE_TRIAL_EXPIRED,
-        `Free trial has concluded. Please talk to sales to upgrade your plan.\n${contactSalesLink}\n`,
-      );
-    }
-
-=======
->>>>>>> 9e59f583
     const isMember = await this.orgRepo.isMemberOf({
       userId: userInfoData.sub,
       organizationId: organization.id,
