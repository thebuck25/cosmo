import { Command } from 'commander';
import pc from 'picocolors';
import { EnumStatusCode } from '@wundergraph/cosmo-connect/dist/common/common_pb';
import { splitLabel, parseGraphQLSubscriptionProtocol } from '@wundergraph/cosmo-shared';
import { BaseCommandOptions } from '../../../core/types/types.js';
import { baseHeaders } from '../../../core/config.js';

export default (opts: BaseCommandOptions) => {
  const schemaPush = new Command('create');
  schemaPush.description('Creates a federated subgraph on the control plane.');
  schemaPush.argument(
    '<name>',
    'The name of the subgraph to create. It is usually in the format of <org>.<service.name> and is used to uniquely identify your subgraph.',
  );
  schemaPush.requiredOption(
    '-r, --routing-url <url>',
    'The routing url of your subgraph. This is the url that the subgraph will be accessible at.',
  );
  schemaPush.requiredOption(
    '--label [labels...]',
    'The labels to apply to the subgraph. The labels are passed in the format <key>=<value> <key>=<value>.',
  );
  schemaPush.option(
    '--header [headers...]',
    'The headers to apply when the subgraph is introspected. This is used for authentication and authorization.',
  );
  schemaPush.option(
    '--subscription-url [url]',
    'The url used for subscriptions. If empty, it defaults to same url used for routing.',
  );
  schemaPush.option(
    '--subscription-protocol <protocol>',
    'The protocol to use when subscribing to the subgraph. The supported protocols are ws, sse, and sse-post.',
  );
<<<<<<< HEAD
=======

>>>>>>> 702ef47c
  schemaPush.action(async (name, options) => {
    const resp = await opts.client.platform.createFederatedSubgraph(
      {
        name,
        labels: options.label.map((label: string) => splitLabel(label)),
        routingUrl: options.routingUrl,
        headers: options.header,
        // If the argument is provided but the URL is not, clear it
        subscriptionUrl: options.subscriptionUrl === true ? '' : options.subscriptionUrl,
        subscriptionProtocol: options.subscriptionProtocol
          ? parseGraphQLSubscriptionProtocol(options.subscriptionProtocol)
          : undefined,
      },
      {
        headers: baseHeaders,
      },
    );

    if (resp.response?.code === EnumStatusCode.OK) {
      console.log(pc.dim(pc.green(`A new subgraph called '${name}' was created.`)));
    } else {
      console.log(`Failed to create subgraph '${pc.bold(name)}'.`);
      if (resp.response?.details) {
        console.log(pc.red(pc.bold(resp.response?.details)));
      }
      process.exit(1);
    }
  });

  return schemaPush;
};<|MERGE_RESOLUTION|>--- conflicted
+++ resolved
@@ -32,10 +32,6 @@
     '--subscription-protocol <protocol>',
     'The protocol to use when subscribing to the subgraph. The supported protocols are ws, sse, and sse-post.',
   );
-<<<<<<< HEAD
-=======
-
->>>>>>> 702ef47c
   schemaPush.action(async (name, options) => {
     const resp = await opts.client.platform.createFederatedSubgraph(
       {
