import * as fs from 'node:fs';
import * as path from 'node:path';
import * as url from 'node:url';
import { describe, expect, test } from 'vitest';
import { printSchema } from 'graphql';
import { federateSubgraphs } from '@wundergraph/composition';
import { buildRouterConfig, ComposedSubgraph } from '../src';
import { normalizationFailureError } from '../src/router-config/errors';
import {
  federateTestSubgraphs,
  simpleAccounts,
  simpleProducts,
  simpleProductsWithInaccessible,
  simpleProductsWithTags,
} from './testdata/utils';

// @ts-ignore-next-line
const __dirname = url.fileURLToPath(new URL('.', import.meta.url));

describe('Router Config Builder', () => {
  test('Build Subgraph schema', () => {
    const { errors, federationResult } = federateTestSubgraphs();
    expect(errors).toBeUndefined();
    expect(federationResult).toBeDefined();
    const accountsSubgraphConfig = federationResult?.subgraphConfigBySubgraphName.get('accounts');
    expect(accountsSubgraphConfig).toBeDefined();
    const productsSubgraphConfig = federationResult?.subgraphConfigBySubgraphName.get('products');
    expect(productsSubgraphConfig).toBeDefined();
    const reviewsSubgraphConfig = federationResult?.subgraphConfigBySubgraphName.get('reviews');
    expect(reviewsSubgraphConfig).toBeDefined();
    const inventorySubgraphConfig = federationResult?.subgraphConfigBySubgraphName.get('inventory');
    expect(inventorySubgraphConfig).toBeDefined();

    const accounts: ComposedSubgraph = {
      id: '0',
      name: 'accounts',
      sdl: fs.readFileSync(path.join(__dirname, 'testdata', 'accounts.graphql'), {
        encoding: 'utf8',
      }),
      url: 'https://wg-federation-demo-accounts.fly.dev/graphql',
      subscriptionUrl: '',
      subscriptionProtocol: 'ws',
      schema: accountsSubgraphConfig!.schema,
      configurationDataMap: accountsSubgraphConfig!.configurationDataMap,
    };
    const products: ComposedSubgraph = {
      id: '1',
      name: 'products',
      sdl: fs.readFileSync(path.join(__dirname, 'testdata', 'products.graphql'), {
        encoding: 'utf8',
      }),
      url: 'https://wg-federation-demo-products.fly.dev/graphql',
      subscriptionUrl: '',
      subscriptionProtocol: 'ws',
      schema: productsSubgraphConfig!.schema,
      configurationDataMap: productsSubgraphConfig!.configurationDataMap,
    };
    const reviews: ComposedSubgraph = {
      id: '2',
      name: 'reviews',
      sdl: fs.readFileSync(path.join(__dirname, 'testdata', 'reviews.graphql'), {
        encoding: 'utf8',
      }),
      url: 'https://wg-federation-demo-reviews.fly.dev/graphql',
      subscriptionUrl: '',
      subscriptionProtocol: 'ws',
      schema: reviewsSubgraphConfig!.schema,
      configurationDataMap: reviewsSubgraphConfig!.configurationDataMap,
    };
    const inventory: ComposedSubgraph = {
      id: '3',
      name: 'inventory',
      sdl: fs.readFileSync(path.join(__dirname, 'testdata', 'inventory.graphql'), {
        encoding: 'utf8',
      }),
      url: 'https://wg-federation-demo-inventory.fly.dev/graphql',
      subscriptionUrl: '',
      subscriptionProtocol: 'ws',
      schema: inventorySubgraphConfig!.schema,
      configurationDataMap: inventorySubgraphConfig!.configurationDataMap,
    };
    const routerConfig = buildRouterConfig({
      // if the federatedClientSDL is empty, it is not added to the config
      federatedClientSDL: `type Query {}`,
      fieldConfigurations: [],
      subgraphs: [accounts, products, reviews, inventory],
      // Passed as it is to the router config
      federatedSDL: `type Query {}`,
      schemaVersionId: '',
    });
    const json = routerConfig.toJsonString({
      emitDefaultValues: false,
    });
    const out = JSON.stringify(JSON.parse(json), null, 2);
    expect(out).matchSnapshot('router.config.json');
  });

  test('that the federatedClientSDL property is not propagated if it is empty', () => {
    const { errors, federationResult } = federateSubgraphs([simpleAccounts, simpleProducts]);
    expect(errors).toBeUndefined();
    expect(federationResult).toBeDefined();
    const accountsSubgraphConfig = federationResult?.subgraphConfigBySubgraphName.get('accounts');
    expect(accountsSubgraphConfig).toBeDefined();
    const productsSubgraphConfig = federationResult?.subgraphConfigBySubgraphName.get('products');
    expect(productsSubgraphConfig).toBeDefined();

    const accounts: ComposedSubgraph = {
      id: '0',
      name: 'accounts',
      sdl: fs.readFileSync(path.join(__dirname, 'testdata', 'simple-accounts.graphql'), {
        encoding: 'utf8',
      }),
      url: 'https://wg-federation-demo-accounts.fly.dev/graphql',
      subscriptionUrl: '',
      subscriptionProtocol: 'ws',
      schema: accountsSubgraphConfig!.schema,
      configurationDataMap: accountsSubgraphConfig!.configurationDataMap,
    };
    const products: ComposedSubgraph = {
      id: '1',
      name: 'products',
      sdl: fs.readFileSync(path.join(__dirname, 'testdata', 'simple-products.graphql'), {
        encoding: 'utf8',
      }),
      url: 'https://wg-federation-demo-products.fly.dev/graphql',
      subscriptionUrl: '',
      subscriptionProtocol: 'ws',
      schema: productsSubgraphConfig!.schema,
      configurationDataMap: productsSubgraphConfig!.configurationDataMap,
    };
    const routerConfig = buildRouterConfig({
<<<<<<< HEAD
      federatedClientSDL: federationResult!.requiresClientSchema
=======
      // if the federatedClientSDL is empty, it is not added to the config
      federatedClientSDL: federationResult.shouldIncludeClientSchema
>>>>>>> 367f05cb
        ? printSchema(federationResult!.federatedGraphClientSchema)
        : '',
      fieldConfigurations: [],
      subgraphs: [accounts, products],
      // Passed as it is to the router config
      federatedSDL: printSchema(federationResult!.federatedGraphSchema),
      schemaVersionId: '',
    });
    const json = routerConfig.toJsonString({
      emitDefaultValues: false,
    });
    const out = JSON.stringify(JSON.parse(json), null, 2);
    expect(out).matchSnapshot('router-no-client.config.json');
  });

  test('that the federatedClientSDL property is propagated if a schema uses the @tag directive', () => {
    const { errors, federationResult } = federateSubgraphs([simpleAccounts, simpleProductsWithTags]);
    expect(errors).toBeUndefined();
    expect(federationResult).toBeDefined();
    const accountsSubgraphConfig = federationResult?.subgraphConfigBySubgraphName.get('accounts');
    expect(accountsSubgraphConfig).toBeDefined();
    const productsSubgraphConfig = federationResult?.subgraphConfigBySubgraphName.get('products');
    expect(productsSubgraphConfig).toBeDefined();

    const accounts: ComposedSubgraph = {
      id: '0',
      name: 'accounts',
      sdl: fs.readFileSync(path.join(__dirname, 'testdata', 'simple-accounts.graphql'), {
        encoding: 'utf8',
      }),
      url: 'https://wg-federation-demo-accounts.fly.dev/graphql',
      subscriptionUrl: '',
      subscriptionProtocol: 'ws',
      schema: accountsSubgraphConfig!.schema,
      configurationDataMap: accountsSubgraphConfig!.configurationDataMap,
    };
    const products: ComposedSubgraph = {
      id: '1',
      name: 'products',
      sdl: fs.readFileSync(path.join(__dirname, 'testdata', 'simple-products-with-tags.graphql'), {
        encoding: 'utf8',
      }),
      url: 'https://wg-federation-demo-products.fly.dev/graphql',
      subscriptionUrl: '',
      subscriptionProtocol: 'ws',
      schema: productsSubgraphConfig!.schema,
      configurationDataMap: productsSubgraphConfig!.configurationDataMap,
    };
    const routerConfig = buildRouterConfig({
      // if the federatedClientSDL is empty, it is not added to the config
      federatedClientSDL: federationResult.shouldIncludeClientSchema
        ? printSchema(federationResult!.federatedGraphClientSchema)
        : '',
      fieldConfigurations: [],
      subgraphs: [accounts, products],
      // Passed as it is to the router config
      federatedSDL: printSchema(federationResult!.federatedGraphSchema),
      schemaVersionId: '',
    });
    const json = routerConfig.toJsonString({
      emitDefaultValues: false,
    });
    const out = JSON.stringify(JSON.parse(json), null, 2);
    expect(out).matchSnapshot('router-with-tags.config.json');
  });

  test('that the federatedClientSDL property is propagated if a schema uses the @inaccessible directive', () => {
    const { errors, federationResult } = federateSubgraphs([simpleAccounts, simpleProductsWithInaccessible]);
    expect(errors).toBeUndefined();
    expect(federationResult).toBeDefined();
    const accountsSubgraphConfig = federationResult?.subgraphConfigBySubgraphName.get('accounts');
    expect(accountsSubgraphConfig).toBeDefined();
    const productsSubgraphConfig = federationResult?.subgraphConfigBySubgraphName.get('products');
    expect(productsSubgraphConfig).toBeDefined();

    const accounts: ComposedSubgraph = {
      id: '0',
      name: 'accounts',
      sdl: fs.readFileSync(path.join(__dirname, 'testdata', 'simple-accounts.graphql'), {
        encoding: 'utf8',
      }),
      url: 'https://wg-federation-demo-accounts.fly.dev/graphql',
      subscriptionUrl: '',
      subscriptionProtocol: 'ws',
      schema: accountsSubgraphConfig!.schema,
      configurationDataMap: accountsSubgraphConfig!.configurationDataMap,
    };
    const products: ComposedSubgraph = {
      id: '1',
      name: 'products',
      sdl: fs.readFileSync(path.join(__dirname, 'testdata', 'simple-products-with-inaccessible.graphql'), {
        encoding: 'utf8',
      }),
      url: 'https://wg-federation-demo-products.fly.dev/graphql',
      subscriptionUrl: '',
      subscriptionProtocol: 'ws',
      schema: productsSubgraphConfig!.schema,
      configurationDataMap: productsSubgraphConfig!.configurationDataMap,
    };
    const routerConfig = buildRouterConfig({
      // if the federatedClientSDL is empty, it is not added to the config
      federatedClientSDL: federationResult.shouldIncludeClientSchema
        ? printSchema(federationResult!.federatedGraphClientSchema)
        : '',
      fieldConfigurations: [],
      subgraphs: [accounts, products],
      // Passed as it is to the router config
      federatedSDL: printSchema(federationResult!.federatedGraphSchema),
      schemaVersionId: '',
    });
    const json = routerConfig.toJsonString({
      emitDefaultValues: false,
    });
    const out = JSON.stringify(JSON.parse(json), null, 2);
    expect(out).matchSnapshot('router-with-inaccessible.config.json');
  });

  test('that the builder config throws an error if normalization has failed', () => {
    const subgraph: ComposedSubgraph = {
      id: '',
      name: '',
      sdl: `extend input Human {
        name: String!
      }`,
      url: '',
      subscriptionUrl: '',
      subscriptionProtocol: 'ws',
    };
    let error;
    try {
      buildRouterConfig({
        federatedClientSDL: '',
        fieldConfigurations: [],
        subgraphs: [subgraph],
        federatedSDL: '',
        schemaVersionId: '',
      });
    } catch (e) {
      error = e;
    }
    expect(error).toBeDefined();
    expect(error).toStrictEqual(normalizationFailureError('ConfigurationDataMap'));
  });
});<|MERGE_RESOLUTION|>--- conflicted
+++ resolved
@@ -129,61 +129,6 @@
       configurationDataMap: productsSubgraphConfig!.configurationDataMap,
     };
     const routerConfig = buildRouterConfig({
-<<<<<<< HEAD
-      federatedClientSDL: federationResult!.requiresClientSchema
-=======
-      // if the federatedClientSDL is empty, it is not added to the config
-      federatedClientSDL: federationResult.shouldIncludeClientSchema
->>>>>>> 367f05cb
-        ? printSchema(federationResult!.federatedGraphClientSchema)
-        : '',
-      fieldConfigurations: [],
-      subgraphs: [accounts, products],
-      // Passed as it is to the router config
-      federatedSDL: printSchema(federationResult!.federatedGraphSchema),
-      schemaVersionId: '',
-    });
-    const json = routerConfig.toJsonString({
-      emitDefaultValues: false,
-    });
-    const out = JSON.stringify(JSON.parse(json), null, 2);
-    expect(out).matchSnapshot('router-no-client.config.json');
-  });
-
-  test('that the federatedClientSDL property is propagated if a schema uses the @tag directive', () => {
-    const { errors, federationResult } = federateSubgraphs([simpleAccounts, simpleProductsWithTags]);
-    expect(errors).toBeUndefined();
-    expect(federationResult).toBeDefined();
-    const accountsSubgraphConfig = federationResult?.subgraphConfigBySubgraphName.get('accounts');
-    expect(accountsSubgraphConfig).toBeDefined();
-    const productsSubgraphConfig = federationResult?.subgraphConfigBySubgraphName.get('products');
-    expect(productsSubgraphConfig).toBeDefined();
-
-    const accounts: ComposedSubgraph = {
-      id: '0',
-      name: 'accounts',
-      sdl: fs.readFileSync(path.join(__dirname, 'testdata', 'simple-accounts.graphql'), {
-        encoding: 'utf8',
-      }),
-      url: 'https://wg-federation-demo-accounts.fly.dev/graphql',
-      subscriptionUrl: '',
-      subscriptionProtocol: 'ws',
-      schema: accountsSubgraphConfig!.schema,
-      configurationDataMap: accountsSubgraphConfig!.configurationDataMap,
-    };
-    const products: ComposedSubgraph = {
-      id: '1',
-      name: 'products',
-      sdl: fs.readFileSync(path.join(__dirname, 'testdata', 'simple-products-with-tags.graphql'), {
-        encoding: 'utf8',
-      }),
-      url: 'https://wg-federation-demo-products.fly.dev/graphql',
-      subscriptionUrl: '',
-      subscriptionProtocol: 'ws',
-      schema: productsSubgraphConfig!.schema,
-      configurationDataMap: productsSubgraphConfig!.configurationDataMap,
-    };
-    const routerConfig = buildRouterConfig({
       // if the federatedClientSDL is empty, it is not added to the config
       federatedClientSDL: federationResult.shouldIncludeClientSchema
         ? printSchema(federationResult!.federatedGraphClientSchema)
@@ -198,6 +143,57 @@
       emitDefaultValues: false,
     });
     const out = JSON.stringify(JSON.parse(json), null, 2);
+    expect(out).matchSnapshot('router-no-client.config.json');
+  });
+
+  test('that the federatedClientSDL property is propagated if a schema uses the @tag directive', () => {
+    const { errors, federationResult } = federateSubgraphs([simpleAccounts, simpleProductsWithTags]);
+    expect(errors).toBeUndefined();
+    expect(federationResult).toBeDefined();
+    const accountsSubgraphConfig = federationResult?.subgraphConfigBySubgraphName.get('accounts');
+    expect(accountsSubgraphConfig).toBeDefined();
+    const productsSubgraphConfig = federationResult?.subgraphConfigBySubgraphName.get('products');
+    expect(productsSubgraphConfig).toBeDefined();
+
+    const accounts: ComposedSubgraph = {
+      id: '0',
+      name: 'accounts',
+      sdl: fs.readFileSync(path.join(__dirname, 'testdata', 'simple-accounts.graphql'), {
+        encoding: 'utf8',
+      }),
+      url: 'https://wg-federation-demo-accounts.fly.dev/graphql',
+      subscriptionUrl: '',
+      subscriptionProtocol: 'ws',
+      schema: accountsSubgraphConfig!.schema,
+      configurationDataMap: accountsSubgraphConfig!.configurationDataMap,
+    };
+    const products: ComposedSubgraph = {
+      id: '1',
+      name: 'products',
+      sdl: fs.readFileSync(path.join(__dirname, 'testdata', 'simple-products-with-tags.graphql'), {
+        encoding: 'utf8',
+      }),
+      url: 'https://wg-federation-demo-products.fly.dev/graphql',
+      subscriptionUrl: '',
+      subscriptionProtocol: 'ws',
+      schema: productsSubgraphConfig!.schema,
+      configurationDataMap: productsSubgraphConfig!.configurationDataMap,
+    };
+    const routerConfig = buildRouterConfig({
+      // if the federatedClientSDL is empty, it is not added to the config
+      federatedClientSDL: federationResult!.shouldIncludeClientSchema
+        ? printSchema(federationResult!.federatedGraphClientSchema)
+        : '',
+      fieldConfigurations: [],
+      subgraphs: [accounts, products],
+      // Passed as it is to the router config
+      federatedSDL: printSchema(federationResult!.federatedGraphSchema),
+      schemaVersionId: '',
+    });
+    const json = routerConfig.toJsonString({
+      emitDefaultValues: false,
+    });
+    const out = JSON.stringify(JSON.parse(json), null, 2);
     expect(out).matchSnapshot('router-with-tags.config.json');
   });
 
@@ -236,7 +232,7 @@
     };
     const routerConfig = buildRouterConfig({
       // if the federatedClientSDL is empty, it is not added to the config
-      federatedClientSDL: federationResult.shouldIncludeClientSchema
+      federatedClientSDL: federationResult!.shouldIncludeClientSchema
         ? printSchema(federationResult!.federatedGraphClientSchema)
         : '',
       fieldConfigurations: [],
